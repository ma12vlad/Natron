--- conflicted
+++ resolved
@@ -1,217 +1,213 @@
-//  Powiter
-//
-//  Created by Alexandre Gauthier-Foichat on 06/12
-//  Copyright (c) 2013 Alexandre Gauthier-Foichat. All rights reserved.
-//  contact: immarespond at gmail dot com
-#ifndef READER_H
-#define READER_H
-#include "Core/inputnode.h"
-#include "Superviser/powiterFn.h"
-#include "Gui/knob.h"
-#include <QtGui/QImage>
-#include <QtConcurrent/QtConcurrent>
-#include "Core/diskcache.h"
-/* Reader is the node associated to all image format readers. The reader creates the appropriate Read*
- to decode a certain image format.
-*/
-using namespace Powiter_Enums;
-class ViewerGL;
-class Read;
-class DiskCache;
-class Reader : public InputNode
-{
-    
-public:
-    /*Internal enum used to determine whether we need to open both views from
-     * files that support stereo( e.g : OpenEXR multiview files)*/
-    enum DecodeMode{DEFAULT_DECODE,STEREO_DECODE};
-    
-    /*This class manages the buffer of the reader, i.e:
-     *a reader can have several frames stored in its buffer.
-     The size of the buffer is variable, see Reader::setMaxFrameBufferSize(...)*/
-    class Buffer{
-    public:
-        /*This class represents a frame residing in the buffer.*/
-        class DecodedFrameDescriptor{
-        public:
-            DecodedFrameDescriptor(QFuture<void>* asynchTask,Read* readHandle,
-                                   ReaderInfo* frameInfo,const char* cachedFrame,
-                                   QFutureWatcher<const char*>* cacheWatcher,std::string filename):
-            _asynchTask(asynchTask),_readHandle(readHandle),_frameInfo(frameInfo),_cachedFrame(cachedFrame),
-            _cacheWatcher(cacheWatcher),_filename(filename)
-            {}
-            DecodedFrameDescriptor():_asynchTask(0),_readHandle(0),_frameInfo(0),_cachedFrame(0),_cacheWatcher(0)
-            ,_filename(""){}
-            DecodedFrameDescriptor(const DecodedFrameDescriptor& other):
-            _asynchTask(other._asynchTask),_readHandle(other._readHandle),_frameInfo(other._frameInfo),
-            _cachedFrame(other._cachedFrame),_cacheWatcher(other._cacheWatcher),_filename(other._filename)
-            {}
-            /*This member is not 0 if the decoding for the frame was done in an asynchronous manner
-             It is used to query whether it has finish or not.*/
-            QFuture<void>* _asynchTask;
-            
-            /*In case the decoded frame was not issued from the diskcache this is a pointer to the
-             Read handle that operated/is operating the decoding.*/
-            Read* _readHandle;
-            
-            /*The info of the frame (i.e: dataWindow,displayWindow,channels, etc...).Maybe 0
-             if the decoding is asynchronous and the task is not finished yet.*/
-            ReaderInfo* _frameInfo;
-            
-            /*A pointer to the frame data if it comes from the diskCache. Otherwise 0.*/
-            const char* _cachedFrame;
-            
-            /*This member is not 0 if the frame comes from the diskCache AND it was
-             *retrieved by another thread.*/
-            QFutureWatcher<const char*>* _cacheWatcher;
-            
-            /*The name of the frame in the buffer.*/
-            std::string _filename;
-        };
-        
-        typedef std::vector<DecodedFrameDescriptor>::iterator DecodedFrameIterator;
-        typedef std::vector<DecodedFrameDescriptor>::reverse_iterator DecodedFrameReverseIterator;        
-        
-        /*Enum used to know what kind of frame is enqueued in the buffer, it is used by
-         isEnqueued(...) and this function is used by open(...) and openCachedFrame(...)*/
-        enum SEARCH_TYPE{CACHED_SEARCH,NOTCACHED_SEARCH,BOTH_SEARCH};
-        
-        Buffer():_bufferSize(2){}
-        ~Buffer(){clear();}
-        Reader::Buffer::DecodedFrameDescriptor insert(QString filename,
-                    QFuture<void> *future,
-                    ReaderInfo* info,
-                    Read* readHandle,
-                    const char* cachedFrame,
-                    QFutureWatcher<const char*>* cacheWatcher=NULL);
-        void remove(std::string filename);
-        QFuture<void>* getFuture(std::string filename);
-        bool decodeFinished(std::string filename);
-        DecodedFrameIterator isEnqueued(std::string filename,SEARCH_TYPE searchMode);
-        void clear();
-        void setSize(int size){_bufferSize = size;}
-        bool isFull(){return _buffer.size() == _bufferSize;}
-        DecodedFrameIterator begin(){return _buffer.begin();}
-        DecodedFrameIterator end(){return _buffer.end();}
-        void erase(DecodedFrameIterator it);
-        DecodedFrameIterator find(std::string filename);
-        void debugBuffer();
-        void removeAllCachedFrames();
-    private:
-        std::vector<  DecodedFrameDescriptor  > _buffer; // decoding buffer
-        int _bufferSize; // maximum size of the buffer
-    };
-    
-    Reader(Node* node,ViewerGL* ui_context,DiskCache* cache);
-    Reader(Reader& ref);
-<<<<<<< HEAD
-	virtual void createReadHandle();
-	bool isImageSequence();	
-=======
-	virtual void setFileExtension();
-    void getVideoSequenceFromFilesList();
->>>>>>> bbc33d80
-	bool hasFrames(){return fileNameList.size()>0;}
-	void incrementCurrentFrameIndex();
-    void decrementCurrentFrameIndex();
-    void seekFirstFrame();
-    void seekLastFrame();
-    void randomFrame(int f);
-    
-    /*Chooses the appropriate Read* to open the file named by filename.
-     *If mode is stereo, it will try to open frames as stereo if the Read* supports stereo.
-     *If startNewThread is on, it will actually open the file in a separate thread.
-     *If the frame is already opened in the reader's internal buffer, this function returns instantly.
-     *Otherwise it inserts a new DecodedFrameResult to the internal buffer.
-     *Note that this function is not called if the frame is already in the diskcache. See openCachedFrame(...)
-     **/
-    Reader::Buffer::DecodedFrameDescriptor open(QString filename,DecodeMode mode,bool startNewThread);
-    
-    /*Open from the diskcache the frame represented by the FramesIterator.
-     *FrameNB is the index of the frame, it is used to update the cache on the timeline.
-     * This function allocates OpenGL the pbo, map it and fill it with the cached frame.
-     *It doesn't unmap the PBO as it is done in GLViewer::copyPBOtoTexture(...).
-     *It will insert a new DecodedFrameResult in the internal buffer. The buffer offer a way
-     *to know it is a frame taken from the diskcache, either with _cacheFrame!=NULL or
-     * _cacheWatcher!=NULL.
-     *if startNewThread is on,the retrieval from the cache and the copy to the PBO will occur in a separate thread.
-     **/
-    Reader::Buffer::DecodedFrameDescriptor openCachedFrame(FramesIterator frame ,int frameNb,bool startNewThread);
-    
-    /*This function is used internally by openCachedFrame(...) in case startNewThread is true.
-     *It opens the frame identified by the FramesIterator in the diskcache and copies it to the
-     * dst buffer(OpenGL mapped PBO).*/
-    const char* retrieveCachedFrame(FramesIterator frame,int frameNb,void* dst,size_t dataSize);
-    
-    /*This function will decode one or more frames depending on its parameters.
-     *It will not be called for a cached frame.
-     * TODO : should call only this function in VideoEngine::startReading(...) instead of having
-     * a separate call for openCachedFrame(...) and decodeFrames(...)*/
-    std::vector<Reader::Buffer::DecodedFrameDescriptor>
-    decodeFrames(DecodeMode mode,bool useCurrentThread,bool useOtherThread,bool forward);
-    
-    int firstFrame();
-	int lastFrame();
-    int currentFrame();
-	int frame(){return current_frame;}
-    std::string getCurrentFrameName();
-    std::string getRandomFrameName(int f);
-	bool hasPreview(){return has_preview;}
-	void hasPreview(bool b){has_preview=b;}
-	void setPreview(QImage* img){preview=img; hasPreview(true);}
-	QImage* getPreview(){return preview;}
+//  Powiter
+//
+//  Created by Alexandre Gauthier-Foichat on 06/12
+//  Copyright (c) 2013 Alexandre Gauthier-Foichat. All rights reserved.
+//  contact: immarespond at gmail dot com
+#ifndef READER_H
+#define READER_H
+#include "Core/inputnode.h"
+#include "Superviser/powiterFn.h"
+#include "Gui/knob.h"
+#include <QtGui/QImage>
+#include <QtConcurrent/QtConcurrent>
+#include "Core/diskcache.h"
+/* Reader is the node associated to all image format readers. The reader creates the appropriate Read*
+ to decode a certain image format.
+*/
+using namespace Powiter_Enums;
+class ViewerGL;
+class Read;
+class DiskCache;
+class Reader : public InputNode
+{
+    
+public:
+    /*Internal enum used to determine whether we need to open both views from
+     * files that support stereo( e.g : OpenEXR multiview files)*/
+    enum DecodeMode{DEFAULT_DECODE,STEREO_DECODE};
+    
+    /*This class manages the buffer of the reader, i.e:
+     *a reader can have several frames stored in its buffer.
+     The size of the buffer is variable, see Reader::setMaxFrameBufferSize(...)*/
+    class Buffer{
+    public:
+        /*This class represents a frame residing in the buffer.*/
+        class DecodedFrameDescriptor{
+        public:
+            DecodedFrameDescriptor(QFuture<void>* asynchTask,Read* readHandle,
+                                   ReaderInfo* frameInfo,const char* cachedFrame,
+                                   QFutureWatcher<const char*>* cacheWatcher,std::string filename):
+            _asynchTask(asynchTask),_readHandle(readHandle),_frameInfo(frameInfo),_cachedFrame(cachedFrame),
+            _cacheWatcher(cacheWatcher),_filename(filename)
+            {}
+            DecodedFrameDescriptor():_asynchTask(0),_readHandle(0),_frameInfo(0),_cachedFrame(0),_cacheWatcher(0)
+            ,_filename(""){}
+            DecodedFrameDescriptor(const DecodedFrameDescriptor& other):
+            _asynchTask(other._asynchTask),_readHandle(other._readHandle),_frameInfo(other._frameInfo),
+            _cachedFrame(other._cachedFrame),_cacheWatcher(other._cacheWatcher),_filename(other._filename)
+            {}
+            /*This member is not 0 if the decoding for the frame was done in an asynchronous manner
+             It is used to query whether it has finish or not.*/
+            QFuture<void>* _asynchTask;
+            
+            /*In case the decoded frame was not issued from the diskcache this is a pointer to the
+             Read handle that operated/is operating the decoding.*/
+            Read* _readHandle;
+            
+            /*The info of the frame (i.e: dataWindow,displayWindow,channels, etc...).Maybe 0
+             if the decoding is asynchronous and the task is not finished yet.*/
+            ReaderInfo* _frameInfo;
+            
+            /*A pointer to the frame data if it comes from the diskCache. Otherwise 0.*/
+            const char* _cachedFrame;
+            
+            /*This member is not 0 if the frame comes from the diskCache AND it was
+             *retrieved by another thread.*/
+            QFutureWatcher<const char*>* _cacheWatcher;
+            
+            /*The name of the frame in the buffer.*/
+            std::string _filename;
+        };
+        
+        typedef std::vector<DecodedFrameDescriptor>::iterator DecodedFrameIterator;
+        typedef std::vector<DecodedFrameDescriptor>::reverse_iterator DecodedFrameReverseIterator;        
+        
+        /*Enum used to know what kind of frame is enqueued in the buffer, it is used by
+         isEnqueued(...) and this function is used by open(...) and openCachedFrame(...)*/
+        enum SEARCH_TYPE{CACHED_SEARCH,NOTCACHED_SEARCH,BOTH_SEARCH};
+        
+        Buffer():_bufferSize(2){}
+        ~Buffer(){clear();}
+        Reader::Buffer::DecodedFrameDescriptor insert(QString filename,
+                    QFuture<void> *future,
+                    ReaderInfo* info,
+                    Read* readHandle,
+                    const char* cachedFrame,
+                    QFutureWatcher<const char*>* cacheWatcher=NULL);
+        void remove(std::string filename);
+        QFuture<void>* getFuture(std::string filename);
+        bool decodeFinished(std::string filename);
+        DecodedFrameIterator isEnqueued(std::string filename,SEARCH_TYPE searchMode);
+        void clear();
+        void setSize(int size){_bufferSize = size;}
+        bool isFull(){return _buffer.size() == _bufferSize;}
+        DecodedFrameIterator begin(){return _buffer.begin();}
+        DecodedFrameIterator end(){return _buffer.end();}
+        void erase(DecodedFrameIterator it);
+        DecodedFrameIterator find(std::string filename);
+        void debugBuffer();
+        void removeAllCachedFrames();
+    private:
+        std::vector<  DecodedFrameDescriptor  > _buffer; // decoding buffer
+        int _bufferSize; // maximum size of the buffer
+    };
+    
+    Reader(Node* node,ViewerGL* ui_context,DiskCache* cache);
+    Reader(Reader& ref);
 
-    virtual ~Reader();
-    virtual const char* class_name();
-    virtual const char* description();
-
-	File_Type fileType(){return filetype;}
-	
-	virtual void engine(int y,int offset,int range,ChannelMask channels,Row* out);
-    
-	virtual void createKnobDynamically();
-    
-    bool isVideoSequence(){return video_sequence;}
-
-    
-    /*Set the number of frames that a single reader can store.
-     Must be minimum 2. The appropriate way to call this
-     function is in the constructor of your Read*. 
-     You shouldn't need to call this function. The
-     purpose of this function is to let the reader
-     have more buffering space for certain reader
-     that have a variable throughput (e.g: frameserver).*/
-    void setMaxFrameBufferSize(int size){
-        if(size < 2) return;
-        _buffer.setSize(size);
-    }
-    
-    /*Returns false if it couldn't find the current frame in the buffer or if
-     * the frame is not finished*/
-    bool makeCurrentDecodedFrame();
-    
-    void removeCurrentFrameFromBuffer();
-    
-    void removeCachedFramesFromBuffer();
-    
-protected:
-	virtual void initKnobs(Knob_Callback *cb);
-private:
-	QImage *preview;
-	bool has_preview;
-    QStringList fileNameList;
-    bool video_sequence;
-	Read* readHandle;
-	File_Type filetype;
-	ViewerGL* ui_context;
-    DiskCache* _cache;
-    int _pboIndex;
-    std::map<int,QString> files; // frames
-    int current_frame;
-    Buffer _buffer;
-};
-
-
-
-
+	virtual void setFileExtension();
+    void getVideoSequenceFromFilesList();
+	bool hasFrames(){return fileNameList.size()>0;}
+	void incrementCurrentFrameIndex();
+    void decrementCurrentFrameIndex();
+    void seekFirstFrame();
+    void seekLastFrame();
+    void randomFrame(int f);
+    
+    /*Chooses the appropriate Read* to open the file named by filename.
+     *If mode is stereo, it will try to open frames as stereo if the Read* supports stereo.
+     *If startNewThread is on, it will actually open the file in a separate thread.
+     *If the frame is already opened in the reader's internal buffer, this function returns instantly.
+     *Otherwise it inserts a new DecodedFrameResult to the internal buffer.
+     *Note that this function is not called if the frame is already in the diskcache. See openCachedFrame(...)
+     **/
+    Reader::Buffer::DecodedFrameDescriptor open(QString filename,DecodeMode mode,bool startNewThread);
+    
+    /*Open from the diskcache the frame represented by the FramesIterator.
+     *FrameNB is the index of the frame, it is used to update the cache on the timeline.
+     * This function allocates OpenGL the pbo, map it and fill it with the cached frame.
+     *It doesn't unmap the PBO as it is done in GLViewer::copyPBOtoTexture(...).
+     *It will insert a new DecodedFrameResult in the internal buffer. The buffer offer a way
+     *to know it is a frame taken from the diskcache, either with _cacheFrame!=NULL or
+     * _cacheWatcher!=NULL.
+     *if startNewThread is on,the retrieval from the cache and the copy to the PBO will occur in a separate thread.
+     **/
+    Reader::Buffer::DecodedFrameDescriptor openCachedFrame(FramesIterator frame ,int frameNb,bool startNewThread);
+    
+    /*This function is used internally by openCachedFrame(...) in case startNewThread is true.
+     *It opens the frame identified by the FramesIterator in the diskcache and copies it to the
+     * dst buffer(OpenGL mapped PBO).*/
+    const char* retrieveCachedFrame(FramesIterator frame,int frameNb,void* dst,size_t dataSize);
+    
+    /*This function will decode one or more frames depending on its parameters.
+     *It will not be called for a cached frame.
+     * TODO : should call only this function in VideoEngine::startReading(...) instead of having
+     * a separate call for openCachedFrame(...) and decodeFrames(...)*/
+    std::vector<Reader::Buffer::DecodedFrameDescriptor>
+    decodeFrames(DecodeMode mode,bool useCurrentThread,bool useOtherThread,bool forward);
+    
+    int firstFrame();
+	int lastFrame();
+    int currentFrame();
+	int frame(){return current_frame;}
+    std::string getCurrentFrameName();
+    std::string getRandomFrameName(int f);
+	bool hasPreview(){return has_preview;}
+	void hasPreview(bool b){has_preview=b;}
+	void setPreview(QImage* img){preview=img; hasPreview(true);}
+	QImage* getPreview(){return preview;}
+
+    virtual ~Reader();
+    virtual const char* class_name();
+    virtual const char* description();
+
+	File_Type fileType(){return filetype;}
+	
+	virtual void engine(int y,int offset,int range,ChannelMask channels,Row* out);
+    
+	virtual void createKnobDynamically();
+    
+    bool isVideoSequence(){return video_sequence;}
+
+    
+    /*Set the number of frames that a single reader can store.
+     Must be minimum 2. The appropriate way to call this
+     function is in the constructor of your Read*. 
+     You shouldn't need to call this function. The
+     purpose of this function is to let the reader
+     have more buffering space for certain reader
+     that have a variable throughput (e.g: frameserver).*/
+    void setMaxFrameBufferSize(int size){
+        if(size < 2) return;
+        _buffer.setSize(size);
+    }
+    
+    /*Returns false if it couldn't find the current frame in the buffer or if
+     * the frame is not finished*/
+    bool makeCurrentDecodedFrame();
+    
+    void removeCurrentFrameFromBuffer();
+    
+    void removeCachedFramesFromBuffer();
+    
+protected:
+	virtual void initKnobs(Knob_Callback *cb);
+private:
+	QImage *preview;
+	bool has_preview;
+    QStringList fileNameList;
+    bool video_sequence;
+	Read* readHandle;
+	File_Type filetype;
+	ViewerGL* ui_context;
+    DiskCache* _cache;
+    int _pboIndex;
+    std::map<int,QString> files; // frames
+    int current_frame;
+    Buffer _buffer;
+};
+
+
+
+
 #endif // READER_H