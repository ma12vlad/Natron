--- conflicted
+++ resolved
@@ -123,20 +123,12 @@
 #define NATRON_VERSION_MINOR_30 0
 #define NATRON_VERSION_REVISION_30 0
 
-<<<<<<< HEAD
-// RB-2.5: 2.5.1
-=======
 // RB-2.5: 2.5.0
->>>>>>> 5dcde928
 #define NATRON_VERSION_MAJOR_25 2
 #define NATRON_VERSION_MINOR_25 5
 #define NATRON_VERSION_REVISION_25 0
 
-<<<<<<< HEAD
-// RB-2.4: 2.4.2
-=======
 // RB-2.4: 2.4.3
->>>>>>> 5dcde928
 #define NATRON_VERSION_MAJOR_24 2
 #define NATRON_VERSION_MINOR_24 4
 #define NATRON_VERSION_REVISION_24 3
