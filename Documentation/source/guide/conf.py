--- conflicted
+++ resolved
@@ -51,12 +51,8 @@
 # the list of currently maintained versions (those that have to be merged into the master branch)
 version_21 = '2.1.10'
 version_22 = '2.2.10'
-<<<<<<< HEAD
-version_23 = '2.3.15'
+version_23 = '2.3.16'
 version_24 = '2.4.0'
-=======
-version_23 = '2.3.16'
->>>>>>> 51bfa399
 version_30 = '3.0.0'
 
 # The version for this branch
