--- conflicted
+++ resolved
@@ -3,12 +3,8 @@
 # The two actively maintained versions (that are merged into master)
 Version21: 2.1.10
 Version22: 2.2.10
-<<<<<<< HEAD
-Version23: 2.3.15
+Version23: 2.3.16
 Version24: 2.4.0
-=======
-Version23: 2.3.16
->>>>>>> 51bfa399
 Version30: 3.0.0
 
 # The version for this branch of the sources
