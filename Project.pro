# ***** BEGIN LICENSE BLOCK *****
# This file is part of Natron <http://www.natron.fr/>,
# Copyright (C) 2016 INRIA and Alexandre Gauthier
#
# Natron is free software: you can redistribute it and/or modify
# it under the terms of the GNU General Public License as published by
# the Free Software Foundation; either version 2 of the License, or
# (at your option) any later version.
#
# Natron is distributed in the hope that it will be useful,
# but WITHOUT ANY WARRANTY; without even the implied warranty of
# MERCHANTABILITY or FITNESS FOR A PARTICULAR PURPOSE.  See the
# GNU General Public License for more details.
#
# You should have received a copy of the GNU General Public License
# along with Natron.  If not, see <http://www.gnu.org/licenses/gpl-2.0.html>
# ***** END LICENSE BLOCK *****

TEMPLATE = subdirs

# build things in the order we give
CONFIG += ordered

!disable-breakpad {
SUBDIRS += BreakpadClient CrashReporter CrashReporterCLI
}

SUBDIRS += \
    HostSupport \
<<<<<<< HEAD
    libmv \
    libs/qhttpserver \
=======
    libs/gflags \
    libs/glog \
    libs/ceres \
    libs/libmv \
    libs/openMVG \
>>>>>>> 44c1f8d1
    Engine \
    Renderer \
    Gui \
    Tests \
    App

OTHER_FILES += \
    Global/Enums.h \
    Global/GLIncludes.h \
    Global/GlobalDefines.h \
    Global/KeySymbols.h \
    Global/Macros.h \
    Global/MemoryInfo.h \
    Global/ProcInfo.h \
    Global/QtCompat.h \
    global.pri \
    config.pri

include(global.pri)
include(config.pri)
include(libs.pri)

*-xcode {
  # Qt 4.8.5's XCode generator has a bug and places moc_*.cpp files next to the sources instead of inside the build dir
  # However, setting the MOC_DIR doesn't fix that (Xcode build fails)
  # Simple rtule: don't use Xcode
  #MOC_DIR = $$OUT_PWD
  warning("Xcode generator wrongly places the moc files in the source directory. You thus cannot compile with different Qt versions using Xcode.")
}

CONFIG(debug, debug|release){
    message("Compiling in DEBUG mode.")
} else {
    message("Compiling in RELEASE mode.")
}<|MERGE_RESOLUTION|>--- conflicted
+++ resolved
@@ -27,16 +27,11 @@
 
 SUBDIRS += \
     HostSupport \
-<<<<<<< HEAD
-    libmv \
-    libs/qhttpserver \
-=======
     libs/gflags \
     libs/glog \
     libs/ceres \
     libs/libmv \
     libs/openMVG \
->>>>>>> 44c1f8d1
     Engine \
     Renderer \
     Gui \
