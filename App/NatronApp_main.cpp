/* ***** BEGIN LICENSE BLOCK *****
 * This file is part of Natron <http://www.natron.fr/>,
 * Copyright (C) 2016 INRIA and Alexandre Gauthier-Foichat
 *
 * Natron is free software: you can redistribute it and/or modify
 * it under the terms of the GNU General Public License as published by
 * the Free Software Foundation; either version 2 of the License, or
 * (at your option) any later version.
 *
 * Natron is distributed in the hope that it will be useful,
 * but WITHOUT ANY WARRANTY; without even the implied warranty of
 * MERCHANTABILITY or FITNESS FOR A PARTICULAR PURPOSE.  See the
 * GNU General Public License for more details.
 *
 * You should have received a copy of the GNU General Public License
 * along with Natron.  If not, see <http://www.gnu.org/licenses/gpl-2.0.html>
 * ***** END LICENSE BLOCK ***** */

// ***** BEGIN PYTHON BLOCK *****
// from <https://docs.python.org/3/c-api/intro.html#include-files>:
// "Since Python may define some pre-processor definitions which affect the standard headers on some systems, you must include Python.h before any standard headers are included."
#include <Python.h>
// ***** END PYTHON BLOCK *****

<<<<<<< HEAD
#include "Gui/GuiApplicationManager.h"
=======
#if defined(Q_OS_UNIX)
#include <sys/time.h>     // for getrlimit on linux
#include <sys/resource.h> // for getrlimit
#if defined(__APPLE__)
#include <sys/syslimits.h> // OPEN_MAX
#endif
#endif
>>>>>>> 922b9c6d

#include <cstdio>  // perror
#include <cstdlib> // exit
#include <fstream>
#include <sstream>
#include <iostream>

#include <QCoreApplication>

#include "Engine/CLArgs.h"

NATRON_NAMESPACE_USING

int
main(int argc,
     char *argv[])
{
#if defined(Q_OS_UNIX) && defined(RLIMIT_NOFILE)
    /*
     Avoid 'Too many open files' on Unix.

     Increase the number of file descriptors that the process can open to the maximum allowed.
     - By default, Mac OS X only allows 256 file descriptors, which can easily be reached.
     - On Linux, the default limit is usually 1024.

     Note that due to a bug in stdio on OS X, the limit on the number of files opened using fopen()
     cannot be changed after the first call to stdio (e.g. printf() or fopen()).
     Consequently, this has to be the first thing to do in main().
     */
    struct rlimit rl;
    if (getrlimit(RLIMIT_NOFILE, &rl) == 0) {
        if (rl.rlim_max > rl.rlim_cur) {
            rl.rlim_cur = rl.rlim_max;
            if (setrlimit(RLIMIT_NOFILE, &rl) != 0) {
#             if defined(__APPLE__) && defined(OPEN_MAX)
                // On Mac OS X, setrlimit(RLIMIT_NOFILE, &rl) fails to set
                // rlim_cur above OPEN_MAX even if rlim_max > OPEN_MAX.
                if (rl.rlim_cur > OPEN_MAX) {
                    rl.rlim_cur = OPEN_MAX;
                    setrlimit(RLIMIT_NOFILE, &rl);
                }
#             endif
            }
        }
    }
#endif
    
    CLArgs::printBackGroundWelcomeMessage();
    CLArgs args(argc, argv, false);

    if (args.getError() > 0) {
        return 1;
    }

    if ( args.isBackgroundMode() ) {
        AppManager manager;

        // coverity[tainted_data]
        if ( !manager.load(argc, argv, args) ) {
            return 1;
        } else {
            return 0;
        }
    } else {
        GuiApplicationManager manager;

        // coverity[tainted_data]
        return manager.load(argc, argv, args);

        //exec() is called within the GuiApplicationManager
    }
} // main
<|MERGE_RESOLUTION|>--- conflicted
+++ resolved
@@ -22,9 +22,6 @@
 #include <Python.h>
 // ***** END PYTHON BLOCK *****
 
-<<<<<<< HEAD
-#include "Gui/GuiApplicationManager.h"
-=======
 #if defined(Q_OS_UNIX)
 #include <sys/time.h>     // for getrlimit on linux
 #include <sys/resource.h> // for getrlimit
@@ -32,7 +29,8 @@
 #include <sys/syslimits.h> // OPEN_MAX
 #endif
 #endif
->>>>>>> 922b9c6d
+
+#include "Gui/GuiApplicationManager.h"
 
 #include <cstdio>  // perror
 #include <cstdlib> // exit
