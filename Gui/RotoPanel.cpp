--- conflicted
+++ resolved
@@ -867,17 +867,12 @@
     }
     items.push_back( TreeItem(treeItem,item) );
 
-<<<<<<< HEAD
     treeItem->setText( COL_LABEL, item->getLabel().c_str() );
     treeItem->setToolTip( COL_LABEL, Qt::convertFromPlainText(kRotoLabelHint, Qt::WhiteSpaceNormal) );
 
     treeItem->setText(COL_SCRIPT_NAME, item->getScriptName().c_str());
     treeItem->setToolTip( COL_SCRIPT_NAME, Qt::convertFromPlainText(kRotoScriptNameHint, Qt::WhiteSpaceNormal) );
     
-=======
-    treeItem->setText( COL_NAME, item->getName_mt_safe().c_str() );
-    treeItem->setToolTip( COL_NAME, Qt::convertFromPlainText(publicInterface->tr(kRotoNameHint), Qt::WhiteSpaceNormal) );
->>>>>>> f1ea21d9
     treeItem->setIcon(COL_ACTIVATED, item->isGloballyActivated() ? iconVisible : iconUnvisible);
     treeItem->setToolTip( COL_ACTIVATED, Qt::convertFromPlainText(publicInterface->tr("Controls whether the overlay should be visible on the viewer for "
                                                                   "the shape."), Qt::WhiteSpaceNormal) );
@@ -958,13 +953,10 @@
     }
     // set the tooltip
     const std::string & tt = item->getCompositingOperatorToolTip();
-<<<<<<< HEAD
-    cb->setToolTip( Qt::convertFromPlainText(tt.c_str(), Qt::WhiteSpaceNormal) );
+
+    cb->setToolTip( Qt::convertFromPlainText(QString(tt.c_str()).trimmed(), Qt::WhiteSpaceNormal) );
     cb->setCurrentIndex_no_emit( item->getCompositingOperator() );
-=======
-    cb->setToolTip( Qt::convertFromPlainText(QString(tt.c_str()).trimmed(), Qt::WhiteSpaceNormal) );
-    cb->setCurrentIndex_no_emit( item->getCompositingOperator(time) );
->>>>>>> f1ea21d9
+
     _imp->tree->setItemWidget(treeItem, COL_OPERATOR, cb);
 }
 
