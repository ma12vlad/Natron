--- conflicted
+++ resolved
@@ -151,8 +151,6 @@
     return false;
 }
 
-<<<<<<< HEAD
-=======
 
 bool
 DefaultInteractI::penDoubleClicked(double /*time*/,
@@ -166,7 +164,6 @@
     return false;
 }
 
->>>>>>> f47de4b4
 bool
 DefaultInteractI::keyDown(double /*time*/,
                           const RenderScale& /*renderScale*/,
@@ -229,15 +226,9 @@
     QPointF _dragPos;
     bool _interactiveDrag;
     PositionInteractState _state;
-<<<<<<< HEAD
 
 public:
 
-=======
-
-public:
-
->>>>>>> f47de4b4
     PositionInteract(const PositionOverlayKnobs* knobs,
                      HostOverlay* overlay)
         : DefaultInteractI(overlay)
@@ -684,7 +675,6 @@
     }
 
     static double pointSize() { return 5.; }
-<<<<<<< HEAD
 
     static double pointTolerance() { return 6.; }
 
@@ -824,147 +814,6 @@
     TextRenderer textRenderer;
     bool interactiveDrag;
 
-=======
-
-    static double pointTolerance() { return 6.; }
-
-    static bool isNearby(const QPointF & p,
-                         double x,
-                         double y,
-                         double tolerance,
-                         const OfxPointD & pscale)
-    {
-        return std::fabs(p.x() - x) <= tolerance * pscale.x &&  std::fabs(p.y() - y) <= tolerance * pscale.y;
-    }
-
-    void getFrom(double time,
-                 int index,
-                 double* tx,
-                 double* ty) const
-    {
-        boost::shared_ptr<KnobDouble> knob = _from[index].lock();
-
-        assert(knob);
-        *tx = knob->getValueAtTime(time, 0);
-        *ty = knob->getValueAtTime(time, 1);
-    }
-
-    void getTo(double time,
-               int index,
-               double* tx,
-               double* ty) const
-    {
-        boost::shared_ptr<KnobDouble> knob = _to[index].lock();
-
-        assert(knob);
-        *tx = knob->getValueAtTime(time, 0);
-        *ty = knob->getValueAtTime(time, 1);
-    }
-
-    bool getEnabled(double time,
-                    int index) const
-    {
-        boost::shared_ptr<KnobBool> knob = _enable[index].lock();
-
-        assert(knob);
-
-        return knob->getValueAtTime(time);
-    }
-
-    bool getInverted(double time) const
-    {
-        boost::shared_ptr<KnobBool> knob = _invert.lock();
-
-        assert(knob);
-
-        return knob->getValueAtTime(time);
-    }
-
-    bool getUseFromPoints(double time) const
-    {
-        boost::shared_ptr<KnobChoice> knob = _overlayPoints.lock();
-
-        assert(knob);
-
-        return knob->getValueAtTime(time) == 1;
-    }
-
-    bool getInteractive(double time) const
-    {
-        if ( _interactive.lock() ) {
-            return _interactive.lock()->getValueAtTime(time);
-        } else {
-            return appPTR->getCurrentSettings()->getRenderOnEditingFinishedOnly();
-        }
-    }
-
-    virtual void draw(double time,
-                      const RenderScale& renderScale,
-                      ViewIdx view,
-                      const OfxPointD& pscale,
-                      const QPointF& lastPenPos,
-                      const OfxRGBColourD& color,
-                      const OfxPointD& shadow,
-                      const QFont& font,
-                      const QFontMetrics& fm) OVERRIDE FINAL;
-    virtual bool penMotion(double time,
-                           const RenderScale& renderScale,
-                           ViewIdx view,
-                           const OfxPointD& pscale,
-                           const QPointF& lastPenPos,
-                           const QPointF &penPos,
-                           const QPoint &penPosViewport,
-                           double pressure) OVERRIDE FINAL;
-    virtual bool penUp(double time,
-                       const RenderScale& renderScale,
-                       ViewIdx view,
-                       const OfxPointD& pscale,
-                       const QPointF& lastPenPos,
-                       const QPointF &penPos,
-                       const QPoint &penPosViewport,
-                       double pressure) OVERRIDE FINAL;
-    virtual bool penDown(double time,
-                         const RenderScale& renderScale,
-                         ViewIdx view,
-                         const OfxPointD& pscale,
-                         const QPointF& lastPenPos,
-                         const QPointF &penPos,
-                         const QPoint &penPosViewport,
-                         double pressure) OVERRIDE FINAL;
-    virtual bool loseFocus(double time,
-                           const RenderScale& renderScale,
-                           ViewIdx view) OVERRIDE FINAL;
-};
-
-
-// round to the closest int, 1/10 int, etc
-// this make parameter editing easier
-// pscale is args.pixelScale.x / args.renderScale.x;
-// pscale10 is the power of 10 below pscale
-inline double
-fround(double val,
-       double pscale)
-{
-    double pscale10 = std::pow( 10., std::floor( std::log10(pscale) ) );
-
-    return pscale10 * std::floor(val / pscale10 + 0.5);
-}
-
-typedef boost::shared_ptr<DefaultInteractI> InteractPtr;
-typedef std::list<InteractPtr> InteractList;
-typedef std::list<TransformInteract> TransformInteracts;
-
-
-struct HostOverlayPrivate
-{
-    HostOverlay* _publicInterface;
-    InteractList interacts;
-    boost::weak_ptr<NodeGui> node;
-    QPointF lastPenPos;
-    TextRenderer textRenderer;
-    bool interactiveDrag;
-
->>>>>>> f47de4b4
     HostOverlayPrivate(HostOverlay* publicInterface,
                        const NodeGuiPtr& node)
         : _publicInterface(publicInterface)
@@ -2862,16 +2711,12 @@
             return true;
         }
     }
-<<<<<<< HEAD
-=======
 
     _imp->lastPenPos = penPos;
->>>>>>> f47de4b4
-
-    _imp->lastPenPos = penPos;
-
-<<<<<<< HEAD
-=======
+
+    return false;
+}
+
 bool
 HostOverlay::penDoubleClicked(double time,
                       const RenderScale& renderScale,
@@ -2892,7 +2737,6 @@
 
     _imp->lastPenPos = penPos;
     
->>>>>>> f47de4b4
     return false;
 }
 
