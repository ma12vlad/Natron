//  Natron
//
/* This Source Code Form is subject to the terms of the Mozilla Public
 * License, v. 2.0. If a copy of the MPL was not distributed with this
 * file, You can obtain one at http://mozilla.org/MPL/2.0/. */
/*
 * Created by Alexandre GAUTHIER-FOICHAT on 6/1/2012.
 * contact: immarespond at gmail dot com
 *
 */

// from <https://docs.python.org/3/c-api/intro.html#include-files>:
// "Since Python may define some pre-processor definitions which affect the standard headers on some systems, you must include Python.h before any standard headers are included."
#include <Python.h>

#include "CurveWidget.h"

#include <cmath>
CLANG_DIAG_OFF(unused-private-field)
// /opt/local/include/QtGui/qmime.h:119:10: warning: private field 'type' is not used [-Wunused-private-field]
#include <QMouseEvent>
CLANG_DIAG_ON(unused-private-field)
#include <QtCore/QRectF>
#include <QtGui/QPolygonF>
#include <QHBoxLayout> // in QtGui on Qt4, in QtWidgets on Qt5
#include <QVBoxLayout> // in QtGui on Qt4, in QtWidgets on Qt5
#include <QTextStream>
#include <QThread>
#include <QUndoStack>
#include <QApplication>
#include <QToolButton>
#include <QDesktopWidget>
#include <QDebug>

#include "Engine/Knob.h"
#include "Engine/KnobTypes.h"
#include "Engine/Rect.h"
#include "Engine/TimeLine.h"
#include "Engine/Variant.h"
#include "Engine/Curve.h"
#include "Engine/Settings.h"
#include "Engine/RotoContext.h"
#include "Engine/Project.h"
#include "Engine/Image.h"

#include "Gui/Menu.h"
#include "Gui/LineEdit.h"
#include "Gui/SpinBox.h"
#include "Gui/Button.h"
#include "Gui/ticks.h"
#include "Gui/CurveEditor.h"
#include "Gui/TextRenderer.h"
#include "Gui/CurveEditorUndoRedo.h"
#include "Gui/DopeSheet.h"
#include "Gui/KnobGui.h"
#include "Gui/SequenceFileDialog.h"
#include "Gui/ZoomContext.h"
#include "Gui/TabWidget.h"
#include "Gui/Gui.h"
#include "Gui/GuiMacros.h"
#include "Gui/ActionShortcuts.h"
#include "Gui/GuiApplicationManager.h"
#include "Gui/ViewerGL.h"
#include "Gui/ViewerTab.h"
#include "Gui/NodeGraph.h"
#include "Gui/Histogram.h"
#include "Gui/GuiAppInstance.h"
#include "Gui/CurveSelection.h"
#include "Gui/Label.h"
#include "Gui/PythonPanels.h"

// warning: 'gluErrorString' is deprecated: first deprecated in OS X 10.9 [-Wdeprecated-declarations]
CLANG_DIAG_OFF(deprecated-declarations)
GCC_DIAG_OFF(deprecated-declarations)

using namespace Natron;

#define CLICK_DISTANCE_FROM_CURVE_ACCEPTANCE 5 //maximum distance from a curve that accepts a mouse click
// (in widget pixels)
#define CURSOR_WIDTH 15
#define CURSOR_HEIGHT 8

#define DERIVATIVE_ROUND_PRECISION 3.

#define BOUNDING_BOX_HANDLE_SIZE 4

#define AXIS_MAX 100000.
#define AXIS_MIN -100000.

namespace { // protect local classes in anonymous namespace
enum EventStateEnum
{
    eEventStateDraggingView = 0,
    eEventStateDraggingKeys,
    eEventStateSelecting,
    eEventStateDraggingTangent,
    eEventStateDraggingTimeline,
    eEventStateZooming,
    eEventStateDraggingTopLeftBbox,
    eEventStateDraggingMidLeftBbox,
    eEventStateDraggingBtmLeftBbox,
    eEventStateDraggingMidBtmBbox,
    eEventStateDraggingBtmRightBbox,
    eEventStateDraggingMidRightBbox,
    eEventStateDraggingTopRightBbox,
    eEventStateDraggingMidTopBbox,
    eEventStateNone
};

struct SelectedKey_belongs_to_curve
{
    const CurveGui* _curve;
    SelectedKey_belongs_to_curve(const CurveGui* curve)
        : _curve(curve)
    {
    }

    bool operator() (const SelectedKey & k) const
    {
        return k.curve == _curve;
    }
};
}

CurveGui::CurveGui(const CurveWidget *curveWidget,
                   boost::shared_ptr<Curve> curve,
                   const QString & name,
                   const QColor & color,
                   int thickness)
    : _internalCurve(curve)
    , _name(name)
    , _color(color)
    , _thickness(thickness)
    , _visible(false)
    , _selected(false)
    , _curveWidget(curveWidget)
{
    // always running in the main thread
    assert( qApp && qApp->thread() == QThread::currentThread() );


    QObject::connect( this,SIGNAL( curveChanged() ),curveWidget,SLOT( onCurveChanged() ) );
}

CurveGui::~CurveGui()
{
    // always running in the main thread
    assert( qApp && qApp->thread() == QThread::currentThread() );
}

std::pair<KeyFrame,bool> CurveGui::nextPointForSegment(double x1,
                                                       double* x2,
                                                       const KeyFrameSet & keys)
{
    // always running in the main thread
    assert( qApp && qApp->thread() == QThread::currentThread() );
    assert( !keys.empty() );
    double xminCurveWidgetCoord = _curveWidget->toWidgetCoordinates(keys.begin()->getTime(),0).x();
    double xmaxCurveWidgetCoord = _curveWidget->toWidgetCoordinates(keys.rbegin()->getTime(),0).x();
    std::pair<double,double> curveYRange = getCurveYRange();

    if (x1 < xminCurveWidgetCoord) {
        if ( ( curveYRange.first <= kOfxFlagInfiniteMin) && ( curveYRange.second >= kOfxFlagInfiniteMax) ) {
            *x2 = xminCurveWidgetCoord;
        } else {
            ///the curve has a min/max, find out the slope of the curve so we know whether the curve intersects
            ///the min axis, the max axis or nothing.
            if (keys.size() == 1) {
                ///if only 1 keyframe, the curve is horizontal
                *x2 = xminCurveWidgetCoord;
            } else {
                ///find out the equation of the straight line going from the first keyframe and intersecting
                ///the min axis, so we can get the coordinates of the point intersecting the min axis.
                KeyFrameSet::const_iterator firstKf = keys.begin();

                if (firstKf->getLeftDerivative() == 0) {
                    *x2 = xminCurveWidgetCoord;
                } else {
                    double b = firstKf->getValue() - firstKf->getLeftDerivative() * firstKf->getTime();
                    *x2 = _curveWidget->toWidgetCoordinates( (curveYRange.first - b) / firstKf->getLeftDerivative(),0 ).x();
                    if ( (x1 >= *x2) || (*x2 > xminCurveWidgetCoord) ) {
                        ///do the same wit hthe max axis
                        *x2 = _curveWidget->toWidgetCoordinates( (curveYRange.second - b) / firstKf->getLeftDerivative(),0 ).x();

                        if ( (x1 >= *x2) || (*x2 > xminCurveWidgetCoord) ) {
                            /// ok the curve doesn't intersect the min/max axis
                            *x2 = xminCurveWidgetCoord;
                        }
                    }
                }
            }
        }
    } else if (x1 >= xmaxCurveWidgetCoord) {
        if ( (curveYRange.first <= kOfxFlagInfiniteMin) && (curveYRange.second >= kOfxFlagInfiniteMax) ) {
            *x2 = _curveWidget->width() - 1;
        } else {
            ///the curve has a min/max, find out the slope of the curve so we know whether the curve intersects
            ///the min axis, the max axis or nothing.
            if (keys.size() == 1) {
                ///if only 1 keyframe, the curve is horizontal
                *x2 = _curveWidget->width() - 1;
            } else {
                ///find out the equation of the straight line going from the last keyframe and intersecting
                ///the min axis, so we can get the coordinates of the point intersecting the min axis.
                KeyFrameSet::const_reverse_iterator lastKf = keys.rbegin();

                if (lastKf->getRightDerivative() == 0) {
                    *x2 = _curveWidget->width() - 1;
                } else {
                    double b = lastKf->getValue() - lastKf->getRightDerivative() * lastKf->getTime();
                    *x2 = _curveWidget->toWidgetCoordinates( (curveYRange.first - b) / lastKf->getRightDerivative(),0 ).x();
                    if ( (x1 >= *x2) || (*x2 < xmaxCurveWidgetCoord) ) {
                        ///do the same wit hthe min axis
                        *x2 = _curveWidget->toWidgetCoordinates( (curveYRange.second - b) / lastKf->getRightDerivative(),0 ).x();

                        if ( (x1 >= *x2) || (*x2 < xmaxCurveWidgetCoord) ) {
                            /// ok the curve doesn't intersect the min/max axis
                            *x2 = _curveWidget->width() - 1;
                        }
                    }
                }
            }
        }
    } else {
        //we're between 2 keyframes,get the upper and lower
        KeyFrameSet::const_iterator upper = keys.end();
        double upperWidgetCoord = x1;
        for (KeyFrameSet::const_iterator it = keys.begin(); it != keys.end(); ++it) {
            upperWidgetCoord = _curveWidget->toWidgetCoordinates(it->getTime(),0).x();
            if (upperWidgetCoord > x1) {
                upper = it;
                break;
            }
        }
        assert( upper != keys.end() && upper != keys.begin() );

        KeyFrameSet::const_iterator lower = upper;
        --lower;

        double t = ( x1 - lower->getTime() ) / ( upper->getTime() - lower->getTime() );
        double P3 = upper->getValue();
        double P0 = lower->getValue();
        // Hermite coefficients P0' and P3' are for t normalized in [0,1]
        double P3pl = upper->getLeftDerivative() / ( upper->getTime() - lower->getTime() ); // normalize for t \in [0,1]
        double P0pr = lower->getRightDerivative() / ( upper->getTime() - lower->getTime() ); // normalize for t \in [0,1]
        double secondDer = 6. * (1. - t) * (P3 - P3pl / 3. - P0 - 2. * P0pr / 3.) +
                6. * t * (P0 - P3 + 2 * P3pl / 3. + P0pr / 3. );
        double secondDerWidgetCoord = std::abs( _curveWidget->toWidgetCoordinates(0,secondDer).y()
                                                / ( upper->getTime() - lower->getTime() ) );
        // compute delta_x so that the y difference between the derivative and the curve is at most
        // 1 pixel (use the second order Taylor expansion of the function)
        double delta_x = std::max(2. / std::max(std::sqrt(secondDerWidgetCoord),0.1), 1.);

        if (upperWidgetCoord < x1 + delta_x) {
            *x2 = upperWidgetCoord;

            return std::make_pair(*upper,true);
        } else {
            *x2 = x1 + delta_x;
        }
    }

    return std::make_pair(KeyFrame(0.,0.),false);
} // nextPointForSegment

std::pair<double,double>
CurveGui::getCurveYRange() const
{
    try {
        return getInternalCurve()->getCurveYRange();
    } catch (const std::exception & e) {
        qDebug() << e.what();
        return std::make_pair(INT_MIN,INT_MAX);
    }
}

boost::shared_ptr<Curve>
CurveGui::getInternalCurve() const
{
    return _internalCurve;
}

void
CurveGui::drawCurve(int curveIndex,
                    int curvesCount)
{
    // always running in the main thread
    assert( qApp && qApp->thread() == QThread::currentThread() );

    if (!_visible) {
        return;
    }

    assert( QGLContext::currentContext() == _curveWidget->context() );

    std::vector<float> vertices,exprVertices;
    double x1 = 0;
    double x2;
    double w = _curveWidget->width();
    KeyFrameSet keyframes;
    BezierCPCurveGui* isBezier = dynamic_cast<BezierCPCurveGui*>(this);
    KnobCurveGui* isKnobCurve = dynamic_cast<KnobCurveGui*>(this);
    
    bool hasDrawnExpr = false;
    if (isKnobCurve) {
        std::string expr;
        boost::shared_ptr<KnobI> knob = isKnobCurve->getInternalKnob();
        assert(knob);
        expr = knob->getExpression(isKnobCurve->getDimension());
        if (!expr.empty()) {
            //we have no choice but to evaluate the expression at each time
            for (int i = x1; i < w; ++i) {
                double x = _curveWidget->toZoomCoordinates(i,0).x();;
                double y = knob->getValueAtWithExpression(x, isKnobCurve->getDimension());
                exprVertices.push_back(x);
                exprVertices.push_back(y);
            }
            hasDrawnExpr = true;
        }
    }
    
    if (isBezier) {
        std::set<int> keys;
        isBezier->getBezier()->getKeyframeTimes(&keys);
        int i = 0;
        for (std::set<int>::iterator it = keys.begin(); it != keys.end(); ++it, ++i) {
            keyframes.insert(KeyFrame(*it,i));
        }
    } else {
        keyframes = getInternalCurve()->getKeyFrames_mt_safe();
    }
    if (!keyframes.empty()) {
        
        std::pair<KeyFrame,bool> isX1AKey;
        while ( x1 < (w - 1) ) {
            double x,y;
            if (!isX1AKey.second) {
                x = _curveWidget->toZoomCoordinates(x1,0).x();
                y = evaluate(false,x);
            } else {
                x = isX1AKey.first.getTime();
                y = isX1AKey.first.getValue();
            }
            vertices.push_back( (float)x );
            vertices.push_back( (float)y );
            isX1AKey = nextPointForSegment(x1,&x2,keyframes);
            x1 = x2;
        }
        //also add the last point
        {
            double x = _curveWidget->toZoomCoordinates(x1,0).x();
            double y = evaluate(false,x);
            vertices.push_back( (float)x );
            vertices.push_back( (float)y );
        }
        
    }
    
    QPointF btmLeft = _curveWidget->toZoomCoordinates(0,_curveWidget->height() - 1);
    QPointF topRight = _curveWidget->toZoomCoordinates(_curveWidget->width() - 1, 0);

    const QColor & curveColor = _selected ?  _curveWidget->getSelectedCurveColor() : _color;

    {
        GLProtectAttrib a(GL_HINT_BIT | GL_ENABLE_BIT | GL_LINE_BIT | GL_COLOR_BUFFER_BIT | GL_POINT_BIT | GL_CURRENT_BIT);
        
        if (!isBezier && _selected) {
            ///Draw y min/max axis so the user understands why the curve is clamped
            std::pair<double,double> curveYRange = getCurveYRange();
            if (curveYRange.first != INT_MIN && curveYRange.second != INT_MAX) {
                QColor minMaxColor;
                minMaxColor.setRgbF(0.398979,0.398979,0.398979);
                glColor4d(minMaxColor.redF(),minMaxColor.greenF(),minMaxColor.blueF(),1.);
                glBegin(GL_LINES);
                glVertex2d(btmLeft.x(), curveYRange.first);
                glVertex2d(topRight.x(), curveYRange.first);
                glVertex2d(btmLeft.x(), curveYRange.second);
                glVertex2d(topRight.x(), curveYRange.second);
                glEnd();
                glColor4d(1., 1., 1., 1.);
                
                double xText = _curveWidget->toZoomCoordinates(10, 0).x();
                
                _curveWidget->renderText(xText, curveYRange.first, QString("min"), minMaxColor, _curveWidget->font());
                _curveWidget->renderText(xText, curveYRange.second, QString("max"), minMaxColor, _curveWidget->font());
            }
            
        }
        
        
        glColor4f( curveColor.redF(), curveColor.greenF(), curveColor.blueF(), curveColor.alphaF() );
        glPointSize(_thickness);
        glEnable(GL_BLEND);
        glBlendFunc(GL_SRC_ALPHA,GL_ONE_MINUS_SRC_ALPHA);
        glEnable(GL_LINE_SMOOTH);
        glHint(GL_LINE_SMOOTH_HINT,GL_DONT_CARE);
        glLineWidth(1.5);
        glCheckError();
        if (hasDrawnExpr) {
            glBegin(GL_LINE_STRIP);
            for (int i = 0; i < (int)exprVertices.size(); i += 2) {
                glVertex2f(exprVertices[i],exprVertices[i + 1]);
            }
            glEnd();
            
            
            glLineStipple(2, 0xAAAA);
            glEnable(GL_LINE_STIPPLE);
        }
        glBegin(GL_LINE_STRIP);
        for (int i = 0; i < (int)vertices.size(); i += 2) {
            glVertex2f(vertices[i],vertices[i + 1]);
        }
        glEnd();
        if (hasDrawnExpr) {
            glDisable(GL_LINE_STIPPLE);
        }

        glCheckError();
        
        //render the name of the curve
        glColor4f(1.f, 1.f, 1.f, 1.f);
        
        
        
        double interval = ( topRight.x() - btmLeft.x() ) / (double)curvesCount;
        double textX = _curveWidget->toZoomCoordinates(15, 0).x() + interval * (double)curveIndex;
        double textY = evaluate(false,textX);
        
        _curveWidget->renderText( textX,textY,_name,_color,_curveWidget->getFont() );
        glColor4f( curveColor.redF(), curveColor.greenF(), curveColor.blueF(), curveColor.alphaF() );
        
        //draw keyframes
        glPointSize(7.f);
        glEnable(GL_POINT_SMOOTH);
        
        const SelectedKeys & selectedKeyFrames = _curveWidget->getSelectedKeyFrames();
        for (KeyFrameSet::const_iterator k = keyframes.begin(); k != keyframes.end(); ++k) {
            glColor4f( _color.redF(), _color.greenF(), _color.blueF(), _color.alphaF() );
            const KeyFrame & key = (*k);
            //if the key is selected change its color to white
            SelectedKeys::const_iterator isSelected = selectedKeyFrames.end();
            for (SelectedKeys::const_iterator it2 = selectedKeyFrames.begin();
                 it2 != selectedKeyFrames.end(); ++it2) {
                if ( ( (*it2)->key.getTime() == key.getTime() ) && ( (*it2)->curve == this ) ) {
                    isSelected = it2;
                    glColor4f(1.f,1.f,1.f,1.f);
                    break;
                }
            }
            double x = key.getTime();
            double y = key.getValue();
            glBegin(GL_POINTS);
            glVertex2f(x,y);
            glEnd();
            
            if ( !isBezier && ( isSelected != selectedKeyFrames.end() ) && (key.getInterpolation() != eKeyframeTypeConstant) ) {
                
                QFontMetrics m( _curveWidget->getFont() );
                
                
                //draw the derivatives lines
                if ( (key.getInterpolation() != eKeyframeTypeFree) && (key.getInterpolation() != eKeyframeTypeBroken) ) {
                    glLineStipple(2, 0xAAAA);
                    glEnable(GL_LINE_STIPPLE);
                }
                glBegin(GL_LINES);
                glColor4f(1., 0.35, 0.35, 1.);
                glVertex2f( (*isSelected)->leftTan.first, (*isSelected)->leftTan.second );
                glVertex2f(x, y);
                glVertex2f(x, y);
                glVertex2f( (*isSelected)->rightTan.first, (*isSelected)->rightTan.second );
                glEnd();
                if ( (key.getInterpolation() != eKeyframeTypeFree) && (key.getInterpolation() != eKeyframeTypeBroken) ) {
                    glDisable(GL_LINE_STIPPLE);
                    
                }
                
                if (selectedKeyFrames.size() == 1) { //if one keyframe, also draw the coordinates
                    
                    double rounding = std::pow(10.,DERIVATIVE_ROUND_PRECISION);
                    
                    QString leftDerivStr = QString("l: %1").arg(std::floor((key.getLeftDerivative() * rounding) + 0.5) / rounding);
                    QString rightDerivStr = QString("r: %1").arg(std::floor((key.getRightDerivative() * rounding) + 0.5) / rounding);
                    
                    double yLeftWidgetCoord = _curveWidget->toWidgetCoordinates(0,(*isSelected)->leftTan.second).y();
                    yLeftWidgetCoord += (m.height() + 4);
                    
                    double yRightWidgetCoord = _curveWidget->toWidgetCoordinates(0,(*isSelected)->rightTan.second).y();
                    yRightWidgetCoord += (m.height() + 4);
                    
                    glColor4f(1., 1., 1., 1.);
                    glCheckFramebufferError();
                    _curveWidget->renderText( (*isSelected)->leftTan.first, _curveWidget->toZoomCoordinates(0, yLeftWidgetCoord).y(),
                                              leftDerivStr, QColor(240,240,240), _curveWidget->getFont() );
                    _curveWidget->renderText( (*isSelected)->rightTan.first, _curveWidget->toZoomCoordinates(0, yRightWidgetCoord).y(),
                                              rightDerivStr, QColor(240,240,240), _curveWidget->getFont() );
                }
                
                
                
                if (selectedKeyFrames.size() == 1) { //if one keyframe, also draw the coordinates
                    QString coordStr("x: %1, y: %2");
                    coordStr = coordStr.arg(x).arg(y);
                    double yWidgetCoord = _curveWidget->toWidgetCoordinates( 0,key.getValue() ).y();
                    yWidgetCoord += (m.height() + 4);
                    glColor4f(1., 1., 1., 1.);
                    glCheckFramebufferError();
                    _curveWidget->renderText( x, _curveWidget->toZoomCoordinates(0, yWidgetCoord).y(),
                                              coordStr, QColor(240,240,240), _curveWidget->getFont() );
                }
                glBegin(GL_POINTS);
                glVertex2f( (*isSelected)->leftTan.first, (*isSelected)->leftTan.second );
                glVertex2f( (*isSelected)->rightTan.first, (*isSelected)->rightTan.second );
                glEnd();
            } // if ( !isBezier && ( isSelected != selectedKeyFrames.end() ) && (key.getInterpolation() != eKeyframeTypeConstant) ) {
        } // for (KeyFrameSet::const_iterator k = keyframes.begin(); k != keyframes.end(); ++k) {
        
    } // GLProtectAttrib(GL_HINT_BIT | GL_ENABLE_BIT | GL_LINE_BIT | GL_COLOR_BUFFER_BIT | GL_POINT_BIT | GL_CURRENT_BIT);
    
    glCheckError();
} // drawCurve

void
CurveGui::setVisible(bool visible)
{
    // always running in the main thread
    assert( qApp && qApp->thread() == QThread::currentThread() );

    _visible = visible;
}

void
CurveGui::setVisibleAndRefresh(bool visible)
{
    // always running in the main thread
    assert( qApp && qApp->thread() == QThread::currentThread() );

    _visible = visible;
    Q_EMIT curveChanged();
}

bool
CurveGui::areKeyFramesTimeClampedToIntegers() const
{
    return getInternalCurve()->areKeyFramesTimeClampedToIntegers();
}

bool
CurveGui::areKeyFramesValuesClampedToBooleans() const
{
    return getInternalCurve()->areKeyFramesValuesClampedToBooleans();
}

bool
CurveGui::areKeyFramesValuesClampedToIntegers() const
{
    return getInternalCurve()->areKeyFramesValuesClampedToIntegers();
}

bool
CurveGui::isYComponentMovable() const
{
    return getInternalCurve()->isYComponentMovable();
}

KeyFrameSet
CurveGui::getKeyFrames() const
{
    return getInternalCurve()->getKeyFrames_mt_safe();
}

KnobCurveGui::KnobCurveGui(const CurveWidget *curveWidget,
                           boost::shared_ptr<Curve>  curve,
                           KnobGui* knob,
                           int dimension,
                           const QString & name,
                           const QColor & color,
                           int thickness)
    : CurveGui(curveWidget,curve,name,color,thickness)
    , _internalKnob()
    , _knob(knob)
    , _dimension(dimension)
{
    
    // even when there is only one keyframe, there may be tangents!
    if (curve->getKeyFramesCount() > 0) {
        setVisible(true);
    }
}

KnobCurveGui::KnobCurveGui(const CurveWidget *curveWidget,
                           boost::shared_ptr<Curve>  curve,
                           const boost::shared_ptr<KnobI>& knob,
                           const boost::shared_ptr<RotoContext>& roto,
                           int dimension,
                           const QString & name,
                           const QColor & color,
                           int thickness)
    : CurveGui(curveWidget,curve,name,color,thickness)
    , _roto(roto)
    , _internalKnob(knob)
    , _knob(0)
    , _dimension(dimension)
{
    // even when there is only one keyframe, there may be tangents!
    if (curve->getKeyFramesCount() > 0) {
        setVisible(true);
    }
}

KnobCurveGui::~KnobCurveGui()
{
    
}

double
KnobCurveGui::evaluate(bool useExpr,double x) const
{
    boost::shared_ptr<KnobI> knob = getInternalKnob();
    if (useExpr) {
        return knob->getValueAtWithExpression(x,_dimension);
    } else {
        Parametric_Knob* isParametric = dynamic_cast<Parametric_Knob*>(knob.get());
        if (isParametric) {
            return isParametric->getParametricCurve(_dimension)->getValueAt(x);
        } else {
            return knob->getRawCurveValueAt(x, _dimension);
        }
    }
}

boost::shared_ptr<Curve>
KnobCurveGui::getInternalCurve() const
{
    boost::shared_ptr<KnobI> knob = getInternalKnob();
    Parametric_Knob* isParametric = dynamic_cast<Parametric_Knob*>(knob.get());
    if (!knob || !isParametric) {
        return CurveGui::getInternalCurve();
    }
    return isParametric->getParametricCurve(_dimension);
}

boost::shared_ptr<KnobI>
KnobCurveGui::getInternalKnob() const
{
    return _knob ? _knob->getKnob() : _internalKnob;
}

int
KnobCurveGui::getKeyFrameIndex(double time) const
{
    return getInternalCurve()->keyFrameIndex(time);
}

void
KnobCurveGui::setKeyFrameInterpolation(Natron::KeyframeTypeEnum interp,int index)
{
    assert(_internalCurve);
    _internalCurve->setKeyFrameInterpolation(interp, index);
}

BezierCPCurveGui::BezierCPCurveGui(const CurveWidget *curveWidget,
                                   const boost::shared_ptr<Bezier>& bezier,
                                   const boost::shared_ptr<RotoContext>& roto,
                                   const QString & name,
                                   const QColor & color,
                                   int thickness)
    : CurveGui(curveWidget,boost::shared_ptr<Curve>(),name,color,thickness)
    , _bezier(bezier)
    , _rotoContext(roto)
{
    // even when there is only one keyframe, there may be tangents!
    if (bezier->getKeyframesCount() > 0) {
        setVisible(true);
    }
}

boost::shared_ptr<Bezier>
BezierCPCurveGui::getBezier() const
{
    return _bezier;
}

BezierCPCurveGui::~BezierCPCurveGui()
{
    
}

double
BezierCPCurveGui::evaluate(bool /*useExpr*/,double x) const
{
    std::list<std::pair<int,Natron::KeyframeTypeEnum> > keys;
    _bezier->getKeyframeTimesAndInterpolation(&keys);
    
    std::list<std::pair<int,Natron::KeyframeTypeEnum> >::iterator upb = keys.end();
    int dist = 0;
    for (std::list<std::pair<int,Natron::KeyframeTypeEnum> >::iterator it = keys.begin(); it != keys.end(); ++it, ++dist) {
        if (it->first > x) {
            upb = it;
            break;
        }
    }
    
    if (upb == keys.end()) {
        return keys.size() - 1;
    } else if (upb == keys.begin()) {
        return 0;
    } else {
        std::list<std::pair<int,Natron::KeyframeTypeEnum> >::iterator prev = upb;
        if (prev != keys.begin()) {
            --prev;
        }
        if (prev->second == Natron::eKeyframeTypeConstant) {
            return dist - 1;
        } else {
            ///Always linear for bezier interpolation
            assert((upb->first - prev->first) != 0);
            return ((double)(x - prev->first) / (upb->first - prev->first)) + dist - 1;
        }
    }
}

std::pair<double,double>
BezierCPCurveGui::getCurveYRange() const
{
    int keys = _bezier->getKeyframesCount();
    return std::make_pair(0, keys - 1);
}

KeyFrameSet
BezierCPCurveGui::getKeyFrames() const
{
    KeyFrameSet ret;
    std::set<int> keys;
    _bezier->getKeyframeTimes(&keys);
    int i = 0;
    for (std::set<int>::iterator it = keys.begin(); it != keys.end(); ++it, ++i) {
        ret.insert(KeyFrame(*it,i));
    }
    return ret;
}

int
BezierCPCurveGui::getKeyFrameIndex(double time) const
{
    return _bezier->getKeyFrameIndex(time);
}

void
BezierCPCurveGui::setKeyFrameInterpolation(Natron::KeyframeTypeEnum interp,int index)
{
    _bezier->setKeyFrameInterpolation(interp, index);
}

/*****************************CURVE WIDGET***********************************************/

namespace { // protext local classes in anonymous namespace
typedef std::list<CurveGui* > Curves;
struct MaxMovement
{
    double left,right;
};
}

// although all members are public, CurveWidgetPrivate is really a class because it has lots of member functions
// (in fact, many members could probably be made private)
class CurveWidgetPrivate
{
public:

    CurveWidgetPrivate(Gui* gui,
                       CurveSelection* selection,
                       boost::shared_ptr<TimeLine> timeline,
                       CurveWidget* widget);

    ~CurveWidgetPrivate();

    void drawSelectionRectangle();

    void refreshTimelinePositions();

    void drawTimelineMarkers();

    void drawCurves();

    void drawScale();
    void drawSelectedKeyFramesBbox();

    /**
     * @brief Returns whether the click at position pt is nearby the curve.
     * If so then the value x and y will be set to the position on the curve
     * if they are not NULL.
     **/
    Curves::const_iterator isNearbyCurve(const QPoint &pt,double* x = NULL,double *y = NULL) const;
    std::pair<CurveGui*,KeyFrame> isNearbyKeyFrame(const QPoint & pt) const;
    std::pair<MoveTangentCommand::SelectedTangentEnum, KeyPtr> isNearbyTangent(const QPoint & pt) const;
    std::pair<MoveTangentCommand::SelectedTangentEnum, KeyPtr> isNearbySelectedTangentText(const QPoint & pt) const;

    bool isNearbySelectedKeyFramesCrossWidget(const QPoint & pt) const;
    
    bool isNearbyBboxTopLeft(const QPoint& pt) const;
    bool isNearbyBboxMidLeft(const QPoint& pt) const;
    bool isNearbyBboxBtmLeft(const QPoint& pt) const;
    bool isNearbyBboxMidBtm(const QPoint& pt) const;
    bool isNearbyBboxBtmRight(const QPoint& pt) const;
    bool isNearbyBboxMidRight(const QPoint& pt) const;
    bool isNearbyBboxTopRight(const QPoint& pt) const;
    bool isNearbyBboxMidTop(const QPoint& pt) const;

    bool isNearbyTimelineTopPoly(const QPoint & pt) const;

    bool isNearbyTimelineBtmPoly(const QPoint & pt) const;

    KeyPtr isNearbyKeyFrameText(const QPoint& pt) const;

    /**
     * @brief Selects the curve given in parameter and deselects any other curve in the widget.
     **/
    void selectCurve(CurveGui* curve);

    void moveSelectedKeyFrames(const QPointF & oldClick_opengl,const QPointF & newClick_opengl);
    
    void transformSelectedKeyFrames(const QPointF & oldClick_opengl,const QPointF & newClick_opengl, bool shiftHeld);

    void moveSelectedTangent(const QPointF & pos);

    void refreshKeyTangents(KeyPtr & key);

    void refreshSelectionRectangle(double x,double y);

#if 0
    void updateSelectedKeysMaxMovement();
#endif

    void setSelectedKeysInterpolation(Natron::KeyframeTypeEnum type);

    void createMenu();

    void insertSelectedKeyFrameConditionnaly(const KeyPtr & key);

    void updateDopeSheetViewFrameRange();

private:


    void keyFramesWithinRect(const QRectF & rect,std::vector< std::pair<CurveGui*,KeyFrame > >* keys) const;

public:

    QPoint _lastMousePos; /// the last click pressed, in widget coordinates [ (0,0) == top left corner ]
    ZoomContext zoomCtx;
    EventStateEnum _state;
    Menu* _rightClickMenu;
    QColor _selectedCurveColor;
    QColor _nextCurveAddedColor;
    TextRenderer textRenderer;
    QFont* _font;
    Curves _curves;
    SelectedKeys _selectedKeyFrames;
    bool _hasOpenGLVAOSupport;
    bool _mustSetDragOrientation;
    QPoint _mouseDragOrientation; ///used to drag a key frame in only 1 direction (horizontal or vertical)
    ///the value is either (1,0) or (0,1)
    std::vector< KeyFrame > _keyFramesClipBoard;
    QRectF _selectionRectangle;
    QPointF _dragStartPoint;
    bool _drawSelectedKeyFramesBbox;
    QRectF _selectedKeyFramesBbox;
    QLineF _selectedKeyFramesCrossVertLine;
    QLineF _selectedKeyFramesCrossHorizLine;
    boost::shared_ptr<TimeLine> _timeline;
    bool _timelineEnabled;
    std::pair<MoveTangentCommand::SelectedTangentEnum,KeyPtr> _selectedDerivative;
    bool _evaluateOnPenUp; //< true if we must re-evaluate the nodes associated to the selected keyframes on penup
    QPointF _keyDragLastMovement;
    boost::scoped_ptr<QUndoStack> _undoStack;
    Gui* _gui;

    GLuint savedTexture;
    QSize sizeH;
    bool zoomOrPannedSinceLastFit;
    
private:

    QPolygonF _timelineTopPoly;
    QPolygonF _timelineBtmPoly;
    CurveWidget* _widget;
    
public:
    
    CurveSelection* _selectionModel;
};

CurveWidgetPrivate::CurveWidgetPrivate(Gui* gui,
                                       CurveSelection* selectionModel,
                                       boost::shared_ptr<TimeLine> timeline,
                                       CurveWidget* widget)
    : _lastMousePos()
    , zoomCtx()
    , _state(eEventStateNone)
    , _rightClickMenu( new Menu(widget) )
    , _selectedCurveColor(255,255,89,255)
    , _nextCurveAddedColor()
    , textRenderer()
    , _font( new QFont(appFont,appFontSize) )
    , _curves()
    , _selectedKeyFrames()
    , _hasOpenGLVAOSupport(true)
    , _mustSetDragOrientation(false)
    , _mouseDragOrientation()
    , _keyFramesClipBoard()
    , _selectionRectangle()
    , _dragStartPoint()
    , _drawSelectedKeyFramesBbox(false)
    , _selectedKeyFramesBbox()
    , _selectedKeyFramesCrossVertLine()
    , _selectedKeyFramesCrossHorizLine()
    , _timeline(timeline)
    , _timelineEnabled(false)
    , _selectedDerivative()
    , _evaluateOnPenUp(false)
    , _keyDragLastMovement()
    , _undoStack(new QUndoStack)
    , _gui(gui)
    , savedTexture(0)
    , sizeH()
    , zoomOrPannedSinceLastFit(false)
    , _timelineTopPoly()
    , _timelineBtmPoly()
    , _widget(widget)
    , _selectionModel(selectionModel)
{
    // always running in the main thread
    assert( qApp && qApp->thread() == QThread::currentThread() );

    _nextCurveAddedColor.setHsv(200,255,255);
    //_rightClickMenu->setFont( QFont(appFont,appFontSize) );
    _gui->registerNewUndoStack( _undoStack.get() );
    
}

CurveWidgetPrivate::~CurveWidgetPrivate()
{
    // always running in the main thread
    assert( qApp && qApp->thread() == QThread::currentThread() );

    delete _font;
    for (std::list<CurveGui*>::const_iterator it = _curves.begin(); it != _curves.end(); ++it) {
        delete (*it);
    }
    _curves.clear();
}

void
CurveWidgetPrivate::createMenu()
{
    // always running in the main thread
    assert( qApp && qApp->thread() == QThread::currentThread() );

    _rightClickMenu->clear();

    Menu* fileMenu = new Menu(_rightClickMenu);
    //fileMenu->setFont( QFont(appFont,appFontSize) );
    fileMenu->setTitle( QObject::tr("File") );
    _rightClickMenu->addAction( fileMenu->menuAction() );

    Menu* editMenu = new Menu(_rightClickMenu);
    //editMenu->setFont( QFont(appFont,appFontSize) );
    editMenu->setTitle( QObject::tr("Edit") );
    _rightClickMenu->addAction( editMenu->menuAction() );

    Menu* interpMenu = new Menu(_rightClickMenu);
    //interpMenu->setFont( QFont(appFont,appFontSize) );
    interpMenu->setTitle( QObject::tr("Interpolation") );
    _rightClickMenu->addAction( interpMenu->menuAction() );

    Menu* viewMenu = new Menu(_rightClickMenu);
    //viewMenu->setFont( QFont(appFont,appFontSize) );
    viewMenu->setTitle( QObject::tr("View") );
    _rightClickMenu->addAction( viewMenu->menuAction() );
    
    CurveEditor* ce = 0;
    if ( _widget->parentWidget() ) {
        QWidget* parent  = _widget->parentWidget()->parentWidget();
        if (parent) {
            if (parent->objectName() == "CurveEditor") {
                ce = dynamic_cast<CurveEditor*>(parent);
            }
        }
    }
    
    Menu* predefMenu  = 0;
    if (ce) {
        predefMenu = new Menu(_rightClickMenu);
        predefMenu->setTitle(QObject::tr("Predefined"));
        _rightClickMenu->addAction(predefMenu->menuAction());
    }
    
    
    QAction* exportCurveToAsciiAction = new QAction(QObject::tr("Export curve to Ascii"),fileMenu);
    QObject::connect( exportCurveToAsciiAction,SIGNAL( triggered() ),_widget,SLOT( exportCurveToAscii() ) );
    fileMenu->addAction(exportCurveToAsciiAction);

    QAction* importCurveFromAsciiAction = new QAction(QObject::tr("Import curve from Ascii"),fileMenu);
    QObject::connect( importCurveFromAsciiAction,SIGNAL( triggered() ),_widget,SLOT( importCurveFromAscii() ) );
    fileMenu->addAction(importCurveFromAsciiAction);

    QAction* deleteKeyFramesAction = new ActionWithShortcut(kShortcutGroupCurveEditor,kShortcutIDActionCurveEditorRemoveKeys,
                                                            kShortcutDescActionCurveEditorRemoveKeys,editMenu);
    deleteKeyFramesAction->setShortcut( QKeySequence(Qt::Key_Backspace) );
    QObject::connect( deleteKeyFramesAction,SIGNAL( triggered() ),_widget,SLOT( deleteSelectedKeyFrames() ) );
    editMenu->addAction(deleteKeyFramesAction);

    QAction* copyKeyFramesAction = new ActionWithShortcut(kShortcutGroupCurveEditor,kShortcutIDActionCurveEditorCopy,
                                                          kShortcutDescActionCurveEditorCopy,editMenu);
    copyKeyFramesAction->setShortcut( QKeySequence(Qt::CTRL + Qt::Key_C) );
    QObject::connect( copyKeyFramesAction,SIGNAL( triggered() ),_widget,SLOT( copySelectedKeyFrames() ) );
    editMenu->addAction(copyKeyFramesAction);

    QAction* pasteKeyFramesAction = new ActionWithShortcut(kShortcutGroupCurveEditor,kShortcutIDActionCurveEditorPaste,
                                                           kShortcutDescActionCurveEditorPaste,editMenu);
    pasteKeyFramesAction->setShortcut( QKeySequence(Qt::CTRL + Qt::Key_V) );
    QObject::connect( pasteKeyFramesAction,SIGNAL( triggered() ),_widget,SLOT( pasteKeyFramesFromClipBoardToSelectedCurve() ) );
    editMenu->addAction(pasteKeyFramesAction);

    QAction* selectAllAction = new ActionWithShortcut(kShortcutGroupCurveEditor,kShortcutIDActionCurveEditorSelectAll,
                                                      kShortcutDescActionCurveEditorSelectAll,editMenu);
    selectAllAction->setShortcut( QKeySequence(Qt::CTRL + Qt::Key_A) );
    QObject::connect( selectAllAction,SIGNAL( triggered() ),_widget,SLOT( selectAllKeyFrames() ) );
    editMenu->addAction(selectAllAction);


    QAction* constantInterp = new ActionWithShortcut(kShortcutGroupCurveEditor,kShortcutIDActionCurveEditorConstant,
                                                     kShortcutDescActionCurveEditorConstant,interpMenu);
    constantInterp->setShortcut( QKeySequence(Qt::Key_K) );
    QObject::connect( constantInterp,SIGNAL( triggered() ),_widget,SLOT( constantInterpForSelectedKeyFrames() ) );
    interpMenu->addAction(constantInterp);

    QAction* linearInterp = new ActionWithShortcut(kShortcutGroupCurveEditor,kShortcutIDActionCurveEditorLinear,
                                                   kShortcutDescActionCurveEditorLinear,interpMenu);
    linearInterp->setShortcut( QKeySequence(Qt::Key_L) );
    QObject::connect( linearInterp,SIGNAL( triggered() ),_widget,SLOT( linearInterpForSelectedKeyFrames() ) );
    interpMenu->addAction(linearInterp);


    QAction* smoothInterp = new ActionWithShortcut(kShortcutGroupCurveEditor,kShortcutIDActionCurveEditorSmooth,
                                                   kShortcutDescActionCurveEditorSmooth,interpMenu);
    smoothInterp->setShortcut( QKeySequence(Qt::Key_Z) );
    QObject::connect( smoothInterp,SIGNAL( triggered() ),_widget,SLOT( smoothForSelectedKeyFrames() ) );
    interpMenu->addAction(smoothInterp);


    QAction* catmullRomInterp = new ActionWithShortcut(kShortcutGroupCurveEditor,kShortcutIDActionCurveEditorCatmullrom,
                                                       kShortcutDescActionCurveEditorCatmullrom,interpMenu);
    catmullRomInterp->setShortcut( QKeySequence(Qt::Key_R) );
    QObject::connect( catmullRomInterp,SIGNAL( triggered() ),_widget,SLOT( catmullromInterpForSelectedKeyFrames() ) );
    interpMenu->addAction(catmullRomInterp);


    QAction* cubicInterp = new ActionWithShortcut(kShortcutGroupCurveEditor,kShortcutIDActionCurveEditorCubic,
                                                  kShortcutDescActionCurveEditorCubic,interpMenu);
    cubicInterp->setShortcut( QKeySequence(Qt::Key_C) );
    QObject::connect( cubicInterp,SIGNAL( triggered() ),_widget,SLOT( cubicInterpForSelectedKeyFrames() ) );
    interpMenu->addAction(cubicInterp);

    QAction* horizontalInterp = new ActionWithShortcut(kShortcutGroupCurveEditor,kShortcutIDActionCurveEditorHorizontal,
                                                       kShortcutDescActionCurveEditorHorizontal,interpMenu);
    horizontalInterp->setShortcut( QKeySequence(Qt::Key_H) );
    QObject::connect( horizontalInterp,SIGNAL( triggered() ),_widget,SLOT( horizontalInterpForSelectedKeyFrames() ) );
    interpMenu->addAction(horizontalInterp);


    QAction* breakDerivatives = new ActionWithShortcut(kShortcutGroupCurveEditor,kShortcutIDActionCurveEditorBreak,
                                                       kShortcutDescActionCurveEditorBreak,interpMenu);
    breakDerivatives->setShortcut( QKeySequence(Qt::Key_X) );
    QObject::connect( breakDerivatives,SIGNAL( triggered() ),_widget,SLOT( breakDerivativesForSelectedKeyFrames() ) );
    interpMenu->addAction(breakDerivatives);

    QAction* frameCurve = new ActionWithShortcut(kShortcutGroupCurveEditor,kShortcutIDActionCurveEditorCenter,
                                                 kShortcutDescActionCurveEditorCenter,interpMenu);
    frameCurve->setShortcut( QKeySequence(Qt::Key_F) );
    QObject::connect( frameCurve,SIGNAL( triggered() ),_widget,SLOT( frameSelectedCurve() ) );
    viewMenu->addAction(frameCurve);
    
    if (predefMenu) {
        QAction* loop = new QAction(QObject::tr("Loop"),_rightClickMenu);
        QObject::connect(loop, SIGNAL(triggered()), _widget, SLOT(loopSelectedCurve()));
        predefMenu->addAction(loop);
        
        QAction* reverse = new QAction(QObject::tr("Reverse"),_rightClickMenu);
        QObject::connect(reverse, SIGNAL(triggered()), _widget, SLOT(reverseSelectedCurve()));
        predefMenu->addAction(reverse);

        
        QAction* negate = new QAction(QObject::tr("Negate"),_rightClickMenu);
        QObject::connect(negate, SIGNAL(triggered()), _widget, SLOT(negateSelectedCurve()));
        predefMenu->addAction(negate);

    }

    QAction* updateOnPenUp = new QAction(QObject::tr("Update on mouse release only"),_rightClickMenu);
    updateOnPenUp->setCheckable(true);
    updateOnPenUp->setChecked( appPTR->getCurrentSettings()->getRenderOnEditingFinishedOnly() );
    _rightClickMenu->addAction(updateOnPenUp);
    QObject::connect( updateOnPenUp,SIGNAL( triggered() ),_widget,SLOT( onUpdateOnPenUpActionTriggered() ) );
} // createMenu

void
CurveWidgetPrivate::drawSelectionRectangle()
{
    // always running in the main thread
    assert( qApp && qApp->thread() == QThread::currentThread() );
    assert( QGLContext::currentContext() == _widget->context() );

    {
        GLProtectAttrib a(GL_HINT_BIT | GL_ENABLE_BIT | GL_LINE_BIT | GL_COLOR_BUFFER_BIT | GL_CURRENT_BIT);

        glEnable(GL_BLEND);
        glBlendFunc(GL_SRC_ALPHA,GL_ONE_MINUS_SRC_ALPHA);
        glEnable(GL_LINE_SMOOTH);
        glHint(GL_LINE_SMOOTH_HINT,GL_DONT_CARE);

        glColor4f(0.3,0.3,0.3,0.2);
        QPointF btmRight = _selectionRectangle.bottomRight();
        QPointF topLeft = _selectionRectangle.topLeft();

        glBegin(GL_POLYGON);
        glVertex2f( topLeft.x(),btmRight.y() );
        glVertex2f( topLeft.x(),topLeft.y() );
        glVertex2f( btmRight.x(),topLeft.y() );
        glVertex2f( btmRight.x(),btmRight.y() );
        glEnd();


        glLineWidth(1.5);

        glColor4f(0.5,0.5,0.5,1.);
        glBegin(GL_LINE_LOOP);
        glVertex2f( topLeft.x(),btmRight.y() );
        glVertex2f( topLeft.x(),topLeft.y() );
        glVertex2f( btmRight.x(),topLeft.y() );
        glVertex2f( btmRight.x(),btmRight.y() );
        glEnd();
        
        glCheckError();
    } // GLProtectAttrib a(GL_HINT_BIT | GL_ENABLE_BIT | GL_LINE_BIT | GL_COLOR_BUFFER_BIT | GL_CURRENT_BIT);
}

void
CurveWidgetPrivate::refreshTimelinePositions()
{
    // always running in the main thread
    assert( qApp && qApp->thread() == QThread::currentThread() );

    
    
    QPointF topLeft = zoomCtx.toZoomCoordinates(0,0);
    QPointF btmRight = zoomCtx.toZoomCoordinates(_widget->width() - 1,_widget->height() - 1);
    QPointF btmCursorBtm( _timeline->currentFrame(),btmRight.y() );
    QPointF btmcursorBtmWidgetCoord = zoomCtx.toWidgetCoordinates( btmCursorBtm.x(),btmCursorBtm.y() );
    QPointF btmCursorTop = zoomCtx.toZoomCoordinates(btmcursorBtmWidgetCoord.x(), btmcursorBtmWidgetCoord.y() - CURSOR_HEIGHT);
    QPointF btmCursorLeft = zoomCtx.toZoomCoordinates( btmcursorBtmWidgetCoord.x() - CURSOR_WIDTH / 2., btmcursorBtmWidgetCoord.y() );
    QPointF btmCursorRight = zoomCtx.toZoomCoordinates( btmcursorBtmWidgetCoord.x() + CURSOR_WIDTH / 2.,btmcursorBtmWidgetCoord.y() );
    QPointF topCursortop( _timeline->currentFrame(),topLeft.y() );
    QPointF topcursorTopWidgetCoord = zoomCtx.toWidgetCoordinates( topCursortop.x(),topCursortop.y() );
    QPointF topCursorBtm = zoomCtx.toZoomCoordinates(topcursorTopWidgetCoord.x(), topcursorTopWidgetCoord.y() + CURSOR_HEIGHT);
    QPointF topCursorLeft = zoomCtx.toZoomCoordinates( topcursorTopWidgetCoord.x() - CURSOR_WIDTH / 2., topcursorTopWidgetCoord.y() );
    QPointF topCursorRight = zoomCtx.toZoomCoordinates( topcursorTopWidgetCoord.x() + CURSOR_WIDTH / 2.,topcursorTopWidgetCoord.y() );

    _timelineBtmPoly.clear();
    _timelineTopPoly.clear();

    _timelineBtmPoly.push_back(btmCursorTop);
    _timelineBtmPoly.push_back(btmCursorLeft);
    _timelineBtmPoly.push_back(btmCursorRight);

    _timelineTopPoly.push_back(topCursorBtm);
    _timelineTopPoly.push_back(topCursorLeft);
    _timelineTopPoly.push_back(topCursorRight);
}

void
CurveWidgetPrivate::drawTimelineMarkers()
{
    // always running in the main thread
    assert( qApp && qApp->thread() == QThread::currentThread() );
    assert( QGLContext::currentContext() == _widget->context() );

    refreshTimelinePositions();
    
    double cursorR,cursorG,cursorB;
    double boundsR,boundsG,boundsB;
    boost::shared_ptr<Settings> settings = appPTR->getCurrentSettings();
    settings->getTimelinePlayheadColor(&cursorR, &cursorG, &cursorB);
    settings->getTimelineBoundsColor(&boundsR, &boundsG, &boundsB);

    QPointF topLeft = zoomCtx.toZoomCoordinates(0,0);
    QPointF btmRight = zoomCtx.toZoomCoordinates(_widget->width() - 1,_widget->height() - 1);

    {
        GLProtectAttrib a(GL_HINT_BIT | GL_ENABLE_BIT | GL_LINE_BIT | GL_POLYGON_BIT | GL_COLOR_BUFFER_BIT);

        glEnable(GL_BLEND);
        glBlendFunc(GL_SRC_ALPHA,GL_ONE_MINUS_SRC_ALPHA);
        glEnable(GL_LINE_SMOOTH);
        glHint(GL_LINE_SMOOTH_HINT,GL_DONT_CARE);
        glColor4f(boundsR,boundsG,boundsB,1.);

        int leftBound,rightBound;
        _gui->getApp()->getFrameRange(&leftBound, &rightBound);
        glBegin(GL_LINES);
        glVertex2f( leftBound,btmRight.y() );
        glVertex2f( leftBound,topLeft.y() );
        glVertex2f( rightBound,btmRight.y() );
        glVertex2f( rightBound,topLeft.y() );
        glColor4f(cursorR,cursorG,cursorB,1.);
        glVertex2f( _timeline->currentFrame(),btmRight.y() );
        glVertex2f( _timeline->currentFrame(),topLeft.y() );
        glEnd();

        glEnable(GL_POLYGON_SMOOTH);
        glHint(GL_POLYGON_SMOOTH_HINT,GL_DONT_CARE);

        assert(_timelineBtmPoly.size() == 3 && _timelineTopPoly.size() == 3);

        glBegin(GL_POLYGON);
        glVertex2f( _timelineBtmPoly.at(0).x(),_timelineBtmPoly.at(0).y() );
        glVertex2f( _timelineBtmPoly.at(1).x(),_timelineBtmPoly.at(1).y() );
        glVertex2f( _timelineBtmPoly.at(2).x(),_timelineBtmPoly.at(2).y() );
        glEnd();

        glBegin(GL_POLYGON);
        glVertex2f( _timelineTopPoly.at(0).x(),_timelineTopPoly.at(0).y() );
        glVertex2f( _timelineTopPoly.at(1).x(),_timelineTopPoly.at(1).y() );
        glVertex2f( _timelineTopPoly.at(2).x(),_timelineTopPoly.at(2).y() );
        glEnd();
        
    } // GLProtectAttrib a(GL_HINT_BIT | GL_ENABLE_BIT | GL_LINE_BIT | GL_POLYGON_BIT);
    glCheckError();
}

void
CurveWidgetPrivate::drawCurves()
{
    // always running in the main thread
    assert( qApp && qApp->thread() == QThread::currentThread() );
    assert( QGLContext::currentContext() == _widget->context() );

    //now draw each curve
    std::vector<CurveGui*> visibleCurves;
    _widget->getVisibleCurves(&visibleCurves);
    int count = (int)visibleCurves.size();

    for (int i = 0; i < count; ++i) {
        visibleCurves[i]->drawCurve(i, count);
    }
}


void
CurveWidgetPrivate::drawScale()
{
    // always running in the main thread
    assert( qApp && qApp->thread() == QThread::currentThread() );
    assert( QGLContext::currentContext() == _widget->context() );

    QPointF btmLeft = zoomCtx.toZoomCoordinates(0,_widget->height() - 1);
    QPointF topRight = zoomCtx.toZoomCoordinates(_widget->width() - 1, 0);

    ///don't attempt to draw a scale on a widget with an invalid height/width
    if (_widget->height() <= 1 || _widget->width() <= 1) {
        return;
    }

    QFontMetrics fontM(*_font);
    const double smallestTickSizePixel = 5.; // tick size (in pixels) for alpha = 0.
    const double largestTickSizePixel = 1000.; // tick size (in pixels) for alpha = 1.
    std::vector<double> acceptedDistances;
    acceptedDistances.push_back(1.);
    acceptedDistances.push_back(5.);
    acceptedDistances.push_back(10.);
    acceptedDistances.push_back(50.);
    
    double gridR,gridG,gridB;
    boost::shared_ptr<Settings> sett = appPTR->getCurrentSettings();
    sett->getCurveEditorGridColor(&gridR, &gridG, &gridB);

    
    double scaleR,scaleG,scaleB;
    sett->getCurveEditorScaleColor(&scaleR, &scaleG, &scaleB);
    
    QColor scaleColor;
    scaleColor.setRgbF(Natron::clamp(scaleR), Natron::clamp(scaleG), Natron::clamp(scaleB));

    
    {
        GLProtectAttrib a(GL_CURRENT_BIT | GL_COLOR_BUFFER_BIT | GL_ENABLE_BIT);

        glEnable(GL_BLEND);
        glBlendFunc(GL_SRC_ALPHA, GL_ONE_MINUS_SRC_ALPHA);

        for (int axis = 0; axis < 2; ++axis) {
            const double rangePixel = (axis == 0) ? _widget->width() : _widget->height(); // AXIS-SPECIFIC
            const double range_min = (axis == 0) ? btmLeft.x() : btmLeft.y(); // AXIS-SPECIFIC
            const double range_max = (axis == 0) ? topRight.x() : topRight.y(); // AXIS-SPECIFIC
            const double range = range_max - range_min;
            double smallTickSize;
            bool half_tick;
            ticks_size(range_min, range_max, rangePixel, smallestTickSizePixel, &smallTickSize, &half_tick);
            int m1, m2;
            const int ticks_max = 1000;
            double offset;
            ticks_bounds(range_min, range_max, smallTickSize, half_tick, ticks_max, &offset, &m1, &m2);
            std::vector<int> ticks;
            ticks_fill(half_tick, ticks_max, m1, m2, &ticks);
            const double smallestTickSize = range * smallestTickSizePixel / rangePixel;
            const double largestTickSize = range * largestTickSizePixel / rangePixel;
            const double minTickSizeTextPixel = (axis == 0) ? fontM.width( QString("00") ) : fontM.height(); // AXIS-SPECIFIC
            const double minTickSizeText = range * minTickSizeTextPixel / rangePixel;
            for (int i = m1; i <= m2; ++i) {
                double value = i * smallTickSize + offset;
                const double tickSize = ticks[i - m1] * smallTickSize;
                const double alpha = ticks_alpha(smallestTickSize, largestTickSize, tickSize);

                glColor4f(gridR,gridG,gridB, alpha);

                glBegin(GL_LINES);
                if (axis == 0) {
                    glVertex2f( value, btmLeft.y() ); // AXIS-SPECIFIC
                    glVertex2f( value, topRight.y() ); // AXIS-SPECIFIC
                } else {
                    glVertex2f(btmLeft.x(), value); // AXIS-SPECIFIC
                    glVertex2f(topRight.x(), value); // AXIS-SPECIFIC
                }
                glEnd();
                glCheckError();

                if (tickSize > minTickSizeText) {
                    const int tickSizePixel = rangePixel * tickSize / range;
                    const QString s = QString::number(value);
                    const int sSizePixel = (axis == 0) ? fontM.width(s) : fontM.height(); // AXIS-SPECIFIC
                    if (tickSizePixel > sSizePixel) {
                        const int sSizeFullPixel = sSizePixel + minTickSizeTextPixel;
                        double alphaText = 1.0; //alpha;
                        if (tickSizePixel < sSizeFullPixel) {
                            // when the text size is between sSizePixel and sSizeFullPixel,
                            // draw it with a lower alpha
                            alphaText *= (tickSizePixel - sSizePixel) / (double)minTickSizeTextPixel;
                        }
                        QColor c = scaleColor;
                        c.setAlpha(255 * alphaText);
                        if (axis == 0) {
                            _widget->renderText(value, btmLeft.y(), s, c, *_font); // AXIS-SPECIFIC
                        } else {
                            _widget->renderText(btmLeft.x(), value, s, c, *_font); // AXIS-SPECIFIC
                        }
                    }
                }
            }
        }
    } // GLProtectAttrib a(GL_CURRENT_BIT | GL_COLOR_BUFFER_BIT | GL_ENABLE_BIT);
    
    
    glColor4f(gridR,gridG,gridB,1.);
    glBegin(GL_LINES);
    glVertex2f(AXIS_MIN, 0);
    glVertex2f(AXIS_MAX, 0);
    glVertex2f(0, AXIS_MIN);
    glVertex2f(0, AXIS_MAX);
    glEnd();

    
    glCheckError();
} // drawScale

void
CurveWidgetPrivate::drawSelectedKeyFramesBbox()
{
    // always running in the main thread
    assert( qApp && qApp->thread() == QThread::currentThread() );
    assert( QGLContext::currentContext() == _widget->context() );

    {
        GLProtectAttrib a(GL_HINT_BIT | GL_ENABLE_BIT | GL_LINE_BIT | GL_COLOR_BUFFER_BIT | GL_CURRENT_BIT);

        glEnable(GL_BLEND);
        glBlendFunc(GL_SRC_ALPHA,GL_ONE_MINUS_SRC_ALPHA);
        glEnable(GL_LINE_SMOOTH);
        glHint(GL_LINE_SMOOTH_HINT,GL_DONT_CARE);

        QPointF topLeft = _selectedKeyFramesBbox.topLeft();
        QPointF btmRight = _selectedKeyFramesBbox.bottomRight();
        QPointF topLeftWidget = zoomCtx.toWidgetCoordinates(topLeft.x(), topLeft.y());
        QPointF btmRightWidget = zoomCtx.toWidgetCoordinates(btmRight.x(), btmRight.y());
        double xMid = (topLeft.x() + btmRight.x()) / 2.;
        double yMid = (topLeft.y() + btmRight.y()) / 2.;

        glLineWidth(1.5);

        glColor4f(0.5,0.5,0.5,1.);
        glBegin(GL_LINE_LOOP);
        glVertex2f( topLeft.x(),btmRight.y() );
        glVertex2f( topLeft.x(),topLeft.y() );
        glVertex2f( btmRight.x(),topLeft.y() );
        glVertex2f( btmRight.x(),btmRight.y() );
        glEnd();

        

        glBegin(GL_LINES);
        glVertex2f( std::max( _selectedKeyFramesCrossHorizLine.p1().x(),topLeft.x() ),_selectedKeyFramesCrossHorizLine.p1().y() );
        glVertex2f( std::min( _selectedKeyFramesCrossHorizLine.p2().x(),btmRight.x() ),_selectedKeyFramesCrossHorizLine.p2().y() );
        glVertex2f( _selectedKeyFramesCrossVertLine.p1().x(),std::max( _selectedKeyFramesCrossVertLine.p1().y(),btmRight.y() ) );
        glVertex2f( _selectedKeyFramesCrossVertLine.p2().x(),std::min( _selectedKeyFramesCrossVertLine.p2().y(),topLeft.y() ) );
        
        //top tick
        {
            double yBottom = zoomCtx.toZoomCoordinates(0, topLeftWidget.y() + BOUNDING_BOX_HANDLE_SIZE).y();
            double yTop = zoomCtx.toZoomCoordinates(0, topLeftWidget.y() - BOUNDING_BOX_HANDLE_SIZE).y();
            glVertex2f(xMid, yBottom);
            glVertex2f(xMid, yTop);
        }
        //left tick
        {
            double xLeft = zoomCtx.toZoomCoordinates(topLeftWidget.x() - BOUNDING_BOX_HANDLE_SIZE, 0).x();
            double xRight = zoomCtx.toZoomCoordinates(topLeftWidget.x() + BOUNDING_BOX_HANDLE_SIZE, 0).x();
            glVertex2f(xLeft, yMid);
            glVertex2f(xRight, yMid);
        }
        //bottom tick
        {
            double yBottom = zoomCtx.toZoomCoordinates(0, btmRightWidget.y() + BOUNDING_BOX_HANDLE_SIZE).y();
            double yTop = zoomCtx.toZoomCoordinates(0, btmRightWidget.y() - BOUNDING_BOX_HANDLE_SIZE).y();
            glVertex2f(xMid, yBottom);
            glVertex2f(xMid, yTop);
        }
        //right tick
        {
            double xLeft = zoomCtx.toZoomCoordinates(btmRightWidget.x() - BOUNDING_BOX_HANDLE_SIZE, 0).x();
            double xRight = zoomCtx.toZoomCoordinates(btmRightWidget.x() + BOUNDING_BOX_HANDLE_SIZE, 0).x();
            glVertex2f(xLeft, yMid);
            glVertex2f(xRight, yMid);
        }
        glEnd();
        
        glPointSize(BOUNDING_BOX_HANDLE_SIZE);
        glBegin(GL_POINTS);
        glVertex2f(topLeft.x(), topLeft.y());
        glVertex2f(btmRight.x(), topLeft.y());
        glVertex2f(btmRight.x(), btmRight.y());
        glVertex2f(topLeft.x(), btmRight.y());
        glEnd();
        
        glCheckError();
    } // GLProtectAttrib a(GL_HINT_BIT | GL_ENABLE_BIT | GL_LINE_BIT | GL_COLOR_BUFFER_BIT | GL_CURRENT_BIT);
}

Curves::const_iterator
CurveWidgetPrivate::isNearbyCurve(const QPoint &pt,double* x,double *y) const
{
    // always running in the main thread
    assert( qApp && qApp->thread() == QThread::currentThread() );

    QPointF openGL_pos = zoomCtx.toZoomCoordinates( pt.x(),pt.y() );
    for (Curves::const_iterator it = _curves.begin(); it != _curves.end(); ++it) {
        if ( (*it)->isVisible() ) {
            
            //Try once with expressions
            {
                double yCurve = (*it)->evaluate(true, openGL_pos.x() );
                double yWidget = zoomCtx.toWidgetCoordinates(0,yCurve).y();
                if (std::abs(pt.y() - yWidget) < CLICK_DISTANCE_FROM_CURVE_ACCEPTANCE) {
                    if (x != NULL) {
                        *x = openGL_pos.x();
                    }
                    if (y != NULL) {
                        *y = yCurve;
                    }
                    return it;
                }
            }
            //Try without expressions
            {
                double yCurve = (*it)->evaluate(false, openGL_pos.x() );
                double yWidget = zoomCtx.toWidgetCoordinates(0,yCurve).y();
                if (std::abs(pt.y() - yWidget) < CLICK_DISTANCE_FROM_CURVE_ACCEPTANCE) {
                    if (x != NULL) {
                        *x = openGL_pos.x();
                    }
                    if (y != NULL) {
                        *y = yCurve;
                    }
                    return it;
                }

            }
        }
    }

    return _curves.end();
}

std::pair<CurveGui*,KeyFrame> CurveWidgetPrivate::isNearbyKeyFrame(const QPoint & pt) const
{
    // always running in the main thread
    assert( qApp && qApp->thread() == QThread::currentThread() );

    for (Curves::const_iterator it = _curves.begin(); it != _curves.end(); ++it) {
        if ( (*it)->isVisible() ) {
            KeyFrameSet keyFrames = (*it)->getKeyFrames();
            for (KeyFrameSet::const_iterator it2 = keyFrames.begin(); it2 != keyFrames.end(); ++it2) {
                QPointF keyFramewidgetPos = zoomCtx.toWidgetCoordinates( it2->getTime(), it2->getValue() );
                if ( (std::abs( pt.y() - keyFramewidgetPos.y() ) < CLICK_DISTANCE_FROM_CURVE_ACCEPTANCE) &&
                     (std::abs( pt.x() - keyFramewidgetPos.x() ) < CLICK_DISTANCE_FROM_CURVE_ACCEPTANCE) ) {
                    return std::make_pair(*it,*it2);
                }
            }
        }
    }

    return std::make_pair( (CurveGui*)NULL,KeyFrame() );
}

KeyPtr
CurveWidgetPrivate::isNearbyKeyFrameText(const QPoint& pt) const
{
    // always running in the main thread
    assert( qApp && qApp->thread() == QThread::currentThread() );
    if (_selectedKeyFrames.size() != 1) {
        return KeyPtr();
    }
    
    QFontMetrics fm(_widget->font());
    int yOffset = 4;
    for (SelectedKeys::const_iterator it = _selectedKeyFrames.begin(); it != _selectedKeyFrames.end(); ++it) {
        
        BezierCPCurveGui* isBezier = dynamic_cast<BezierCPCurveGui*>((*it)->curve);
        if (!isBezier) {
            QPointF topLeftWidget = zoomCtx.toWidgetCoordinates( (*it)->key.getTime(), (*it)->key.getValue() );
            topLeftWidget.ry() += yOffset;
            
            QString coordStr =  QString("x: %1, y: %2").arg((*it)->key.getTime()).arg((*it)->key.getValue());
            
            QPointF btmRightWidget(topLeftWidget.x() + fm.width(coordStr),topLeftWidget.y() + fm.height());
            
            if (pt.x() >= topLeftWidget.x() - CLICK_DISTANCE_FROM_CURVE_ACCEPTANCE && pt.x() <= btmRightWidget.x() + CLICK_DISTANCE_FROM_CURVE_ACCEPTANCE &&
                    pt.y() >= topLeftWidget.y() - CLICK_DISTANCE_FROM_CURVE_ACCEPTANCE && pt.y() <= btmRightWidget.y() + CLICK_DISTANCE_FROM_CURVE_ACCEPTANCE) {
                return *it;
            }
        }
    }
    return KeyPtr();
}

std::pair<MoveTangentCommand::SelectedTangentEnum,KeyPtr >
CurveWidgetPrivate::isNearbyTangent(const QPoint & pt) const
{
    // always running in the main thread
    assert( qApp && qApp->thread() == QThread::currentThread() );
    
    for (SelectedKeys::const_iterator it = _selectedKeyFrames.begin(); it != _selectedKeyFrames.end(); ++it) {
        BezierCPCurveGui* isBezier = dynamic_cast<BezierCPCurveGui*>((*it)->curve);
        if (!isBezier) {
            QPointF leftTanPt = zoomCtx.toWidgetCoordinates( (*it)->leftTan.first,(*it)->leftTan.second );
            QPointF rightTanPt = zoomCtx.toWidgetCoordinates( (*it)->rightTan.first,(*it)->rightTan.second );
            if ( ( pt.x() >= (leftTanPt.x() - CLICK_DISTANCE_FROM_CURVE_ACCEPTANCE) ) &&
                 ( pt.x() <= (leftTanPt.x() + CLICK_DISTANCE_FROM_CURVE_ACCEPTANCE) ) &&
                 ( pt.y() <= (leftTanPt.y() + CLICK_DISTANCE_FROM_CURVE_ACCEPTANCE) ) &&
                 ( pt.y() >= (leftTanPt.y() - CLICK_DISTANCE_FROM_CURVE_ACCEPTANCE) ) ) {
                return std::make_pair(MoveTangentCommand::eSelectedTangentLeft,*it);
            } else if ( ( pt.x() >= (rightTanPt.x() - CLICK_DISTANCE_FROM_CURVE_ACCEPTANCE) ) &&
                        ( pt.x() <= (rightTanPt.x() + CLICK_DISTANCE_FROM_CURVE_ACCEPTANCE) ) &&
                        ( pt.y() <= (rightTanPt.y() + CLICK_DISTANCE_FROM_CURVE_ACCEPTANCE) ) &&
                        ( pt.y() >= (rightTanPt.y() - CLICK_DISTANCE_FROM_CURVE_ACCEPTANCE) ) ) {
                return std::make_pair(MoveTangentCommand::eSelectedTangentRight,*it);
            }
        }
    }

    return std::make_pair( MoveTangentCommand::eSelectedTangentLeft,KeyPtr() );
}

std::pair<MoveTangentCommand::SelectedTangentEnum, KeyPtr>
CurveWidgetPrivate::isNearbySelectedTangentText(const QPoint & pt) const
{
    // always running in the main thread
    assert( qApp && qApp->thread() == QThread::currentThread() );
    if (_selectedKeyFrames.size() != 1) {
        return std::make_pair( MoveTangentCommand::eSelectedTangentLeft,KeyPtr() );
    }
    QFontMetrics fm(_widget->font());
    int yOffset = 4;
    for (SelectedKeys::const_iterator it = _selectedKeyFrames.begin(); it != _selectedKeyFrames.end(); ++it) {
        
        BezierCPCurveGui* isBezier = dynamic_cast<BezierCPCurveGui*>((*it)->curve);
        if (!isBezier) {
            double rounding = std::pow(10., DERIVATIVE_ROUND_PRECISION);
            
            QPointF topLeft_LeftTanWidget = zoomCtx.toWidgetCoordinates( (*it)->leftTan.first, (*it)->leftTan.second);
            QPointF topLeft_RightTanWidget = zoomCtx.toWidgetCoordinates( (*it)->rightTan.first, (*it)->rightTan.second);
            topLeft_LeftTanWidget.ry() += yOffset;
            topLeft_RightTanWidget.ry() += yOffset;
            
            QString leftCoordStr =  QString(QObject::tr("l: %1")).arg(std::floor(((*it)->key.getLeftDerivative() * rounding) + 0.5) / rounding);
            QString rightCoordStr =  QString(QObject::tr("r: %1")).arg(std::floor(((*it)->key.getRightDerivative() * rounding) + 0.5) / rounding);
            
            QPointF btmRight_LeftTanWidget(topLeft_LeftTanWidget.x() + fm.width(leftCoordStr),topLeft_LeftTanWidget.y() + fm.height());
            QPointF btmRight_RightTanWidget(topLeft_RightTanWidget.x() + fm.width(rightCoordStr),topLeft_RightTanWidget.y() + fm.height());
            
            if (pt.x() >= topLeft_LeftTanWidget.x() - CLICK_DISTANCE_FROM_CURVE_ACCEPTANCE && pt.x() <= btmRight_LeftTanWidget.x() + CLICK_DISTANCE_FROM_CURVE_ACCEPTANCE &&
                    pt.y() >= topLeft_LeftTanWidget.y() - CLICK_DISTANCE_FROM_CURVE_ACCEPTANCE && pt.y() <= btmRight_LeftTanWidget.y() + CLICK_DISTANCE_FROM_CURVE_ACCEPTANCE) {
                return std::make_pair(MoveTangentCommand::eSelectedTangentLeft, *it);
            } else if (pt.x() >= topLeft_RightTanWidget.x() - CLICK_DISTANCE_FROM_CURVE_ACCEPTANCE && pt.x() <= btmRight_RightTanWidget.x() + CLICK_DISTANCE_FROM_CURVE_ACCEPTANCE &&
                       pt.y() >= topLeft_RightTanWidget.y() - CLICK_DISTANCE_FROM_CURVE_ACCEPTANCE && pt.y() <= btmRight_RightTanWidget.y() + CLICK_DISTANCE_FROM_CURVE_ACCEPTANCE) {
                return std::make_pair(MoveTangentCommand::eSelectedTangentRight, *it);
            }
        }
    }
    return std::make_pair( MoveTangentCommand::eSelectedTangentLeft,KeyPtr() );
}

bool
CurveWidgetPrivate::isNearbySelectedKeyFramesCrossWidget(const QPoint & pt) const
{
    // always running in the main thread
    assert( qApp && qApp->thread() == QThread::currentThread() );

    QPointF middleLeft = zoomCtx.toWidgetCoordinates( _selectedKeyFramesCrossHorizLine.p1().x(),_selectedKeyFramesCrossHorizLine.p1().y() );
    QPointF middleRight = zoomCtx.toWidgetCoordinates( _selectedKeyFramesCrossHorizLine.p2().x(),_selectedKeyFramesCrossHorizLine.p2().y() );
    QPointF middleBtm = zoomCtx.toWidgetCoordinates( _selectedKeyFramesCrossVertLine.p1().x(),_selectedKeyFramesCrossVertLine.p1().y() );
    QPointF middleTop = zoomCtx.toWidgetCoordinates( _selectedKeyFramesCrossVertLine.p2().x(),_selectedKeyFramesCrossVertLine.p2().y() );

    if ( ( pt.x() >= (middleLeft.x() - CLICK_DISTANCE_FROM_CURVE_ACCEPTANCE) ) &&
         ( pt.x() <= (middleRight.x() + CLICK_DISTANCE_FROM_CURVE_ACCEPTANCE) ) &&
         ( pt.y() <= (middleLeft.y() + CLICK_DISTANCE_FROM_CURVE_ACCEPTANCE) ) &&
         ( pt.y() >= (middleLeft.y() - CLICK_DISTANCE_FROM_CURVE_ACCEPTANCE) ) ) {
        //is nearby horizontal line
        return true;
    } else if ( ( pt.y() >= (middleBtm.y() + CLICK_DISTANCE_FROM_CURVE_ACCEPTANCE) ) &&
                ( pt.y() <= (middleTop.y() - CLICK_DISTANCE_FROM_CURVE_ACCEPTANCE) ) &&
                ( pt.x() <= (middleBtm.x() + CLICK_DISTANCE_FROM_CURVE_ACCEPTANCE) ) &&
                ( pt.x() >= (middleBtm.x() - CLICK_DISTANCE_FROM_CURVE_ACCEPTANCE) ) ) {
        //is nearby vertical line
        return true;
    } else {
        return false;
    }
}

bool
CurveWidgetPrivate::isNearbyBboxTopLeft(const QPoint& pt) const
{
    QPointF other = zoomCtx.toWidgetCoordinates(_selectedKeyFramesBbox.x(), _selectedKeyFramesBbox.y());
    if ( ( pt.x() >= (other.x() - CLICK_DISTANCE_FROM_CURVE_ACCEPTANCE) ) &&
         ( pt.x() <= (other.x() + CLICK_DISTANCE_FROM_CURVE_ACCEPTANCE) ) &&
         ( pt.y() <= (other.y() + CLICK_DISTANCE_FROM_CURVE_ACCEPTANCE) ) &&
         ( pt.y() >= (other.y() - CLICK_DISTANCE_FROM_CURVE_ACCEPTANCE) ) ) {
        return true;
    }
    return false;
}

bool
CurveWidgetPrivate::isNearbyBboxMidLeft(const QPoint& pt) const
{
    QPointF other = zoomCtx.toWidgetCoordinates(_selectedKeyFramesBbox.x(),
                                                _selectedKeyFramesBbox.y() + _selectedKeyFramesBbox.height() / 2.);
    if ( ( pt.x() >= (other.x() - CLICK_DISTANCE_FROM_CURVE_ACCEPTANCE) ) &&
         ( pt.x() <= (other.x() + CLICK_DISTANCE_FROM_CURVE_ACCEPTANCE) ) &&
         ( pt.y() <= (other.y() + CLICK_DISTANCE_FROM_CURVE_ACCEPTANCE) ) &&
         ( pt.y() >= (other.y() - CLICK_DISTANCE_FROM_CURVE_ACCEPTANCE) ) ) {
        return true;
    }
    return false;
}

bool
CurveWidgetPrivate::isNearbyBboxBtmLeft(const QPoint& pt) const
{
    QPointF other = zoomCtx.toWidgetCoordinates(_selectedKeyFramesBbox.x(), _selectedKeyFramesBbox.y() +
                                                _selectedKeyFramesBbox.height());
    if ( ( pt.x() >= (other.x() - CLICK_DISTANCE_FROM_CURVE_ACCEPTANCE) ) &&
         ( pt.x() <= (other.x() + CLICK_DISTANCE_FROM_CURVE_ACCEPTANCE) ) &&
         ( pt.y() <= (other.y() + CLICK_DISTANCE_FROM_CURVE_ACCEPTANCE) ) &&
         ( pt.y() >= (other.y() - CLICK_DISTANCE_FROM_CURVE_ACCEPTANCE) ) ) {
        return true;
    }
    return false;
}

bool
CurveWidgetPrivate::isNearbyBboxMidBtm(const QPoint& pt) const
{
    QPointF other = zoomCtx.toWidgetCoordinates(_selectedKeyFramesBbox.x() + _selectedKeyFramesBbox.width() / 2., _selectedKeyFramesBbox.y() +
                                                _selectedKeyFramesBbox.height());
    if ( ( pt.x() >= (other.x() - CLICK_DISTANCE_FROM_CURVE_ACCEPTANCE) ) &&
         ( pt.x() <= (other.x() + CLICK_DISTANCE_FROM_CURVE_ACCEPTANCE) ) &&
         ( pt.y() <= (other.y() + CLICK_DISTANCE_FROM_CURVE_ACCEPTANCE) ) &&
         ( pt.y() >= (other.y() - CLICK_DISTANCE_FROM_CURVE_ACCEPTANCE) ) ) {
        return true;
    }
    return false;
}

bool
CurveWidgetPrivate::isNearbyBboxBtmRight(const QPoint& pt) const
{
    QPointF other = zoomCtx.toWidgetCoordinates(_selectedKeyFramesBbox.x() + _selectedKeyFramesBbox.width(), _selectedKeyFramesBbox.y() +
                                                _selectedKeyFramesBbox.height());
    if ( ( pt.x() >= (other.x() - CLICK_DISTANCE_FROM_CURVE_ACCEPTANCE) ) &&
         ( pt.x() <= (other.x() + CLICK_DISTANCE_FROM_CURVE_ACCEPTANCE) ) &&
         ( pt.y() <= (other.y() + CLICK_DISTANCE_FROM_CURVE_ACCEPTANCE) ) &&
         ( pt.y() >= (other.y() - CLICK_DISTANCE_FROM_CURVE_ACCEPTANCE) ) ) {
        return true;
    }
    return false;
}

bool
CurveWidgetPrivate::isNearbyBboxMidRight(const QPoint& pt) const
{
    QPointF other = zoomCtx.toWidgetCoordinates(_selectedKeyFramesBbox.x() + _selectedKeyFramesBbox.width(), _selectedKeyFramesBbox.y() +
                                                _selectedKeyFramesBbox.height() / 2.);
    if ( ( pt.x() >= (other.x() - CLICK_DISTANCE_FROM_CURVE_ACCEPTANCE) ) &&
         ( pt.x() <= (other.x() + CLICK_DISTANCE_FROM_CURVE_ACCEPTANCE) ) &&
         ( pt.y() <= (other.y() + CLICK_DISTANCE_FROM_CURVE_ACCEPTANCE) ) &&
         ( pt.y() >= (other.y() - CLICK_DISTANCE_FROM_CURVE_ACCEPTANCE) ) ) {
        return true;
    }
    return false;
}

bool
CurveWidgetPrivate::isNearbyBboxTopRight(const QPoint& pt) const
{
    QPointF other = zoomCtx.toWidgetCoordinates(_selectedKeyFramesBbox.x() + _selectedKeyFramesBbox.width(), _selectedKeyFramesBbox.y());
    if ( ( pt.x() >= (other.x() - CLICK_DISTANCE_FROM_CURVE_ACCEPTANCE) ) &&
         ( pt.x() <= (other.x() + CLICK_DISTANCE_FROM_CURVE_ACCEPTANCE) ) &&
         ( pt.y() <= (other.y() + CLICK_DISTANCE_FROM_CURVE_ACCEPTANCE) ) &&
         ( pt.y() >= (other.y() - CLICK_DISTANCE_FROM_CURVE_ACCEPTANCE) ) ) {
        return true;
    }
    return false;
}

bool
CurveWidgetPrivate::isNearbyBboxMidTop(const QPoint& pt) const
{
    QPointF other = zoomCtx.toWidgetCoordinates(_selectedKeyFramesBbox.x() + _selectedKeyFramesBbox.width() / 2., _selectedKeyFramesBbox.y());
    if ( ( pt.x() >= (other.x() - CLICK_DISTANCE_FROM_CURVE_ACCEPTANCE) ) &&
         ( pt.x() <= (other.x() + CLICK_DISTANCE_FROM_CURVE_ACCEPTANCE) ) &&
         ( pt.y() <= (other.y() + CLICK_DISTANCE_FROM_CURVE_ACCEPTANCE) ) &&
         ( pt.y() >= (other.y() - CLICK_DISTANCE_FROM_CURVE_ACCEPTANCE) ) ) {
        return true;
    }
    return false;
}

bool
CurveWidgetPrivate::isNearbyTimelineTopPoly(const QPoint & pt) const
{
    // always running in the main thread
    assert( qApp && qApp->thread() == QThread::currentThread() );

    QPointF pt_opengl = zoomCtx.toZoomCoordinates( pt.x(),pt.y() );

    return _timelineTopPoly.containsPoint(pt_opengl,Qt::OddEvenFill);
}

bool
CurveWidgetPrivate::isNearbyTimelineBtmPoly(const QPoint & pt) const
{
    // always running in the main thread
    assert( qApp && qApp->thread() == QThread::currentThread() );

    QPointF pt_opengl = zoomCtx.toZoomCoordinates( pt.x(),pt.y() );

    return _timelineBtmPoly.containsPoint(pt_opengl,Qt::OddEvenFill);
}

/**
 * @brief Selects the curve given in parameter and deselects any other curve in the widget.
 **/
void
CurveWidgetPrivate::selectCurve(CurveGui* curve)
{
    // always running in the main thread
    assert( qApp && qApp->thread() == QThread::currentThread() );

    for (Curves::const_iterator it = _curves.begin(); it != _curves.end(); ++it) {
        (*it)->setSelected(false);
    }
    curve->setSelected(true);
    
    if ( _widget->parentWidget() ) {
        QWidget* parent  = _widget->parentWidget()->parentWidget();
        if (parent) {
            if (parent->objectName() == "CurveEditor") {
                CurveEditor* ce = dynamic_cast<CurveEditor*>(parent);
                if (ce) {
                    ce->setSelectedCurve(curve);
                }
            }
        }
    }
}

void
CurveWidgetPrivate::keyFramesWithinRect(const QRectF & rect,
                                        std::vector< std::pair<CurveGui*,KeyFrame > >* keys) const
{
    // always running in the main thread
    assert( qApp && qApp->thread() == QThread::currentThread() );

    double left = rect.topLeft().x();
    double right = rect.bottomRight().x();
    double bottom = rect.topLeft().y();
    double top = rect.bottomRight().y();
    for (Curves::const_iterator it = _curves.begin(); it != _curves.end(); ++it) {
        if ( (*it)->isVisible() ) {
            
            KeyFrameSet set = (*it)->getKeyFrames();
            for (KeyFrameSet::const_iterator it2 = set.begin(); it2 != set.end(); ++it2) {
                double y = it2->getValue();
                double x = it2->getTime();
                if ( (x <= right) && (x >= left) && (y <= top) && (y >= bottom) ) {
                    keys->push_back( std::make_pair(*it,*it2) );
                }
            }

        }
    }
}

void
CurveWidgetPrivate::moveSelectedKeyFrames(const QPointF & oldClick_opengl,
                                          const QPointF & newClick_opengl)
{
    // always running in the main thread
    assert( qApp && qApp->thread() == QThread::currentThread() );

    QPointF dragStartPointOpenGL = zoomCtx.toZoomCoordinates( _dragStartPoint.x(),_dragStartPoint.y() );
    bool clampToIntegers = ( *_selectedKeyFrames.begin() )->curve->areKeyFramesTimeClampedToIntegers();
    
    bool useOneDirectionOnly = qApp->keyboardModifiers().testFlag(Qt::ControlModifier) || clampToIntegers;

    QPointF totalMovement;
    if (!useOneDirectionOnly) {
        totalMovement.rx() = newClick_opengl.x() - oldClick_opengl.x();
        totalMovement.ry() = newClick_opengl.y() - oldClick_opengl.y();
    } else {
        totalMovement.rx() = newClick_opengl.x() - dragStartPointOpenGL.x();
        totalMovement.ry() = newClick_opengl.y() - dragStartPointOpenGL.y();
    }
    // clamp totalMovement to _keyDragMaxMovement
    //totalMovement.rx() = std::min(std::max(totalMovement.x(),_keyDragMaxMovement.left),_keyDragMaxMovement.right);
    // totalMovement.ry() = std::min(std::max(totalMovement.y(),_keyDragMaxMovement.bottom),_keyDragMaxMovement.top);

    /// round to the nearest integer the keyframes total motion (in X only)
    ///Only for the curve editor, parametric curves are not affected by the following
    if (clampToIntegers) {
        totalMovement.rx() = std::floor(totalMovement.x() + 0.5);
        for (SelectedKeys::const_iterator it = _selectedKeyFrames.begin(); it != _selectedKeyFrames.end(); ++it) {
            if ( (*it)->curve->areKeyFramesValuesClampedToBooleans() ) {
                totalMovement.ry() = std::max( 0.,std::min(std::floor(totalMovement.y() + 0.5),1.) );
                break;
            } else if ( (*it)->curve->areKeyFramesValuesClampedToIntegers() ) {
                totalMovement.ry() = std::floor(totalMovement.y() + 0.5);
            }
        }
    }


    double dt;

    
    ///We also want them to allow the user to move freely the keyframes around, hence the !clampToIntegers
    if ( (_mouseDragOrientation.x() != 0) || !useOneDirectionOnly ) {
        if (!useOneDirectionOnly) {
            dt =  totalMovement.x();
        } else {
            dt = totalMovement.x() - _keyDragLastMovement.x();
        }
    } else {
        dt = 0;
    }
    double dv;
    ///Parametric curve editor (the ones of the Parametric_Knob) never clamp keyframes to integer in the X direction
    ///We also want them to allow the user to move freely the keyframes around, hence the !clampToIntegers
    if ( (_mouseDragOrientation.y() != 0) || !useOneDirectionOnly ) {
        if (!useOneDirectionOnly) {
            dv = totalMovement.y();
        } else {
            dv = totalMovement.y() - _keyDragLastMovement.y();
        }
    } else {
        dv = 0;
    }

    if ( (dt != 0) || (dv != 0) ) {
        for (SelectedKeys::const_iterator it = _selectedKeyFrames.begin(); it != _selectedKeyFrames.end(); ++it) {
            if ( !(*it)->curve->isYComponentMovable() ) {
                dv = 0;
            }
        }

        if ( (dt != 0) || (dv != 0) ) {
            bool updateOnPenUpOnly = appPTR->getCurrentSettings()->getRenderOnEditingFinishedOnly();
            _widget->pushUndoCommand( new MoveKeysCommand(_widget,_selectedKeyFrames,dt,dv,!updateOnPenUpOnly) );
            _evaluateOnPenUp = true;
        }
    }
    //update last drag movement
    if ( (_mouseDragOrientation.x() != 0) || !useOneDirectionOnly ) {
        _keyDragLastMovement.rx() = totalMovement.x();
    }
    if (_mouseDragOrientation.y() != 0  || !useOneDirectionOnly ) {
        _keyDragLastMovement.ry() = totalMovement.y();
    }
} // moveSelectedKeyFrames

void
CurveWidgetPrivate::transformSelectedKeyFrames(const QPointF & oldClick_opengl,const QPointF & newClick_opengl, bool shiftHeld)
{
    if (newClick_opengl == oldClick_opengl) {
        return;
    }
    
    QPointF dragStartPointOpenGL = zoomCtx.toZoomCoordinates( _dragStartPoint.x(),_dragStartPoint.y() );
    bool clampToIntegers = ( *_selectedKeyFrames.begin() )->curve->areKeyFramesTimeClampedToIntegers();
    bool updateOnPenUpOnly = appPTR->getCurrentSettings()->getRenderOnEditingFinishedOnly();
    
    QPointF totalMovement(newClick_opengl.x() - dragStartPointOpenGL.x(), newClick_opengl.y() - dragStartPointOpenGL.y());
    /// round to the nearest integer the keyframes total motion (in X only)
    ///Only for the curve editor, parametric curves are not affected by the following
    if (clampToIntegers) {
        totalMovement.rx() = std::floor(totalMovement.x() + 0.5);
        for (SelectedKeys::const_iterator it = _selectedKeyFrames.begin(); it != _selectedKeyFrames.end(); ++it) {
            if ( (*it)->curve->areKeyFramesValuesClampedToBooleans() ) {
                totalMovement.ry() = std::max( 0.,std::min(std::floor(totalMovement.y() + 0.5),1.) );
                break;
            } else if ( (*it)->curve->areKeyFramesValuesClampedToIntegers() ) {
                totalMovement.ry() = std::floor(totalMovement.y() + 0.5);
            }
        }
    }
    
    double dt;
    dt = totalMovement.x() - _keyDragLastMovement.x();
    
    double dv;
    dv = totalMovement.y() - _keyDragLastMovement.y();
    
    
    if (dt != 0 || dv != 0) {
        QPointF center = _selectedKeyFramesBbox.center();
        
        if (shiftHeld &&
                (_state == eEventStateDraggingMidRightBbox ||
                 _state == eEventStateDraggingMidBtmBbox ||
                 _state == eEventStateDraggingMidLeftBbox ||
                 _state == eEventStateDraggingMidTopBbox)) {
            if (_state == eEventStateDraggingMidTopBbox) {
                center.ry() = _selectedKeyFramesBbox.bottom();
            } else if (_state == eEventStateDraggingMidBtmBbox) {
                center.ry() = _selectedKeyFramesBbox.top();
            } else if (_state == eEventStateDraggingMidLeftBbox) {
                center.rx() = _selectedKeyFramesBbox.right();
            } else if (_state == eEventStateDraggingMidRightBbox) {
                center.rx() = _selectedKeyFramesBbox.left();
            }
        }
        
        double sx = 1.,sy = 1.;
        double tx = 0., ty = 0.;
        
        double oldX = newClick_opengl.x() - dt;
        double oldY = newClick_opengl.y() - dv;
        // the scale ratio is the ratio of distances to the center
        double prevDist = ( oldX - center.x() ) * ( oldX - center.x() ) + ( oldY - center.y() ) * ( oldY - center.y() );
        
        if (prevDist != 0) {
            double dist = ( newClick_opengl.x() - center.x() ) * ( newClick_opengl.x() - center.x() ) + ( newClick_opengl.y() - center.y() ) * ( newClick_opengl.y() - center.y() );
            double ratio = std::sqrt(dist / prevDist);
            
            if (_state == eEventStateDraggingBtmLeftBbox ||
                    _state == eEventStateDraggingBtmRightBbox ||
                    _state == eEventStateDraggingTopRightBbox ||
                    _state == eEventStateDraggingTopLeftBbox) {
                sx *= ratio;
                sy *= ratio;
            } else {

                bool processX = _state == eEventStateDraggingMidLeftBbox || _state == eEventStateDraggingMidRightBbox;
                if (processX) {
                    sx *= ratio;
                } else {
                    sy *= ratio;
                }
                
            }
        }
        _widget->pushUndoCommand( new TransformKeysCommand(_widget,_selectedKeyFrames,center.x(),center.y(),tx,ty,sx,sy,!updateOnPenUpOnly) );
        _evaluateOnPenUp = true;
    }
    //update last drag movement
    if (dt != 0) {
        _keyDragLastMovement.rx() = totalMovement.x();
    }
    
    if (dv != 0) {
        _keyDragLastMovement.ry() = totalMovement.y();
    }
    

}


void
CurveWidgetPrivate::moveSelectedTangent(const QPointF & pos)
{
    // always running in the main thread
    assert( qApp && qApp->thread() == QThread::currentThread() );

    // the key should exist
    assert( std::find(_selectedKeyFrames.begin(),_selectedKeyFrames.end(),_selectedDerivative.second) != _selectedKeyFrames.end() );

    KeyPtr & key = _selectedDerivative.second;
    
    double dy = key->key.getValue() - pos.y();
    double dx = key->key.getTime() - pos.x();
    
    
    ///If the knob is evaluating on change and _updateOnPenUpOnly is true, set it to false prior
    ///to modifying the keyframe, and set it back to its original value afterwards.
    
    bool updateOnPenUpOnly = appPTR->getCurrentSettings()->getRenderOnEditingFinishedOnly();
    
    _widget->pushUndoCommand(new MoveTangentCommand(_widget,_selectedDerivative.first,key,dx,dy,!updateOnPenUpOnly));

} // moveSelectedTangent

void
CurveWidgetPrivate::refreshKeyTangents(KeyPtr & key)
{
    // always running in the main thread
    assert( qApp && qApp->thread() == QThread::currentThread() );

    double w = (double)_widget->width();
    double h = (double)_widget->height();
    double x = key->key.getTime();
    double y = key->key.getValue();
    QPointF keyWidgetCoord = zoomCtx.toWidgetCoordinates(x,y);
    KeyFrameSet keyframes = key->curve->getKeyFrames();
    KeyFrameSet::const_iterator k = keyframes.find(key->key);

    //the key might have disappeared from the curve if the plugin deleted it.
    //In which case we return.
    if ( k == keyframes.end() ) {
        return;
    }

    //find the previous and next keyframes on the curve to find out the  position of the derivatives
    KeyFrameSet::const_iterator prev = k;
    if ( k != keyframes.begin() ) {
        --prev;
    } else {
        prev = keyframes.end();
    }
    KeyFrameSet::const_iterator next = k;
    if (next != keyframes.end()) {
        ++next;
    }
    double leftTanX, leftTanY;
    {
        double prevTime = ( prev == keyframes.end() ) ? (x - 1.) : prev->getTime();
        double leftTan = key->key.getLeftDerivative();
        double leftTanXWidgetDiffMax = w / 8.;
        if ( prev != keyframes.end() ) {
            double prevKeyXWidgetCoord = zoomCtx.toWidgetCoordinates(prevTime, 0).x();
            //set the left derivative X to be at 1/3 of the interval [prev,k], and clamp it to 1/8 of the widget width.
            leftTanXWidgetDiffMax = std::min(leftTanXWidgetDiffMax, (keyWidgetCoord.x() - prevKeyXWidgetCoord) / 3.);
        }
        //clamp the left derivative Y to 1/8 of the widget height.
        double leftTanYWidgetDiffMax = std::min( h / 8., leftTanXWidgetDiffMax);
        assert(leftTanXWidgetDiffMax >= 0.); // both bounds should be positive
        assert(leftTanYWidgetDiffMax >= 0.);

        QPointF tanMax = zoomCtx.toZoomCoordinates(keyWidgetCoord.x() + leftTanXWidgetDiffMax, keyWidgetCoord.y() - leftTanYWidgetDiffMax) - QPointF(x,y);
        assert(tanMax.x() >= 0.); // both should be positive
        assert(tanMax.y() >= 0.);

        if ( tanMax.x() * std::abs(leftTan) < tanMax.y() ) {
            leftTanX = x - tanMax.x();
            leftTanY = y - tanMax.x() * leftTan;
        } else {
            leftTanX = x - tanMax.y() / std::abs(leftTan);
            leftTanY = y - tanMax.y() * (leftTan > 0 ? 1 : -1);
        }
        assert(std::abs(leftTanX - x) <= tanMax.x() * 1.001); // check that they are effectively clamped (taking into account rounding errors)
        assert(std::abs(leftTanY - y) <= tanMax.y() * 1.001);
    }
    double rightTanX, rightTanY;
    {
        double nextTime = ( next == keyframes.end() ) ? (x + 1.) : next->getTime();
        double rightTan = key->key.getRightDerivative();
        double rightTanXWidgetDiffMax = w / 8.;
        if ( next != keyframes.end() ) {
            double nextKeyXWidgetCoord = zoomCtx.toWidgetCoordinates(nextTime, 0).x();
            //set the right derivative X to be at 1/3 of the interval [k,next], and clamp it to 1/8 of the widget width.
            rightTanXWidgetDiffMax = std::min(rightTanXWidgetDiffMax, ( nextKeyXWidgetCoord - keyWidgetCoord.x() ) / 3.);
        }
        //clamp the right derivative Y to 1/8 of the widget height.
        double rightTanYWidgetDiffMax = std::min( h / 8., rightTanXWidgetDiffMax);
        assert(rightTanXWidgetDiffMax >= 0.); // both bounds should be positive
        assert(rightTanYWidgetDiffMax >= 0.);

        QPointF tanMax = zoomCtx.toZoomCoordinates(keyWidgetCoord.x() + rightTanXWidgetDiffMax, keyWidgetCoord.y() - rightTanYWidgetDiffMax) - QPointF(x,y);
        assert(tanMax.x() >= 0.); // both bounds should be positive
        assert(tanMax.y() >= 0.);

        if ( tanMax.x() * std::abs(rightTan) < tanMax.y() ) {
            rightTanX = x + tanMax.x();
            rightTanY = y + tanMax.x() * rightTan;
        } else {
            rightTanX = x + tanMax.y() / std::abs(rightTan);
            rightTanY = y + tanMax.y() * (rightTan > 0 ? 1 : -1);
        }
        assert(std::abs(rightTanX - x) <= tanMax.x() * 1.001); // check that they are effectively clamped (taking into account rounding errors)
        assert(std::abs(rightTanY - y) <= tanMax.y() * 1.001);
    }
    key->leftTan.first = leftTanX;
    key->leftTan.second = leftTanY;
    key->rightTan.first = rightTanX;
    key->rightTan.second = rightTanY;
} // refreshKeyTangents

void
CurveWidgetPrivate::refreshSelectionRectangle(double x,
                                              double y)
{
    // always running in the main thread
    assert( qApp && qApp->thread() == QThread::currentThread() );

    double xmin = std::min(_dragStartPoint.x(),x);
    double xmax = std::max(_dragStartPoint.x(),x);
    double ymin = std::min(_dragStartPoint.y(),y);
    double ymax = std::max(_dragStartPoint.y(),y);
    _selectionRectangle.setBottomRight( zoomCtx.toZoomCoordinates(xmax,ymin) );
    _selectionRectangle.setTopLeft( zoomCtx.toZoomCoordinates(xmin,ymax) );
    _selectedKeyFrames.clear();
    std::vector< std::pair<CurveGui*,KeyFrame > > keyframesSelected;
    keyFramesWithinRect(_selectionRectangle,&keyframesSelected);
    for (U32 i = 0; i < keyframesSelected.size(); ++i) {
        KeyPtr newSelectedKey( new SelectedKey(keyframesSelected[i].first,keyframesSelected[i].second) );
        refreshKeyTangents(newSelectedKey);
        //insert it into the _selectedKeyFrames
        _selectedKeyFrames.push_back(newSelectedKey);
    }

    _widget->refreshSelectedKeysBbox();
}

void
CurveWidget::pushUndoCommand(QUndoCommand* cmd)
{
    _imp->_undoStack->setActive();
    _imp->_undoStack->push(cmd);
}

#if 0

void
CurveWidgetPrivate::updateSelectedKeysMaxMovement()
{
    // always running in the main thread
    assert( qApp && qApp->thread() == QThread::currentThread() );

    if ( _selectedKeyFrames.empty() ) {
        return;
    }

    std::map<CurveGui*,MaxMovement> curvesMaxMovements;

    //for each curve that has keyframes selected,we want to find out the max movement possible on left/right
    // that means looking at the first selected key and last selected key of each curve and determining of
    //how much they can move
    for (SelectedKeys::const_iterator it = _selectedKeyFrames.begin(); it != _selectedKeyFrames.end(); ++it) {
        std::map<CurveGui*,MaxMovement>::iterator foundCurveMovement = curvesMaxMovements.find( (*it)->curve );

        if ( foundCurveMovement != curvesMaxMovements.end() ) {
            //if we already computed the max movement for this curve, move on
            continue;
        } else {
            assert( (*it)->curve );
            KeyFrameSet ks = (*it)->curve->getKeyFrames();

            //find out in this set what is the first key selected
            SelectedKeys::const_iterator leftMostSelected = _selectedKeyFrames.end();
            SelectedKeys::const_iterator rightMostSelected = _selectedKeyFrames.end();
            SelectedKeys::const_iterator bottomMostSelected = _selectedKeyFrames.end();
            SelectedKeys::const_iterator topMostSelected = _selectedKeyFrames.end();
            for (SelectedKeys::const_iterator it2 = _selectedKeyFrames.begin(); it2 != _selectedKeyFrames.end(); ++it2) {
                if ( (*it2)->curve == (*it)->curve ) {
                    if ( ( leftMostSelected != _selectedKeyFrames.end() ) &&
                         ( rightMostSelected != _selectedKeyFrames.end() ) &&
                         ( bottomMostSelected != _selectedKeyFrames.end() ) &&
                         ( topMostSelected != _selectedKeyFrames.end() ) ) {
                        if ( (*it2)->key.getTime() < (*leftMostSelected)->key.getTime() ) {
                            leftMostSelected = it2;
                        }
                        if ( (*it2)->key.getTime() > (*rightMostSelected)->key.getTime() ) {
                            rightMostSelected = it2;
                        }
                        if ( (*it2)->key.getValue() < (*bottomMostSelected)->key.getValue() ) {
                            bottomMostSelected = it2;
                        }
                        if ( (*it2)->key.getValue() > (*topMostSelected)->key.getValue() ) {
                            topMostSelected = it2;
                        }
                    } else {
                        assert( leftMostSelected == _selectedKeyFrames.end() &&
                                rightMostSelected == _selectedKeyFrames.end() &&
                                bottomMostSelected == _selectedKeyFrames.end() &&
                                topMostSelected == _selectedKeyFrames.end() );
                        leftMostSelected = it2;
                        rightMostSelected = it2;
                        bottomMostSelected = it2;
                        topMostSelected = it2;
                    }
                }
            }

            //there must be a left most and right most! but they can be the same key
            assert( leftMostSelected != _selectedKeyFrames.end() && rightMostSelected != _selectedKeyFrames.end() );

            KeyFrameSet::const_iterator leftMost = ks.find( (*leftMostSelected)->key );
            KeyFrameSet::const_iterator rightMost = ks.find( (*rightMostSelected)->key );
            KeyFrameSet::const_iterator bottomMost = ks.find( (*bottomMostSelected)->key );
            KeyFrameSet::const_iterator topMost = ks.find( (*topMostSelected)->key );

            assert( leftMost != ks.end() && rightMost != ks.end() && bottomMost != ks.end() && topMost != ks.end() );

            MaxMovement curveMaxMovement;
            double minimumTimeSpanBetween2Keys = 1.;
            
            if ( !(*it)->curve->areKeyFramesTimeClampedToIntegers() ) {
                minimumTimeSpanBetween2Keys = NATRON_CURVE_X_SPACING_EPSILON ;//* std::abs(curveXRange.second - curveXRange.first) * 10; //< be safe
            }


            //now get leftMostSelected's previous key to determine the max left movement for this curve
            {
                if ( leftMost == ks.begin() ) {
                    curveMaxMovement.left = INT_MIN;//curveXRange.first - leftMost->getTime();
                } else {
                    KeyFrameSet::const_iterator prev = leftMost;
                    if (prev != ks.begin()) {
                        --prev;
                    }
                    double leftMaxMovement = std::min( std::min(-NATRON_CURVE_X_SPACING_EPSILON + minimumTimeSpanBetween2Keys,0.),
                                                       prev->getTime() + minimumTimeSpanBetween2Keys - leftMost->getTime() );
                    curveMaxMovement.left = leftMaxMovement;
                    assert(curveMaxMovement.left <= 0);
                }
            }

            //now get rightMostSelected's next key to determine the max right movement for this curve
            {
                KeyFrameSet::const_iterator next = rightMost;
                if (next != ks.end()) {
                    ++next;
                }
                if ( next == ks.end() ) {
                    curveMaxMovement.right = INT_MAX;///curveXRange.second - rightMost->getTime();
                } else {
                    double rightMaxMovement = std::max( std::max(NATRON_CURVE_X_SPACING_EPSILON - minimumTimeSpanBetween2Keys,0.),
                                                        next->getTime() - minimumTimeSpanBetween2Keys - rightMost->getTime() );
                    curveMaxMovement.right = rightMaxMovement;
                    assert(curveMaxMovement.right >= 0);
                }
            }

            ///Compute the max up/down movements given the min/max of the curve
            //            std::pair<double,double> maxY = (*it)->curve->getCurveYRange();
            //            curveMaxMovement.top = maxY.second - topMost->getValue();
            //            curveMaxMovement.bottom = maxY.first - bottomMost->getValue();
            curvesMaxMovements.insert( std::make_pair( (*it)->curve, curveMaxMovement ) );
        }
    }

    //last step, we need to get the minimum of all curveMaxMovements to determine what is the real
    //selected keys max movement

    _keyDragMaxMovement.left = INT_MIN;
    _keyDragMaxMovement.right = INT_MAX;
    // _keyDragMaxMovement.bottom = INT_MIN;
    // _keyDragMaxMovement.top = INT_MAX;

    for (std::map<CurveGui*,MaxMovement>::const_iterator it = curvesMaxMovements.begin(); it != curvesMaxMovements.end(); ++it) {
        const MaxMovement & move = it->second;
        
        //No longer needed sinc the knob clamps internally the value upon getValue() from the plug-in
        //assert(move.left <= 0 && _keyDragMaxMovement.left <= 0);
        //get the minimum for the left movement (numbers are all negatives here)
        if (move.left > _keyDragMaxMovement.left) {
            _keyDragMaxMovement.left = move.left;
        }

        //No longer needed sinc the knob clamps internally the value upon getValue() from the plug-in
        //assert(move.right >= 0 && _keyDragMaxMovement.right >= 0);
        //get the minimum for the right movement (numbers are all positives here)
        if (move.right < _keyDragMaxMovement.right) {
            _keyDragMaxMovement.right = move.right;
        }

        //No longer needed sinc the knob clamps internally the value upon getValue() from the plug-in
        //assert(move.bottom <= 0 && _keyDragMaxMovement.bottom <= 0);
        //        if (move.bottom > _keyDragMaxMovement.bottom) {
        //            _keyDragMaxMovement.bottom = move.bottom;
        //        }

        //No longer needed sinc the knob clamps internally the value upon getValue() from the plug-in
        //assert(move.top >= 0 && _keyDragMaxMovement.top >= 0);
        //        if (move.top < _keyDragMaxMovement.top) {
        //            _keyDragMaxMovement.top = move.top;
        //        }
    }
    //  assert(_keyDragMaxMovement.left <= 0 && _keyDragMaxMovement.right >= 0
    //        && _keyDragMaxMovement.bottom <= 0 && _keyDragMaxMovement.top >= 0);
} // updateSelectedKeysMaxMovement
#endif

void
CurveWidgetPrivate::setSelectedKeysInterpolation(Natron::KeyframeTypeEnum type)
{
    // always running in the main thread
    assert( qApp && qApp->thread() == QThread::currentThread() );

    std::list<KeyInterpolationChange> changes;
    for (SelectedKeys::iterator it = _selectedKeyFrames.begin(); it != _selectedKeyFrames.end(); ++it) {
        KeyInterpolationChange change( (*it)->key.getInterpolation(),type,(*it) );
        changes.push_back(change);
    }
    _widget->pushUndoCommand( new SetKeysInterpolationCommand(_widget,changes) );
}

///////////////////////////////////////////////////////////////////
// CurveWidget
//

CurveWidget::CurveWidget(Gui* gui,
                         CurveSelection* selection,
                         boost::shared_ptr<TimeLine> timeline,
                         QWidget* parent,
                         const QGLWidget* shareWidget)
    : QGLWidget(parent,shareWidget)
    , _imp( new CurveWidgetPrivate(gui,selection,timeline,this) )
{
    // always running in the main thread
    assert( qApp && qApp->thread() == QThread::currentThread() );

    setSizePolicy(QSizePolicy::Preferred, QSizePolicy::Expanding);
    setMouseTracking(true);

    if (timeline) {
        boost::shared_ptr<Natron::Project> project = gui->getApp()->getProject();
        assert(project);
        QObject::connect( timeline.get(),SIGNAL( frameChanged(SequenceTime,int) ),this,SLOT( onTimeLineFrameChanged(SequenceTime,int) ) );
        QObject::connect( project.get(),SIGNAL( frameRangeChanged(int,int) ),this,SLOT( onTimeLineBoundariesChanged(int,int) ) );
        onTimeLineFrameChanged(timeline->currentFrame(), Natron::eValueChangedReasonNatronGuiEdited);
        
        int left,right;
        project->getFrameRange(&left, &right);
        onTimeLineBoundariesChanged(left, right);
    }
    
    if (parent->objectName() == "CurveEditorSplitter") {
        ///if this is the curve widget associated to the CurveEditor
        //        QDesktopWidget* desktop = QApplication::desktop();
        //        _imp->sizeH = desktop->screenGeometry().size();
        _imp->sizeH = QSize(10000,10000);

    } else {
        ///a random parametric param curve editor
        _imp->sizeH =  QSize(400,400);
    }
    

}

CurveWidget::~CurveWidget()
{
    // always running in the main thread
    assert( qApp && qApp->thread() == QThread::currentThread() );
    makeCurrent();
}

void
CurveWidget::initializeGL()
{
    // always running in the main thread
    assert( qApp && qApp->thread() == QThread::currentThread() );

    if ( !glewIsSupported("GL_ARB_vertex_array_object "  // BindVertexArray, DeleteVertexArrays, GenVertexArrays, IsVertexArray (VAO), core since 3.0
                          ) ) {
        _imp->_hasOpenGLVAOSupport = false;
    }
}

void
CurveWidget::addCurveAndSetColor(CurveGui* curve)
{
    // always running in the main thread
    assert( qApp && qApp->thread() == QThread::currentThread() );

    //updateGL(); //force initializeGL to be called if it wasn't before.
    _imp->_curves.push_back(curve);
    curve->setColor(_imp->_nextCurveAddedColor);
    _imp->_nextCurveAddedColor.setHsv( _imp->_nextCurveAddedColor.hsvHue() + 60,
                                       _imp->_nextCurveAddedColor.hsvSaturation(),_imp->_nextCurveAddedColor.value() );

}

void
CurveWidget::removeCurve(CurveGui *curve)
{
    // always running in the main thread
    assert( qApp && qApp->thread() == QThread::currentThread() );

    for (std::list<CurveGui* >::iterator it = _imp->_curves.begin(); it != _imp->_curves.end(); ++it) {
        if ( (*it) == curve ) {
            //remove all its keyframes from selected keys
            SelectedKeys copy;
            for (SelectedKeys::iterator it2 = _imp->_selectedKeyFrames.begin(); it2 != _imp->_selectedKeyFrames.end(); ++it2) {
                if ( (*it2)->curve != (*it) ) {
                    copy.push_back(*it2);
                }
            }
            _imp->_selectedKeyFrames = copy;

            delete (*it);
            _imp->_curves.erase(it);
            break;
        }
    }
}

void
CurveWidget::centerOn(const std::vector<CurveGui*> & curves)
{
    // always running in the main thread
    assert( qApp && qApp->thread() == QThread::currentThread() );

    if ( curves.empty() ) {
        return;
    }
    
    bool doCenter = false;
    RectD ret;
    for (U32 i = 0; i < curves.size(); ++i) {
        CurveGui* c = curves[i];
        
        KeyFrameSet keys = c->getKeyFrames();

        if (keys.empty()) {
            continue;
        }
        doCenter = true;
        double xmin = keys.begin()->getTime();
        double xmax = keys.rbegin()->getTime();
        double ymin = INT_MAX;
        double ymax = INT_MIN;
        //find out ymin,ymax
        for (KeyFrameSet::const_iterator it2 = keys.begin(); it2 != keys.end(); ++it2) {
            double value = it2->getValue();
            if (value < ymin) {
                ymin = value;
            }
            if (value > ymax) {
                ymax = value;
            }
        }
        ret.merge(xmin,ymin,xmax,ymax);
    }
    ret.set_bottom(ret.bottom() - ret.height() / 10);
    ret.set_left(ret.left() - ret.width() / 10);
    ret.set_right(ret.right() + ret.width() / 10);
    ret.set_top(ret.top() + ret.height() / 10);
    if (doCenter) {
        centerOn( ret.left(), ret.right(), ret.bottom(), ret.top() );
    }
}

void
CurveWidget::showCurvesAndHideOthers(const std::vector<CurveGui*> & curves)
{
    // always running in the main thread
    assert( qApp && qApp->thread() == QThread::currentThread() );

    for (std::list<CurveGui* >::iterator it = _imp->_curves.begin(); it != _imp->_curves.end(); ++it) {
        std::vector<CurveGui*>::const_iterator it2 = std::find(curves.begin(), curves.end(), *it);

        if ( it2 != curves.end() ) {
            (*it)->setVisible(true);
        } else {
            (*it)->setVisible(false);
        }
    }
    onCurveChanged();
}

void
CurveWidget::onCurveChanged()
{
    // always running in the main thread
    assert( qApp && qApp->thread() == QThread::currentThread() );

    ///check whether selected keyframes have changed
    SelectedKeys copy;
    ///we cannot use std::transform here because a keyframe might have disappeared from a curve
    ///hence the number of keyframes selected would decrease
    for (SelectedKeys::iterator it = _imp->_selectedKeyFrames.begin(); it != _imp->_selectedKeyFrames.end(); ++it) {
        
        KeyFrameSet set = (*it)->curve->getKeyFrames();
        KeyFrameSet::const_iterator found = Curve::findWithTime(set, (*it)->key.getTime());
        
        if (found != set.end()) {
            (*it)->key = *found;
            _imp->refreshKeyTangents(*it);
            copy.push_back(*it);
        }
    }
    _imp->_selectedKeyFrames = copy;
    update();
}

void
CurveWidget::getVisibleCurves(std::vector<CurveGui*>* curves) const
{
    // always running in the main thread
    assert( qApp && qApp->thread() == QThread::currentThread() );

    for (std::list<CurveGui* >::iterator it = _imp->_curves.begin(); it != _imp->_curves.end(); ++it) {
        if ( (*it)->isVisible() ) {
            curves->push_back(*it);
        }
    }
}

void
CurveWidget::centerOn(double xmin,
                      double xmax,
                      double ymin,
                      double ymax)

{
    // always running in the main thread
    assert( qApp && qApp->thread() == QThread::currentThread() );

    _imp->zoomCtx.fit(xmin, xmax, ymin, ymax);
    _imp->zoomOrPannedSinceLastFit = false;
    refreshDisplayedTangents();

    update();
}

/**
 * @brief Swap the OpenGL buffers.
 **/
void
CurveWidget::swapOpenGLBuffers()
{
    // always running in the main thread
    assert( qApp && qApp->thread() == QThread::currentThread() );

    swapBuffers();
}

/**
 * @brief Repaint
 **/
void
CurveWidget::redraw()
{
    // always running in the main thread
    assert( qApp && qApp->thread() == QThread::currentThread() );

    update();
}

/**
 * @brief Returns the width and height of the viewport in window coordinates.
 **/
void
CurveWidget::getViewportSize(double &width,
                             double &height) const
{
    // always running in the main thread
    assert( qApp && qApp->thread() == QThread::currentThread() );

    width = this->width();
    height = this->height();
}

/**
 * @brief Returns the pixel scale of the viewport.
 **/
void
CurveWidget::getPixelScale(double & xScale,
                           double & yScale) const
{
    // always running in the main thread
    assert( qApp && qApp->thread() == QThread::currentThread() );

    xScale = _imp->zoomCtx.screenPixelWidth();
    yScale = _imp->zoomCtx.screenPixelHeight();
}

/**
 * @brief Returns the colour of the background (i.e: clear color) of the viewport.
 **/
void
CurveWidget::getBackgroundColour(double &r,
                                 double &g,
                                 double &b) const
{
    // always running in the main thread
    assert( qApp && qApp->thread() == QThread::currentThread() );
    appPTR->getCurrentSettings()->getCurveEditorBGColor(&r, &g, &b);

}

void
CurveWidget::saveOpenGLContext()
{
    assert(QThread::currentThread() == qApp->thread());

    glGetIntegerv(GL_TEXTURE_BINDING_2D, (GLint*)&_imp->savedTexture);
    //glGetIntegerv(GL_ACTIVE_TEXTURE, (GLint*)&_imp->activeTexture);
    glCheckAttribStack();
    glPushAttrib(GL_ALL_ATTRIB_BITS);
    glCheckClientAttribStack();
    glPushClientAttrib(GL_CLIENT_ALL_ATTRIB_BITS);
    glMatrixMode(GL_PROJECTION);
    glCheckProjectionStack();
    glPushMatrix();
    glMatrixMode(GL_MODELVIEW);
    glCheckModelviewStack();
    glPushMatrix();

    // set defaults to work around OFX plugin bugs
    glEnable(GL_BLEND); // or TuttleHistogramKeyer doesn't work - maybe other OFX plugins rely on this
    //glEnable(GL_TEXTURE_2D);					//Activate texturing
    //glActiveTexture (GL_TEXTURE0);
    glBlendFunc(GL_SRC_ALPHA, GL_ONE_MINUS_SRC_ALPHA); // or TuttleHistogramKeyer doesn't work - maybe other OFX plugins rely on this
    //glTexEnvi(GL_TEXTURE_ENV, GL_TEXTURE_ENV_MODE, GL_MODULATE); // GL_MODULATE is the default, set it
}

void
CurveWidget::restoreOpenGLContext()
{
    assert(QThread::currentThread() == qApp->thread());

    glBindTexture(GL_TEXTURE_2D, _imp->savedTexture);
    //glActiveTexture(_imp->activeTexture);
    glMatrixMode(GL_PROJECTION);
    glPopMatrix();
    glMatrixMode(GL_MODELVIEW);
    glPopMatrix();
    glPopClientAttrib();
    glPopAttrib();
}

void
CurveWidget::resizeGL(int width,
                      int height)
{
    // always running in the main thread
    assert( qApp && qApp->thread() == QThread::currentThread() );
    assert( QGLContext::currentContext() == context() );

    if (height == 0) {
        height = 1;
    }
    glViewport (0, 0, width, height);
    _imp->zoomCtx.setScreenSize(width, height);

    if (height == 1) {
        //don't do the following when the height of the widget is irrelevant
        return;
    }

    if (!_imp->zoomOrPannedSinceLastFit) {
        ///find out what are the selected curves and center on them
        std::vector<CurveGui*> curves;
        getVisibleCurves(&curves);
        if ( curves.empty() ) {
            centerOn(-10,500,-10,10);
        } else {
            centerOn(curves);
        }
    }
    
}

void
CurveWidget::paintGL()
{
    // always running in the main thread
    assert( qApp && qApp->thread() == QThread::currentThread() );
    assert( QGLContext::currentContext() == context() );
    glCheckError();
    if (_imp->zoomCtx.factor() <= 0) {
        return;
    }
    double zoomLeft, zoomRight, zoomBottom, zoomTop;
    zoomLeft = _imp->zoomCtx.left();
    zoomRight = _imp->zoomCtx.right();
    zoomBottom = _imp->zoomCtx.bottom();
    zoomTop = _imp->zoomCtx.top();
    
    double bgR,bgG,bgB;
    appPTR->getCurrentSettings()->getCurveEditorBGColor(&bgR, &bgG, &bgB);
    
    if ( (zoomLeft == zoomRight) || (zoomTop == zoomBottom) ) {
        glClearColor(bgR,bgG,bgB,1.);
        glClear(GL_COLOR_BUFFER_BIT);

        return;
    }

    {
        GLProtectAttrib a(GL_TRANSFORM_BIT | GL_COLOR_BUFFER_BIT);
        GLProtectMatrix p(GL_PROJECTION);
        glLoadIdentity();
        glOrtho(zoomLeft, zoomRight, zoomBottom, zoomTop, 1, -1);
        GLProtectMatrix m(GL_MODELVIEW);
        glLoadIdentity();
        glCheckError();

        glClearColor(bgR,bgG,bgB,1.);
        glClear(GL_COLOR_BUFFER_BIT);

        _imp->drawScale();

        if (_imp->_timelineEnabled) {
            _imp->drawTimelineMarkers();
        }

        if (_imp->_drawSelectedKeyFramesBbox) {
            _imp->drawSelectedKeyFramesBbox();
        }

        _imp->drawCurves();

        if ( !_imp->_selectionRectangle.isNull() ) {
            _imp->drawSelectionRectangle();
        }
    } // GLProtectAttrib a(GL_TRANSFORM_BIT | GL_COLOR_BUFFER_BIT);
}

void
CurveWidget::renderText(double x,
                        double y,
                        const QString & text,
                        const QColor & color,
                        const QFont & font) const
{
    // always running in the main thread
    assert( qApp && qApp->thread() == QThread::currentThread() );
    assert( QGLContext::currentContext() == context() );

    if ( text.isEmpty() ) {
        return;
    }

    double w = (double)width();
    double h = (double)height();
    double bottom = _imp->zoomCtx.bottom();
    double left = _imp->zoomCtx.left();
    double top =  _imp->zoomCtx.top();
    double right = _imp->zoomCtx.right();
    if (w <= 0 || h <= 0 || right <= left || top <= bottom) {
        return;
    }
    double scalex = (right-left) / w;
    double scaley = (top-bottom) / h;
    _imp->textRenderer.renderText(x, y, scalex, scaley, text, color, font);
    glCheckError();
}

void
CurveWidget::mouseDoubleClickEvent(QMouseEvent* e)
{
    // always running in the main thread
    assert( qApp && qApp->thread() == QThread::currentThread() );
    
    ///If the click is on a curve but not nearby a keyframe, add a keyframe
    
    
    std::pair<CurveGui*,KeyFrame > selectedKey = _imp->isNearbyKeyFrame( e->pos() );
    std::pair<MoveTangentCommand::SelectedTangentEnum,KeyPtr > selectedTan = _imp->isNearbyTangent( e->pos() );
    if (selectedKey.first || selectedTan.second) {
        return;
    }
    

    EditKeyFrameDialog::EditModeEnum mode = EditKeyFrameDialog::eEditModeKeyframePosition;
    
    KeyPtr selectedText;
    ///We're nearby a selected keyframe's text
    KeyPtr keyText = _imp->isNearbyKeyFrameText(e->pos());
    if (keyText) {
        selectedText = keyText;
    } else {
        std::pair<MoveTangentCommand::SelectedTangentEnum,KeyPtr> tangentText = _imp->isNearbySelectedTangentText(e->pos());
        if (tangentText.second) {
            if (tangentText.first == MoveTangentCommand::eSelectedTangentLeft) {
                mode = EditKeyFrameDialog::eEditModeLeftDerivative;
            } else {
                mode = EditKeyFrameDialog::eEditModeRightDerivative;
            }
            selectedText = tangentText.second;
        }
    }
    

    
    
    if (selectedText) {
        EditKeyFrameDialog* dialog = new EditKeyFrameDialog(mode,this,selectedText,this);
        int  dialogW = dialog->sizeHint().width();
        
        QDesktopWidget* desktop = QApplication::desktop();
        QRect screen = desktop->screenGeometry();
        
        QPoint gP = e->globalPos();
        if (gP.x() > (screen.width() - dialogW)) {
            gP.rx() -= dialogW;
        }
        
        dialog->move(gP);
        
        ///This allows us to have a non-modal dialog: when the user clicks outside of the dialog,
        ///it closes it.
        QObject::connect( dialog,SIGNAL( accepted() ),this,SLOT( onEditKeyFrameDialogFinished() ) );
        QObject::connect( dialog,SIGNAL( rejected() ),this,SLOT( onEditKeyFrameDialogFinished() ) );
        dialog->show();

        e->accept();
        return;
    }
    
    ///We're nearby a curve
    double xCurve,yCurve;
    Curves::const_iterator foundCurveNearby = _imp->isNearbyCurve( e->pos(), &xCurve, &yCurve );
    if ( foundCurveNearby != _imp->_curves.end() ) {
        std::pair<double,double> yRange = (*foundCurveNearby)->getCurveYRange();
        if (yCurve < yRange.first || yCurve > yRange.second) {
            QString err =  tr(" Out of curve y range ") +
                    QString("[%1 - %2]").arg(yRange.first).arg(yRange.second) ;
            Natron::warningDialog("", err.toStdString());
            e->accept();
            return;
        }
        std::vector<KeyFrame> keys(1);
        if ((*foundCurveNearby)->getInternalCurve()->areKeyFramesTimeClampedToIntegers()) {
            xCurve = std::floor(xCurve + 0.5);
        } else if ((*foundCurveNearby)->getInternalCurve()->areKeyFramesValuesClampedToBooleans()) {
            xCurve = double((bool)xCurve);
        }
        keys[0] = KeyFrame(xCurve,yCurve);
        

        pushUndoCommand(new AddKeysCommand(this,*foundCurveNearby,keys));
        
    }
}

void
CurveWidget::onEditKeyFrameDialogFinished()
{
    EditKeyFrameDialog* dialog = qobject_cast<EditKeyFrameDialog*>( sender() );
    
    if (dialog) {
        //QDialog::DialogCode ret = (QDialog::DialogCode)dialog->result();
        dialog->deleteLater();
    }

}

//
// Decide what should be done in response to a mouse press.
// When the reason is found, process it and return.
// (this function has as many return points as there are reasons)
//
void
CurveWidget::mousePressEvent(QMouseEvent* e)
{
    // always running in the main thread
    assert( qApp && qApp->thread() == QThread::currentThread() );

    setFocus();
    ////
    // right button: popup menu
    if ( buttonDownIsRight(e) ) {
        _imp->createMenu();
        _imp->_rightClickMenu->exec( mapToGlobal( e->pos() ) );
        _imp->_dragStartPoint = e->pos();
        // no need to set _imp->_lastMousePos
        // no need to set _imp->_dragStartPoint

        // no need to updateGL()
        e->accept();
        return;
    }
    
    ////
    // is the click near a curve?
    double xCurve,yCurve;
    Curves::const_iterator foundCurveNearby = _imp->isNearbyCurve( e->pos(),&xCurve, &yCurve );
    if (foundCurveNearby != _imp->_curves.end()) {
        
        if (modCASIsControlAlt(e)) {
            
            _imp->selectCurve(*foundCurveNearby);

            std::pair<double,double> yRange = (*foundCurveNearby)->getCurveYRange();
            if (yCurve < yRange.first || yCurve > yRange.second) {
                QString err =  tr(" Out of curve y range ") +
                        QString("[%1 - %2]").arg(yRange.first).arg(yRange.second) ;
                Natron::warningDialog("", err.toStdString());
                e->accept();
                return;
            }
            std::vector<KeyFrame> keys(1);
            keys[0] = KeyFrame(xCurve,yCurve);
            pushUndoCommand(new AddKeysCommand(this,*foundCurveNearby,keys));
            
            _imp->_drawSelectedKeyFramesBbox = false;
            _imp->_mustSetDragOrientation = true;
            _imp->_state = eEventStateDraggingKeys;
            setCursor( QCursor(Qt::CrossCursor) );
            
            _imp->_selectedKeyFrames.clear();
            
            KeyPtr selected(new SelectedKey(*foundCurveNearby,keys[0]));
            
            _imp->refreshKeyTangents(selected);
            
            //insert it into the _selectedKeyFrames
            _imp->insertSelectedKeyFrameConditionnaly(selected);
            
            // _imp->updateSelectedKeysMaxMovement();
            _imp->_keyDragLastMovement.rx() = 0.;
            _imp->_keyDragLastMovement.ry() = 0.;
            _imp->_dragStartPoint = e->pos();
            _imp->_lastMousePos = e->pos();
            
            return;
        }
    }
    
    ////
    // middle button: scroll view
    if ( buttonDownIsMiddle(e) ) {
        _imp->_state = eEventStateDraggingView;
        _imp->_lastMousePos = e->pos();
        _imp->_dragStartPoint = e->pos();
        // no need to set _imp->_dragStartPoint

        // no need to updateGL()
        return;
    } else if ((e->buttons() & Qt::MiddleButton) && (buttonControlAlt(e) == Qt::AltModifier || (e->buttons() & Qt::LeftButton)) ) {
        // Alt + middle = zoom or left + middle = zoom
        _imp->_state = eEventStateZooming;
        _imp->_lastMousePos = e->pos();
        _imp->_dragStartPoint = e->pos();
        return;
    }
    
    // is the click near the multiple-keyframes selection box center?
    if (_imp->_drawSelectedKeyFramesBbox) {
        
        bool caughtBbox = true;
        if (_imp->isNearbySelectedKeyFramesCrossWidget(e->pos())) {
            _imp->_state = eEventStateDraggingKeys;
        } else if (_imp->isNearbyBboxBtmLeft(e->pos())) {
            _imp->_state = eEventStateDraggingBtmLeftBbox;
        } else if (_imp->isNearbyBboxMidLeft(e->pos())) {
            _imp->_state = eEventStateDraggingMidLeftBbox;
        } else if (_imp->isNearbyBboxTopLeft(e->pos())) {
            _imp->_state = eEventStateDraggingTopLeftBbox;
        } else if (_imp->isNearbyBboxMidTop(e->pos())) {
            _imp->_state = eEventStateDraggingMidTopBbox;
        } else if (_imp->isNearbyBboxTopRight(e->pos())) {
            _imp->_state = eEventStateDraggingTopRightBbox;
        } else if (_imp->isNearbyBboxMidRight(e->pos())) {
            _imp->_state = eEventStateDraggingMidRightBbox;
        } else if (_imp->isNearbyBboxBtmRight(e->pos())) {
            _imp->_state = eEventStateDraggingBtmRightBbox;
        } else if (_imp->isNearbyBboxMidBtm(e->pos())) {
            _imp->_state = eEventStateDraggingMidBtmBbox;
        } else {
            caughtBbox = false;
        }
        if (caughtBbox) {
            _imp->_mustSetDragOrientation = true;
            _imp->_keyDragLastMovement.rx() = 0.;
            _imp->_keyDragLastMovement.ry() = 0.;
            _imp->_dragStartPoint = e->pos();
            _imp->_lastMousePos = e->pos();
            //no need to updateGL()
            return;
        }
    }
    ////
    // is the click near a keyframe manipulator?
    std::pair<CurveGui*,KeyFrame > selectedKey = _imp->isNearbyKeyFrame( e->pos() );
    if (selectedKey.first) {
        _imp->_drawSelectedKeyFramesBbox = false;
        _imp->_mustSetDragOrientation = true;
        _imp->_state = eEventStateDraggingKeys;
        setCursor( QCursor(Qt::CrossCursor) );

        if ( !modCASIsControl(e) ) {
            _imp->_selectedKeyFrames.clear();
        }
        KeyPtr selected ( new SelectedKey(selectedKey.first,selectedKey.second) );

        _imp->refreshKeyTangents(selected);

        //insert it into the _selectedKeyFrames
        _imp->insertSelectedKeyFrameConditionnaly(selected);

        // _imp->updateSelectedKeysMaxMovement();
        _imp->_keyDragLastMovement.rx() = 0.;
        _imp->_keyDragLastMovement.ry() = 0.;
        _imp->_dragStartPoint = e->pos();
        _imp->_lastMousePos = e->pos();
        update(); // the keyframe changes color and the derivatives must be drawn
        return;
    }
    

    
    
    ////
    // is the click near a derivative manipulator?
    std::pair<MoveTangentCommand::SelectedTangentEnum,KeyPtr > selectedTan = _imp->isNearbyTangent( e->pos() );

    //select the derivative only if it is not a constant keyframe
    if ( selectedTan.second && (selectedTan.second->key.getInterpolation() != eKeyframeTypeConstant) ) {
        _imp->_mustSetDragOrientation = true;
        _imp->_state = eEventStateDraggingTangent;
        _imp->_selectedDerivative = selectedTan;
        _imp->_lastMousePos = e->pos();
        //no need to set _imp->_dragStartPoint
        update();

        return;
    }
    
    KeyPtr nearbyKeyText = _imp->isNearbyKeyFrameText(e->pos());
    if (nearbyKeyText) {
        return;
    }
    
    std::pair<MoveTangentCommand::SelectedTangentEnum,KeyPtr> tangentText = _imp->isNearbySelectedTangentText(e->pos());
    if (tangentText.second) {
        return;
    }
    
    
    ////
    // is the click near the vertical current time marker?
    if ( _imp->isNearbyTimelineBtmPoly( e->pos() ) || _imp->isNearbyTimelineTopPoly( e->pos() ) ) {
        _imp->_mustSetDragOrientation = true;
        _imp->_state = eEventStateDraggingTimeline;
        _imp->_lastMousePos = e->pos();
        // no need to set _imp->_dragStartPoint
        // no need to updateGL()
        return;
    }

    // yes, select it and don't start any other action, the user can then do per-curve specific actions
    // like centering on it on the viewport or pasting previously copied keyframes.
    // This is kind of the last resort action before the default behaviour (which is to draw
    // a selection rectangle), because we'd rather select a keyframe than the nearby curve
    if (foundCurveNearby != _imp->_curves.end()) {
        _imp->selectCurve(*foundCurveNearby);
    }

    ////
    // default behaviour: unselect selected keyframes, if any, and start a new selection
    _imp->_drawSelectedKeyFramesBbox = false;
    if ( !modCASIsControl(e) ) {
        _imp->_selectedKeyFrames.clear();
    }
    _imp->_state = eEventStateSelecting;
    _imp->_lastMousePos = e->pos();
    _imp->_dragStartPoint = e->pos();
    update();
} // mousePressEvent

void
CurveWidget::mouseReleaseEvent(QMouseEvent*)
{
    // always running in the main thread
    assert( qApp && qApp->thread() == QThread::currentThread() );

    if (_imp->_evaluateOnPenUp) {
        _imp->_evaluateOnPenUp = false;
        
        if (_imp->_state == eEventStateDraggingKeys) {
            std::map<KnobHolder*,bool> toEvaluate;
            std::list<boost::shared_ptr<RotoContext> > rotoToEvaluate;
            for (SelectedKeys::iterator it = _imp->_selectedKeyFrames.begin(); it != _imp->_selectedKeyFrames.end(); ++it) {
                KnobCurveGui* isKnobCurve = dynamic_cast<KnobCurveGui*>((*it)->curve);
                BezierCPCurveGui* isBezierCurve = dynamic_cast<BezierCPCurveGui*>((*it)->curve);
                if (isKnobCurve) {
                    
                    if (!isKnobCurve->getKnobGui()) {
                        boost::shared_ptr<RotoContext> roto = isKnobCurve->getRotoContext();
                        assert(roto);
                        rotoToEvaluate.push_back(roto);
                    } else {
                        
                        boost::shared_ptr<KnobI> knob = isKnobCurve->getInternalKnob();
                        assert(knob);
                        KnobHolder* holder = knob->getHolder();
                        assert(holder);
                        std::map<KnobHolder*,bool>::iterator found = toEvaluate.find(holder);
                        bool evaluateOnChange = knob->getEvaluateOnChange();
                        if ( ( found != toEvaluate.end() ) && !found->second && evaluateOnChange ) {
                            found->second = true;
                        } else if ( found == toEvaluate.end() ) {
                            toEvaluate.insert( std::make_pair(holder,evaluateOnChange) );
                        }
                    }
                } else if (isBezierCurve) {
                    rotoToEvaluate.push_back(isBezierCurve->getRotoContext());
                }
            }
            for (std::map<KnobHolder*,bool>::iterator it = toEvaluate.begin(); it != toEvaluate.end(); ++it) {
                it->first->evaluate_public(NULL, it->second,Natron::eValueChangedReasonUserEdited);
            }
            for (std::list<boost::shared_ptr<RotoContext> >::iterator it = rotoToEvaluate.begin(); it != rotoToEvaluate.end(); ++it) {
                (*it)->evaluateChange();
            }
        } else if (_imp->_state == eEventStateDraggingTangent) {
            KnobCurveGui* isKnobCurve = dynamic_cast<KnobCurveGui*>(_imp->_selectedDerivative.second->curve);
            BezierCPCurveGui* isBezierCurve = dynamic_cast<BezierCPCurveGui*>(_imp->_selectedDerivative.second->curve);
            if (isKnobCurve) {
                if (!isKnobCurve->getKnobGui()) {
                    boost::shared_ptr<RotoContext> roto = isKnobCurve->getRotoContext();
                    assert(roto);
                    roto->evaluateChange();
                } else {
                    boost::shared_ptr<KnobI> toEvaluate = isKnobCurve->getInternalKnob();
                    assert(toEvaluate);
                    toEvaluate->getHolder()->evaluate_public(toEvaluate.get(), true,Natron::eValueChangedReasonUserEdited);
                }
            } else if (isBezierCurve) {
                isBezierCurve->getRotoContext()->evaluateChange();
            }
        }
    }

    EventStateEnum prevState = _imp->_state;
    _imp->_state = eEventStateNone;
    _imp->_selectionRectangle.setBottomRight( QPointF(0,0) );
    _imp->_selectionRectangle.setTopLeft( _imp->_selectionRectangle.bottomRight() );
    if (_imp->_selectedKeyFrames.size() > 1) {
        _imp->_drawSelectedKeyFramesBbox = true;
    }
    if (prevState == eEventStateDraggingTimeline) {
        if (_imp->_gui->isUserScrubbingSlider()) {
            _imp->_gui->setUserScrubbingSlider(false);
            bool autoProxyEnabled = appPTR->getCurrentSettings()->isAutoProxyEnabled();
            if (autoProxyEnabled) {
                _imp->_gui->renderAllViewers();
            }
        }
    }
    
    if (prevState == eEventStateSelecting) { // should other cases be considered?
        update();
    }
}

void
CurveWidget::mouseMoveEvent(QMouseEvent* e)
{
    // always running in the main thread
    assert( qApp && qApp->thread() == QThread::currentThread() );

    //setFocus();

    //set cursor depending on the situation

    //find out if there is a nearby  derivative handle
    std::pair<MoveTangentCommand::SelectedTangentEnum,KeyPtr > selectedTan = _imp->isNearbyTangent( e->pos() );

    //if the selected keyframes rectangle is drawn and we're nearby the cross
    if ( _imp->_drawSelectedKeyFramesBbox && _imp->isNearbySelectedKeyFramesCrossWidget( e->pos() ) ) {
        setCursor( QCursor(Qt::SizeAllCursor) );
    } else {
        //if there's a keyframe handle nearby
        std::pair<CurveGui*,KeyFrame > selectedKey = _imp->isNearbyKeyFrame( e->pos() );

        //if there's a keyframe or derivative handle nearby set the cursor to cross
        if (selectedKey.first || selectedTan.second) {
            setCursor( QCursor(Qt::CrossCursor) );
        } else {
            
            KeyPtr keyframeText = _imp->isNearbyKeyFrameText(e->pos());
            if (keyframeText) {
                setCursor( QCursor(Qt::IBeamCursor));
            } else {
                
                
                std::pair<MoveTangentCommand::SelectedTangentEnum,KeyPtr> tangentText = _imp->isNearbySelectedTangentText(e->pos());
                if (tangentText.second) {
                    setCursor( QCursor(Qt::IBeamCursor));
                } else {
                    
                    //if we're nearby a timeline polygon, set cursor to horizontal displacement
                    if ( _imp->isNearbyTimelineBtmPoly( e->pos() ) || _imp->isNearbyTimelineTopPoly( e->pos() ) ) {
                        setCursor( QCursor(Qt::SizeHorCursor) );
                    } else {
                        //default case
                        unsetCursor();
                    }
                }
            }
        }
    }

    if (_imp->_state == eEventStateNone) {
        // nothing else to do
        QGLWidget::mouseMoveEvent(e);
        return;
    }

    // after this point , only mouse dragging situations are handled
    assert(_imp->_state != eEventStateNone);

    if (_imp->_mustSetDragOrientation) {
        QPointF diff(e->pos() - _imp->_dragStartPoint);
        double dist = diff.manhattanLength();
        if (dist > 5) {
            if ( std::abs( diff.x() ) > std::abs( diff.y() ) ) {
                _imp->_mouseDragOrientation.setX(1);
                _imp->_mouseDragOrientation.setY(0);
            } else {
                _imp->_mouseDragOrientation.setX(0);
                _imp->_mouseDragOrientation.setY(1);
            }
            _imp->_mustSetDragOrientation = false;
        }
    }

    QPointF newClick_opengl = _imp->zoomCtx.toZoomCoordinates( e->x(),e->y() );
    QPointF oldClick_opengl = _imp->zoomCtx.toZoomCoordinates( _imp->_lastMousePos.x(),_imp->_lastMousePos.y() );
    double dx = ( oldClick_opengl.x() - newClick_opengl.x() );
    double dy = ( oldClick_opengl.y() - newClick_opengl.y() );
    switch (_imp->_state) {
    case eEventStateDraggingView:
        _imp->zoomOrPannedSinceLastFit = true;
        _imp->zoomCtx.translate(dx, dy);

        // Synchronize the dope sheet editor and opened viewers
        if (_imp->_gui->isTripleSyncEnabled()) {
            _imp->updateDopeSheetViewFrameRange();
            _imp->_gui->centerOpenedViewersOn(_imp->zoomCtx.left(), _imp->zoomCtx.right());
        }
        break;

    case eEventStateDraggingKeys:
        if (!_imp->_mustSetDragOrientation) {
            if ( !_imp->_selectedKeyFrames.empty() ) {
                _imp->moveSelectedKeyFrames(oldClick_opengl,newClick_opengl);
            }
        }
        break;
    case eEventStateDraggingBtmLeftBbox:
    case eEventStateDraggingMidBtmBbox:
    case eEventStateDraggingBtmRightBbox:
    case eEventStateDraggingMidRightBbox:
    case eEventStateDraggingTopRightBbox:
    case eEventStateDraggingMidTopBbox:
    case eEventStateDraggingTopLeftBbox:
    case eEventStateDraggingMidLeftBbox:
        if ( !_imp->_selectedKeyFrames.empty() ) {
            _imp->transformSelectedKeyFrames(oldClick_opengl, newClick_opengl, modCASIsShift(e));
        }
        break;
    case eEventStateSelecting:
        _imp->refreshSelectionRectangle( (double)e->x(),(double)e->y() );
        break;

    case eEventStateDraggingTangent:
        _imp->moveSelectedTangent(newClick_opengl);
        break;

    case eEventStateDraggingTimeline:
<<<<<<< HEAD
        _imp->_gui->getApp()->setLastViewerUsingTimeline(boost::shared_ptr<Natron::Node>());
        _imp->_timeline->seekFrame( (SequenceTime)newClick_opengl.x(), false, 0,  Natron::eTimelineChangeReasonCurveEditorSeek );
        break;
=======
            _imp->_gui->setUserScrubbingSlider(true);
            _imp->_gui->getApp()->setLastViewerUsingTimeline(boost::shared_ptr<Natron::Node>());
            _imp->_timeline->seekFrame( (SequenceTime)newClick_opengl.x(), false, 0,  Natron::eTimelineChangeReasonCurveEditorSeek );
            break;
>>>>>>> eea3e37b
    case eEventStateZooming: {
        
        _imp->zoomOrPannedSinceLastFit = true;
        
        int deltaX = 2 * (e->x() - _imp->_lastMousePos.x());
        int deltaY = - 2 * (e->y() - _imp->_lastMousePos.y());
        // Wheel: zoom values and time, keep point under mouse
        
        
        const double zoomFactor_min = 0.0001;
        const double zoomFactor_max = 10000.;
        const double par_min = 0.0001;
        const double par_max = 10000.;
        double zoomFactor;
        double scaleFactorX = std::pow( NATRON_WHEEL_ZOOM_PER_DELTA, deltaX);
        double scaleFactorY = std::pow( NATRON_WHEEL_ZOOM_PER_DELTA, deltaY);
        QPointF zoomCenter = _imp->zoomCtx.toZoomCoordinates( _imp->_dragStartPoint.x(), _imp->_dragStartPoint.y() );
        
        
        // Alt + Shift + Wheel: zoom values only, keep point under mouse
        zoomFactor = _imp->zoomCtx.factor() * scaleFactorY;
        
        if (zoomFactor <= zoomFactor_min) {
            zoomFactor = zoomFactor_min;
            scaleFactorY = zoomFactor / _imp->zoomCtx.factor();
        } else if (zoomFactor > zoomFactor_max) {
            zoomFactor = zoomFactor_max;
            scaleFactorY = zoomFactor / _imp->zoomCtx.factor();
        }
        
        double par = _imp->zoomCtx.aspectRatio() / scaleFactorY;
        if (par <= par_min) {
            par = par_min;
            scaleFactorY = par / _imp->zoomCtx.aspectRatio();
        } else if (par > par_max) {
            par = par_max;
            scaleFactorY = par / _imp->zoomCtx.factor();
        }
        _imp->zoomCtx.zoomy(zoomCenter.x(), zoomCenter.y(), scaleFactorY);
        
        // Alt + Wheel: zoom time only, keep point under mouse
        par = _imp->zoomCtx.aspectRatio() * scaleFactorX;
        if (par <= par_min) {
            par = par_min;
            scaleFactorX = par / _imp->zoomCtx.aspectRatio();
        } else if (par > par_max) {
            par = par_max;
            scaleFactorX = par / _imp->zoomCtx.factor();
        }
        _imp->zoomCtx.zoomx(zoomCenter.x(), zoomCenter.y(), scaleFactorX);
        
        if (_imp->_drawSelectedKeyFramesBbox) {
            refreshSelectedKeysBbox();
        }
        refreshDisplayedTangents();
        
        // Synchronize the dope sheet editor and opened viewers
        if (_imp->_gui->isTripleSyncEnabled()) {
            _imp->updateDopeSheetViewFrameRange();
            _imp->_gui->centerOpenedViewersOn(_imp->zoomCtx.left(), _imp->zoomCtx.right());
        }
    } break;
    case eEventStateNone:
        assert(0);
        break;
    }

    _imp->_lastMousePos = e->pos();

    update();
    QGLWidget::mouseMoveEvent(e);
} // mouseMoveEvent

void
CurveWidget::refreshSelectedKeysBbox()
{
    // always running in the main thread
    assert( qApp && qApp->thread() == QThread::currentThread() );

    RectD keyFramesBbox;
    for (SelectedKeys::const_iterator it = _imp->_selectedKeyFrames.begin();
         it != _imp->_selectedKeyFrames.end();
         ++it) {
        double x = (*it)->key.getTime();
        double y = (*it)->key.getValue();
        if ( it != _imp->_selectedKeyFrames.begin() ) {
            if ( x < keyFramesBbox.left() ) {
                keyFramesBbox.set_left(x);
            }
            if ( x > keyFramesBbox.right() ) {
                keyFramesBbox.set_right(x);
            }
            if ( y > keyFramesBbox.top() ) {
                keyFramesBbox.set_top(y);
            }
            if ( y < keyFramesBbox.bottom() ) {
                keyFramesBbox.set_bottom(y);
            }
        } else {
            keyFramesBbox.set_left(x);
            keyFramesBbox.set_right(x);
            keyFramesBbox.set_top(y);
            keyFramesBbox.set_bottom(y);
        }
    }
    QPointF topLeft( keyFramesBbox.left(),keyFramesBbox.top() );
    QPointF btmRight( keyFramesBbox.right(),keyFramesBbox.bottom() );
    _imp->_selectedKeyFramesBbox.setTopLeft(topLeft);
    _imp->_selectedKeyFramesBbox.setBottomRight(btmRight);

    QPointF middle( ( topLeft.x() + btmRight.x() ) / 2., ( topLeft.y() + btmRight.y() ) / 2. );
    QPointF middleWidgetCoord = toWidgetCoordinates( middle.x(),middle.y() );
    QPointF middleLeft = _imp->zoomCtx.toZoomCoordinates( middleWidgetCoord.x() - 20,middleWidgetCoord.y() );
    QPointF middleRight = _imp->zoomCtx.toZoomCoordinates( middleWidgetCoord.x() + 20,middleWidgetCoord.y() );
    QPointF middleTop = _imp->zoomCtx.toZoomCoordinates(middleWidgetCoord.x(),middleWidgetCoord.y() - 20);
    QPointF middleBottom = _imp->zoomCtx.toZoomCoordinates(middleWidgetCoord.x(),middleWidgetCoord.y() + 20);

    _imp->_selectedKeyFramesCrossHorizLine.setPoints(middleLeft,middleRight);
    _imp->_selectedKeyFramesCrossVertLine.setPoints(middleBottom,middleTop);
}

void
CurveWidget::wheelEvent(QWheelEvent* e)
{
    // always running in the main thread
    assert( qApp && qApp->thread() == QThread::currentThread() );

    // don't handle horizontal wheel (e.g. on trackpad or Might Mouse)
    if (e->orientation() != Qt::Vertical) {
        return;
    }

    const double zoomFactor_min = 0.0001;
    const double zoomFactor_max = 10000.;
    const double par_min = 0.0001;
    const double par_max = 10000.;
    double zoomFactor;
    double par;
    double scaleFactor = std::pow( NATRON_WHEEL_ZOOM_PER_DELTA, e->delta() );
    QPointF zoomCenter = _imp->zoomCtx.toZoomCoordinates( e->x(), e->y() );

    if ( modCASIsControlShift(e) ) {
        _imp->zoomOrPannedSinceLastFit = true;
        // Alt + Shift + Wheel: zoom values only, keep point under mouse
        zoomFactor = _imp->zoomCtx.factor() * scaleFactor;
        if (zoomFactor <= zoomFactor_min) {
            zoomFactor = zoomFactor_min;
            scaleFactor = zoomFactor / _imp->zoomCtx.factor();
        } else if (zoomFactor > zoomFactor_max) {
            zoomFactor = zoomFactor_max;
            scaleFactor = zoomFactor / _imp->zoomCtx.factor();
        }
        par = _imp->zoomCtx.aspectRatio() / scaleFactor;
        if (par <= par_min) {
            par = par_min;
            scaleFactor = par / _imp->zoomCtx.aspectRatio();
        } else if (par > par_max) {
            par = par_max;
            scaleFactor = par / _imp->zoomCtx.factor();
        }
        _imp->zoomCtx.zoomy(zoomCenter.x(), zoomCenter.y(), scaleFactor);
    } else if ( modCASIsControl(e) ) {
        _imp->zoomOrPannedSinceLastFit = true;
        // Alt + Wheel: zoom time only, keep point under mouse
        par = _imp->zoomCtx.aspectRatio() * scaleFactor;
        if (par <= par_min) {
            par = par_min;
            scaleFactor = par / _imp->zoomCtx.aspectRatio();
        } else if (par > par_max) {
            par = par_max;
            scaleFactor = par / _imp->zoomCtx.factor();
        }
        _imp->zoomCtx.zoomx(zoomCenter.x(), zoomCenter.y(), scaleFactor);
    } else {
        _imp->zoomOrPannedSinceLastFit = true;
        // Wheel: zoom values and time, keep point under mouse
        zoomFactor = _imp->zoomCtx.factor() * scaleFactor;
        if (zoomFactor <= zoomFactor_min) {
            zoomFactor = zoomFactor_min;
            scaleFactor = zoomFactor / _imp->zoomCtx.factor();
        } else if (zoomFactor > zoomFactor_max) {
            zoomFactor = zoomFactor_max;
            scaleFactor = zoomFactor / _imp->zoomCtx.factor();
        }
        _imp->zoomCtx.zoom(zoomCenter.x(), zoomCenter.y(), scaleFactor);
    }

    if (_imp->_drawSelectedKeyFramesBbox) {
        refreshSelectedKeysBbox();
    }
    refreshDisplayedTangents();

    update();

    // Synchronize the dope sheet editor and opened viewers
    if (_imp->_gui->isTripleSyncEnabled()) {
        _imp->updateDopeSheetViewFrameRange();
        _imp->_gui->centerOpenedViewersOn(_imp->zoomCtx.left(), _imp->zoomCtx.right());
    }

} // wheelEvent

QPointF
CurveWidget::toZoomCoordinates(double x,
                               double y) const
{
    // always running in the main thread
    assert( qApp && qApp->thread() == QThread::currentThread() );

    return _imp->zoomCtx.toZoomCoordinates(x, y);
}

QPointF
CurveWidget::toWidgetCoordinates(double x,
                                 double y) const
{
    // always running in the main thread
    assert( qApp && qApp->thread() == QThread::currentThread() );

    return _imp->zoomCtx.toWidgetCoordinates(x, y);
}

QSize
CurveWidget::sizeHint() const
{
    return _imp->sizeH;
}

static TabWidget* findParentTabRecursive(QWidget* w)
{
    QWidget* parent = w->parentWidget();
    if (!parent) {
        return 0;
    }
    TabWidget* tab = dynamic_cast<TabWidget*>(parent);
    if (tab) {
        return tab;
    }
    return findParentTabRecursive(parent);
}

void
CurveWidget::keyPressEvent(QKeyEvent* e)
{
    // always running in the main thread
    assert( qApp && qApp->thread() == QThread::currentThread() );
    
    Qt::KeyboardModifiers modifiers = e->modifiers();
    Qt::Key key = (Qt::Key)e->key();
    
    if ( isKeybind(kShortcutGroupGlobal, kShortcutIDActionShowPaneFullScreen, modifiers, key) ) {
        TabWidget* parentTab = findParentTabRecursive(this);
        if (parentTab) {
            QKeyEvent* ev = new QKeyEvent(QEvent::KeyPress, key, modifiers);
            QCoreApplication::postEvent(parentTab,ev);
        }
        
        
    } else if ( isKeybind(kShortcutGroupCurveEditor, kShortcutIDActionCurveEditorRemoveKeys, modifiers, key) ) {
        deleteSelectedKeyFrames();
    } else if ( isKeybind(kShortcutGroupCurveEditor, kShortcutIDActionCurveEditorConstant, modifiers, key) ) {
        constantInterpForSelectedKeyFrames();
    } else if ( isKeybind(kShortcutGroupCurveEditor, kShortcutIDActionCurveEditorLinear, modifiers, key) ) {
        linearInterpForSelectedKeyFrames();
    } else if ( isKeybind(kShortcutGroupCurveEditor, kShortcutIDActionCurveEditorSmooth, modifiers, key) ) {
        smoothForSelectedKeyFrames();
    } else if ( isKeybind(kShortcutGroupCurveEditor, kShortcutIDActionCurveEditorCatmullrom, modifiers, key) ) {
        catmullromInterpForSelectedKeyFrames();
    } else if ( isKeybind(kShortcutGroupCurveEditor, kShortcutIDActionCurveEditorCubic, modifiers, key) ) {
        cubicInterpForSelectedKeyFrames();
    } else if ( isKeybind(kShortcutGroupCurveEditor, kShortcutIDActionCurveEditorHorizontal, modifiers, key) ) {
        horizontalInterpForSelectedKeyFrames();
    } else if ( isKeybind(kShortcutGroupCurveEditor, kShortcutIDActionCurveEditorBreak, modifiers, key) ) {
        breakDerivativesForSelectedKeyFrames();
    } else if ( isKeybind(kShortcutGroupCurveEditor, kShortcutIDActionCurveEditorCenter, modifiers, key) ) {
        frameSelectedCurve();
    } else if ( isKeybind(kShortcutGroupCurveEditor, kShortcutIDActionCurveEditorSelectAll, modifiers, key) ) {
        selectAllKeyFrames();
    } else if ( isKeybind(kShortcutGroupCurveEditor, kShortcutIDActionCurveEditorCopy, modifiers, key) ) {
        copySelectedKeyFrames();
    } else if ( isKeybind(kShortcutGroupCurveEditor, kShortcutIDActionCurveEditorPaste, modifiers, key) ) {
        pasteKeyFramesFromClipBoardToSelectedCurve();
    } else {
        QGLWidget::keyPressEvent(e);
    }
} // keyPressEvent

void
CurveWidget::enterEvent(QEvent* e)
{
    // always running in the main thread
    assert( qApp && qApp->thread() == QThread::currentThread() );
    QWidget* currentFocus = qApp->focusWidget();
    
    bool canSetFocus = !currentFocus ||
            dynamic_cast<ViewerGL*>(currentFocus) ||
            dynamic_cast<CurveWidget*>(currentFocus) ||
            dynamic_cast<Histogram*>(currentFocus) ||
            dynamic_cast<NodeGraph*>(currentFocus) ||
            dynamic_cast<QToolButton*>(currentFocus) ||
            currentFocus->objectName() == "Properties" ||
            currentFocus->objectName() == "tree" ||
            currentFocus->objectName() == "SettingsPanel" ||
            currentFocus->objectName() == "qt_tabwidget_tabbar";
    
    if (canSetFocus) {
        setFocus();
    }
    
    QGLWidget::enterEvent(e);
}

//struct RefreshTangent_functor{
//    CurveWidgetPrivate* _imp;
//
//    RefreshTangent_functor(CurveWidgetPrivate* imp): _imp(imp){}
//
//    SelectedKey operator()(SelectedKey key){
//        _imp->refreshKeyTangents(key);
//        return key;
//    }
//};

void
CurveWidget::refreshDisplayedTangents()
{
    // always running in the main thread
    assert( qApp && qApp->thread() == QThread::currentThread() );

    for (SelectedKeys::iterator it = _imp->_selectedKeyFrames.begin(); it != _imp->_selectedKeyFrames.end(); ++it) {
        _imp->refreshKeyTangents(*it);
    }
    update();
}

void
CurveWidget::setSelectedKeys(const SelectedKeys & keys)
{
    // always running in the main thread
    assert( qApp && qApp->thread() == QThread::currentThread() );

    _imp->_selectedKeyFrames = keys;
    refreshDisplayedTangents();
    refreshSelectedKeysBbox();
}

void
CurveWidget::refreshSelectedKeys()
{
    // always running in the main thread
    assert( qApp && qApp->thread() == QThread::currentThread() );

    refreshDisplayedTangents();
    refreshSelectedKeysBbox();
}

void
CurveWidget::constantInterpForSelectedKeyFrames()
{
    // always running in the main thread
    assert( qApp && qApp->thread() == QThread::currentThread() );

    _imp->setSelectedKeysInterpolation(eKeyframeTypeConstant);
}

void
CurveWidget::linearInterpForSelectedKeyFrames()
{
    // always running in the main thread
    assert( qApp && qApp->thread() == QThread::currentThread() );

    _imp->setSelectedKeysInterpolation(eKeyframeTypeLinear);
}

void
CurveWidget::smoothForSelectedKeyFrames()
{
    // always running in the main thread
    assert( qApp && qApp->thread() == QThread::currentThread() );

    _imp->setSelectedKeysInterpolation(eKeyframeTypeSmooth);
}

void
CurveWidget::catmullromInterpForSelectedKeyFrames()
{
    // always running in the main thread
    assert( qApp && qApp->thread() == QThread::currentThread() );

    _imp->setSelectedKeysInterpolation(eKeyframeTypeCatmullRom);
}

void
CurveWidget::cubicInterpForSelectedKeyFrames()
{
    // always running in the main thread
    assert( qApp && qApp->thread() == QThread::currentThread() );

    _imp->setSelectedKeysInterpolation(eKeyframeTypeCubic);
}

void
CurveWidget::horizontalInterpForSelectedKeyFrames()
{
    // always running in the main thread
    assert( qApp && qApp->thread() == QThread::currentThread() );

    _imp->setSelectedKeysInterpolation(eKeyframeTypeHorizontal);
}

void
CurveWidget::breakDerivativesForSelectedKeyFrames()
{
    // always running in the main thread
    assert( qApp && qApp->thread() == QThread::currentThread() );

    _imp->setSelectedKeysInterpolation(eKeyframeTypeBroken);
}

void
CurveWidget::deleteSelectedKeyFrames()
{
    // always running in the main thread
    assert( qApp && qApp->thread() == QThread::currentThread() );

    if ( _imp->_selectedKeyFrames.empty() ) {
        return;
    }

    _imp->_drawSelectedKeyFramesBbox = false;
    _imp->_selectedKeyFramesBbox.setBottomRight( QPointF(0,0) );
    _imp->_selectedKeyFramesBbox.setTopLeft( _imp->_selectedKeyFramesBbox.bottomRight() );

    //apply the same strategy than for moveSelectedKeyFrames()

    std::vector< std::pair<CurveGui*,KeyFrame > >  toRemove;
    for (SelectedKeys::iterator it = _imp->_selectedKeyFrames.begin(); it != _imp->_selectedKeyFrames.end(); ++it) {
        toRemove.push_back( std::make_pair( (*it)->curve, (*it)->key ) );
    }

    pushUndoCommand( new RemoveKeysCommand(this,toRemove) );
    

    _imp->_selectedKeyFrames.clear();

    update();
}

void
CurveWidget::copySelectedKeyFrames()
{
    // always running in the main thread
    assert( qApp && qApp->thread() == QThread::currentThread() );

    _imp->_keyFramesClipBoard.clear();
    for (SelectedKeys::iterator it = _imp->_selectedKeyFrames.begin(); it != _imp->_selectedKeyFrames.end(); ++it) {
        _imp->_keyFramesClipBoard.push_back( (*it)->key );
    }
}

void
CurveWidget::pasteKeyFramesFromClipBoardToSelectedCurve()
{
    // always running in the main thread
    assert( qApp && qApp->thread() == QThread::currentThread() );

    CurveGui* curve = NULL;
    for (Curves::iterator it = _imp->_curves.begin(); it != _imp->_curves.end(); ++it) {
        if ( (*it)->isSelected() ) {
            curve = (*it);
            break;
        }
    }
    if (!curve) {
        warningDialog( QObject::tr("Curve Editor").toStdString(),QObject::tr("You must select a curve first.").toStdString() );

        return;
    }
    //this function will call updateGL() for us
    pushUndoCommand( new AddKeysCommand(this,curve, _imp->_keyFramesClipBoard) );
}

void
CurveWidgetPrivate::insertSelectedKeyFrameConditionnaly(const KeyPtr &key)
{
    //insert it into the _selectedKeyFrames
    bool alreadySelected = false;

    for (SelectedKeys::iterator it = _selectedKeyFrames.begin(); it != _selectedKeyFrames.end(); ++it) {
        if ( ( (*it)->curve == key->curve ) && ( (*it)->key.getTime() == key->key.getTime() ) ) {
            ///key is already selected
            alreadySelected = true;
            break;
        }
    }

    if (!alreadySelected) {
        _selectedKeyFrames.push_back(key);
    }
}

void
CurveWidgetPrivate::updateDopeSheetViewFrameRange()
{
    _gui->getDopeSheetEditor()->frame(zoomCtx.left(), zoomCtx.right());
}

void
CurveWidget::selectAllKeyFrames()
{
    // always running in the main thread
    assert( qApp && qApp->thread() == QThread::currentThread() );

    _imp->_drawSelectedKeyFramesBbox = true;
    _imp->_selectedKeyFrames.clear();
    for (Curves::iterator it = _imp->_curves.begin(); it != _imp->_curves.end(); ++it) {
        if ( (*it)->isVisible() ) {
            KeyFrameSet keys = (*it)->getKeyFrames();
            for (KeyFrameSet::const_iterator it2 = keys.begin(); it2 != keys.end(); ++it2) {
                KeyPtr newSelected( new SelectedKey(*it,*it2) );
                _imp->refreshKeyTangents(newSelected);
                _imp->insertSelectedKeyFrameConditionnaly(newSelected);
            }
        }
    }
    refreshSelectedKeysBbox();
    update();
}

void
CurveWidget::loopSelectedCurve()
{
    CurveEditor* ce = 0;
    if ( parentWidget() ) {
        QWidget* parent  = parentWidget()->parentWidget();
        if (parent) {
            if (parent->objectName() == "CurveEditor") {
                ce = dynamic_cast<CurveEditor*>(parent);
            }
        }
    }
    if (!ce) {
        return;
    }
    
    CurveGui* curve = ce->getSelectedCurve();
    if (!curve) {
        warningDialog( tr("Curve Editor").toStdString(),tr("You must select a curve first in the view.").toStdString() );
        return;
    }
    KnobCurveGui* knobCurve = dynamic_cast<KnobCurveGui*>(curve);
    assert(knobCurve);
    PyModalDialog dialog(_imp->_gui);
    boost::shared_ptr<IntParam> firstFrame(dialog.createIntParam("firstFrame", "First frame"));
    firstFrame->setAnimationEnabled(false);
    boost::shared_ptr<IntParam> lastFrame(dialog.createIntParam("lastFrame", "Last frame"));
    lastFrame->setAnimationEnabled(false);
    dialog.refreshUserParamsGUI();
    if (dialog.exec()) {
        int first = firstFrame->getValue();
        int last = lastFrame->getValue();
        std::stringstream ss;
        ss << "curve(((frame - " << first << ") % (" << last << " - " << first << " + 1)) + " << first << ", "<< knobCurve->getDimension() << ")";
        std::string script = ss.str();
        ce->setSelectedCurveExpression(script.c_str());
    }

}

void
CurveWidget::negateSelectedCurve()
{
    CurveEditor* ce = 0;
    if ( parentWidget() ) {
        QWidget* parent  = parentWidget()->parentWidget();
        if (parent) {
            if (parent->objectName() == "CurveEditor") {
                ce = dynamic_cast<CurveEditor*>(parent);
            }
        }
    }
    if (!ce) {
        return;
    }
    CurveGui* curve = ce->getSelectedCurve();
    if (!curve) {
        warningDialog( tr("Curve Editor").toStdString(),tr("You must select a curve first in the view.").toStdString() );
        return;
    }
    KnobCurveGui* knobCurve = dynamic_cast<KnobCurveGui*>(curve);
    assert(knobCurve);
    std::stringstream ss;
    ss << "-curve(frame, " << knobCurve->getDimension() << ")";
    std::string script = ss.str();
    ce->setSelectedCurveExpression(script.c_str());
}

void
CurveWidget::reverseSelectedCurve()
{
    CurveEditor* ce = 0;
    if ( parentWidget() ) {
        QWidget* parent  = parentWidget()->parentWidget();
        if (parent) {
            if (parent->objectName() == "CurveEditor") {
                ce = dynamic_cast<CurveEditor*>(parent);
            }
        }
    }
    if (!ce) {
        return;
    }
    CurveGui* curve = ce->getSelectedCurve();
    if (!curve) {
        warningDialog( tr("Curve Editor").toStdString(),tr("You must select a curve first in the view.").toStdString() );
        return;
    }
    KnobCurveGui* knobCurve = dynamic_cast<KnobCurveGui*>(curve);
    assert(knobCurve);
    std::stringstream ss;
    ss << "curve(-frame, " << knobCurve->getDimension() << ")";
    std::string script = ss.str();
    ce->setSelectedCurveExpression(script.c_str());
}

void
CurveWidget::frameSelectedCurve()
{
    // always running in the main thread
    assert( qApp && qApp->thread() == QThread::currentThread() );
    
    std::vector<CurveGui*> selection;
    _imp->_selectionModel->getSelectedCurves(&selection);
    centerOn(selection);
    if (selection.empty()) {
        warningDialog( tr("Curve Editor").toStdString(),tr("You must select a curve first in the left pane.").toStdString() );
    }
}

void
CurveWidget::onTimeLineFrameChanged(SequenceTime,
                                    int /*reason*/)
{
    // always running in the main thread
    assert( qApp && qApp->thread() == QThread::currentThread() );
    
    if (!_imp->_gui || _imp->_gui->isGUIFrozen()) {
        return;
    }

    if (!_imp->_timelineEnabled) {
        _imp->_timelineEnabled = true;
    }
    _imp->refreshTimelinePositions();
    update();
}

bool
CurveWidget::isTabVisible() const
{
    if ( parentWidget() ) {
        QWidget* parent  = parentWidget()->parentWidget();
        if (parent) {
            if (parent->objectName() == "CurveEditor") {
                TabWidget* tab = dynamic_cast<TabWidget*>( parentWidget()->parentWidget()->parentWidget() );
                if (tab) {
                    if ( tab->isFloatingWindowChild() ) {
                        return true;
                    }

                    return tab->currentWidget() == parent;
                }
            }
        }
    }

    return false;
}

void
CurveWidget::onTimeLineBoundariesChanged(int,int)
{
    // always running in the main thread
    assert( qApp && qApp->thread() == QThread::currentThread() );

    update();
}

const QColor &
CurveWidget::getSelectedCurveColor() const
{
    // always running in the main thread
    assert( qApp && qApp->thread() == QThread::currentThread() );

    return _imp->_selectedCurveColor;
}

const QFont &
CurveWidget::getFont() const
{
    // always running in the main thread
    assert( qApp && qApp->thread() == QThread::currentThread() );

    return *_imp->_font;
}

const SelectedKeys &
CurveWidget::getSelectedKeyFrames() const
{
    // always running in the main thread
    assert( qApp && qApp->thread() == QThread::currentThread() );

    return _imp->_selectedKeyFrames;
}

bool
CurveWidget::isSupportingOpenGLVAO() const
{
    // always running in the main thread
    assert( qApp && qApp->thread() == QThread::currentThread() );

    return _imp->_hasOpenGLVAOSupport;
}

const QFont &
CurveWidget::getTextFont() const
{
    // always running in the main thread
    assert( qApp && qApp->thread() == QThread::currentThread() );

    return *_imp->_font;
}

void
CurveWidget::centerOn(double xmin, double xmax)
{
    // always running in the main thread
    assert( qApp && qApp->thread() == QThread::currentThread() );

    _imp->zoomCtx.fill(xmin, xmax, _imp->zoomCtx.bottom(), _imp->zoomCtx.top());

    update();
}

void
CurveWidget::getProjection(double *zoomLeft,
                           double *zoomBottom,
                           double *zoomFactor,
                           double *zoomAspectRatio) const
{
    // always running in the main thread
    assert( qApp && qApp->thread() == QThread::currentThread() );

    *zoomLeft = _imp->zoomCtx.left();
    *zoomBottom = _imp->zoomCtx.bottom();
    *zoomFactor = _imp->zoomCtx.factor();
    *zoomAspectRatio = _imp->zoomCtx.aspectRatio();
}

void
CurveWidget::setProjection(double zoomLeft,
                           double zoomBottom,
                           double zoomFactor,
                           double zoomAspectRatio)
{
    // always running in the main thread
    assert( qApp && qApp->thread() == QThread::currentThread() );

    _imp->zoomCtx.setZoom(zoomLeft, zoomBottom, zoomFactor, zoomAspectRatio);
}

void
CurveWidget::onUpdateOnPenUpActionTriggered()
{
    bool updateOnPenUpOnly = appPTR->getCurrentSettings()->getRenderOnEditingFinishedOnly();

    appPTR->getCurrentSettings()->setRenderOnEditingFinishedOnly(!updateOnPenUpOnly);
}

void
CurveWidget::focusInEvent(QFocusEvent* e)
{
    QGLWidget::focusInEvent(e);
}

void
CurveWidget::exportCurveToAscii()
{
    // always running in the main thread
    assert( qApp && qApp->thread() == QThread::currentThread() );

    std::vector<CurveGui*> curves;
    for (Curves::iterator it = _imp->_curves.begin(); it != _imp->_curves.end(); ++it) {
        KnobCurveGui* isKnobCurve = dynamic_cast<KnobCurveGui*>(*it);
        if ( (*it)->isVisible() && isKnobCurve) {
            curves.push_back(*it);
        }
    }
    if ( curves.empty() ) {
        warningDialog( tr("Curve Editor").toStdString(),tr("You must have a curve on the editor first.").toStdString() );

        return;
    }

    ImportExportCurveDialog dialog(true,curves,_imp->_gui,this);
    if ( dialog.exec() ) {
        double x = dialog.getXStart();
        double end = dialog.getXEnd();
        double incr = dialog.getXIncrement();
        std::map<int,CurveGui*> columns;
        dialog.getCurveColumns(&columns);

        for (U32 i = 0; i < curves.size(); ++i) {
            ///if the curve only supports integers values for X steps, and values are not rounded warn the user that the settings are not good
            double incrInt = std::floor(incr);
            double xInt = std::floor(x);
            double endInt = std::floor(end);
            if ( curves[i]->areKeyFramesTimeClampedToIntegers() &&
                 ( ( incrInt != incr) || ( xInt != x) || ( endInt != end) ) ) {
                warningDialog( tr("Curve Export").toStdString(),curves[i]->getName().toStdString() + tr(" doesn't support X values that are not integers.").toStdString() );

                return;
            }
        }

        assert( !columns.empty() );
        int columnsCount = columns.rbegin()->first + 1;

        ///setup the file
        QString name = dialog.getFilePath();
        QFile file(name);
        file.open(QIODevice::WriteOnly | QIODevice::Text);
        QTextStream ts(&file);

        for (double i = x; i <= end; i += incr) {
            for (int c = 0; c < columnsCount; ++c) {
                std::map<int,CurveGui*>::const_iterator foundCurve = columns.find(c);
                if ( foundCurve != columns.end() ) {
                    QString str = QString::number(foundCurve->second->evaluate(true,i),'f',10);
                    ts << str;
                } else {
                    ts <<  0;
                }
                if (c < columnsCount - 1) {
                    ts << '_';
                }
            }
            ts << '\n';
        }


        ///close the file
        file.close();
    }
} // exportCurveToAscii

void
CurveWidget::importCurveFromAscii()
{
    // always running in the main thread
    assert( qApp && qApp->thread() == QThread::currentThread() );

    std::vector<CurveGui*> curves;
    for (Curves::iterator it = _imp->_curves.begin(); it != _imp->_curves.end(); ++it) {
        KnobCurveGui* isKnobCurve = dynamic_cast<KnobCurveGui*>(*it);
        if ( (*it)->isVisible() && isKnobCurve ) {
            curves.push_back(*it);
        }
    }
    if ( curves.empty() ) {
        warningDialog( tr("Curve Editor").toStdString(),tr("You must have a curve on the editor first.").toStdString() );

        return;
    }

    ImportExportCurveDialog dialog(false,curves,_imp->_gui,this);
    if ( dialog.exec() ) {
        QString filePath = dialog.getFilePath();
        if ( !QFile::exists(filePath) ) {
            warningDialog( tr("Curve Import").toStdString(),tr("File not found.").toStdString() );

            return;
        }

        double x = dialog.getXStart();
        double incr = dialog.getXIncrement();
        std::map<int,CurveGui*> columns;
        dialog.getCurveColumns(&columns);
        assert( !columns.empty() );

        for (U32 i = 0; i < curves.size(); ++i) {
            ///if the curve only supports integers values for X steps, and values are not rounded warn the user that the settings are not good
            double incrInt = std::floor(incr);
            double xInt = std::floor(x);
            if ( curves[i]->areKeyFramesTimeClampedToIntegers() &&
                 ( ( incrInt != incr) || ( xInt != x) ) ) {
                warningDialog( tr("Curve Import").toStdString(),curves[i]->getName().toStdString() + tr(" doesn't support X values that are not integers.").toStdString() );

                return;
            }
        }

        QFile file( dialog.getFilePath() );
        file.open(QIODevice::ReadOnly);
        QTextStream ts(&file);
        std::map<CurveGui*, std::vector<double> > curvesValues;
        ///scan the file to get the curve values
        while ( !ts.atEnd() ) {
            QString line = ts.readLine();
            if ( line.isEmpty() ) {
                continue;
            }
            int i = 0;
            std::vector<double> values;

            ///read the line to extract all values
            while ( i < line.size() ) {
                QString value;
                while ( i < line.size() && line.at(i) != QChar('_') ) {
                    value.push_back( line.at(i) );
                    ++i;
                }
                if ( i < line.size() ) {
                    if ( line.at(i) != QChar('_') ) {
                        errorDialog( tr("Curve Import").toStdString(),tr("The file could not be read.").toStdString() );

                        return;
                    }
                    ++i;
                }
                bool ok;
                double v = value.toDouble(&ok);
                if (!ok) {
                    errorDialog( tr("Curve Import").toStdString(),tr("The file could not be read.").toStdString() );

                    return;
                }
                values.push_back(v);
            }
            ///assert that the values count is greater than the number of curves provided by the user
            if ( values.size() < columns.size() ) {
                errorDialog( tr("Curve Import").toStdString(),tr("The file contains less curves than what you selected.").toStdString() );

                return;
            }

            for (std::map<int,CurveGui*>::const_iterator col = columns.begin(); col != columns.end(); ++col) {
                if ( col->first >= (int)values.size() ) {
                    errorDialog( tr("Curve Import").toStdString(),tr("One of the curve column index is not a valid index for the given file.").toStdString() );

                    return;
                }
                std::map<CurveGui*, std::vector<double> >::iterator foundCurve = curvesValues.find(col->second);
                if ( foundCurve != curvesValues.end() ) {
                    foundCurve->second.push_back(values[col->first]);
                } else {
                    std::vector<double> curveValues(1);
                    curveValues[0] = values[col->first];
                    curvesValues.insert( std::make_pair(col->second, curveValues) );
                }
            }
        }
        ///now restore the curves since we know what we read is valid
        for (std::map<CurveGui*, std::vector<double> >::const_iterator it = curvesValues.begin(); it != curvesValues.end(); ++it) {
            const std::vector<double> & values = it->second;
            CurveGui* curve = it->first;
            curve->getInternalCurve()->clearKeyFrames();

            double xIndex = x;
            for (U32 i = 0; i < values.size(); ++i) {
                KeyFrame k(xIndex,values[i]);
                curve->getInternalCurve()->addKeyFrame(k);
                xIndex += incr;
            }
        }
        _imp->_selectedKeyFrames.clear();
        update();
    }
} // importCurveFromAscii

ImportExportCurveDialog::ImportExportCurveDialog(bool isExportDialog,
                                                 const std::vector<CurveGui*> & curves,
                                                 Gui* gui,
                                                 QWidget* parent)
    : QDialog(parent)
    , _gui(gui)
    , _isExportDialog(isExportDialog)
    , _mainLayout(0)
    , _fileContainer(0)
    , _fileLayout(0)
    , _fileLabel(0)
    , _fileLineEdit(0)
    , _fileBrowseButton(0)
    , _startContainer(0)
    , _startLayout(0)
    , _startLabel(0)
    , _startSpinBox(0)
    , _incrContainer(0)
    , _incrLayout(0)
    , _incrLabel(0)
    , _incrSpinBox(0)
    , _endContainer(0)
    , _endLayout(0)
    , _endLabel(0)
    , _endSpinBox(0)
    , _curveColumns()
    , _buttonsContainer(0)
    , _buttonsLayout(0)
    , _okButton(0)
    , _cancelButton(0)
{
    // always running in the main thread
    assert( qApp && qApp->thread() == QThread::currentThread() );

    _mainLayout = new QVBoxLayout(this);
    _mainLayout->setContentsMargins(0, 3, 0, 0);
    _mainLayout->setSpacing(2);
    setLayout(_mainLayout);

    //////File
    _fileContainer = new QWidget(this);
    _fileLayout = new QHBoxLayout(_fileContainer);
    _fileLabel = new Label(tr("File:"),_fileContainer);
    _fileLayout->addWidget(_fileLabel);
    _fileLineEdit = new LineEdit(_fileContainer);
    _fileLineEdit->setPlaceholderText( tr("File path...") );
    _fileLineEdit->setSizePolicy(QSizePolicy::Expanding, QSizePolicy::Fixed);
    _fileLayout->addWidget(_fileLineEdit);
    _fileBrowseButton = new Button(_fileContainer);
    QPixmap pix;
    appPTR->getIcon(NATRON_PIXMAP_OPEN_FILE, &pix);
    _fileBrowseButton->setIcon( QIcon(pix) );
    QObject::connect( _fileBrowseButton, SIGNAL( clicked() ), this, SLOT( open_file() ) );
    _fileLayout->addWidget(_fileBrowseButton);
    _mainLayout->addWidget(_fileContainer);

    //////x start value
    _startContainer = new QWidget(this);
    _startLayout = new QHBoxLayout(_startContainer);
    _startLabel = new Label(tr("X start value:"),_startContainer);
    _startLayout->addWidget(_startLabel);
    _startSpinBox = new SpinBox(_startContainer,SpinBox::eSpinBoxTypeDouble);
    _startSpinBox->setValue(0);
    _startLayout->addWidget(_startSpinBox);
    _mainLayout->addWidget(_startContainer);

    //////x increment
    _incrContainer = new QWidget(this);
    _incrLayout = new QHBoxLayout(_incrContainer);
    _incrLabel = new Label(tr("X increment:"),_incrContainer);
    _incrLayout->addWidget(_incrLabel);
    _incrSpinBox = new SpinBox(_incrContainer,SpinBox::eSpinBoxTypeDouble);
    _incrSpinBox->setValue(0.01);
    _incrLayout->addWidget(_incrSpinBox);
    _mainLayout->addWidget(_incrContainer);

    //////x end value
    if (isExportDialog) {
        _endContainer = new QWidget(this);
        _endLayout = new QHBoxLayout(_endContainer);
        _endLabel = new Natron::Label(tr("X end value:"),_endContainer);
        _endLabel->setFont(QApplication::font()); // necessary, or the labels will get the default font size
        _endLayout->addWidget(_endLabel);
        _endSpinBox = new SpinBox(_endContainer,SpinBox::eSpinBoxTypeDouble);
        _endSpinBox->setValue(1);
        _endLayout->addWidget(_endSpinBox);
        _mainLayout->addWidget(_endContainer);
    }

    ////curves columns
    double min = 0,max = 0;
    bool curveIsClampedToIntegers = false;
    for (U32 i = 0; i < curves.size(); ++i) {
        CurveColumn column;
        double curvemin = curves[i]->getInternalCurve()->getMinimumTimeCovered();
        double curvemax = curves[i]->getInternalCurve()->getMaximumTimeCovered();
        if (curvemin < min) {
            min = curvemin;
        }
        if (curvemax > max) {
            max = curvemax;
        }
        if ( curves[i]->areKeyFramesTimeClampedToIntegers() ) {
            curveIsClampedToIntegers = true;
        }
        column._curve = curves[i];
        column._curveContainer = new QWidget(this);
        column._curveLayout = new QHBoxLayout(column._curveContainer);
        column._curveLabel = new Natron::Label( curves[i]->getName() + tr(" column:") );
        column._curveLabel->setFont(QApplication::font()); // necessary, or the labels will get the default font size
        column._curveLayout->addWidget(column._curveLabel);
        column._curveSpinBox = new SpinBox(column._curveContainer,SpinBox::eSpinBoxTypeInt);
        column._curveSpinBox->setValue( (double)i + 1. );
        column._curveLayout->addWidget(column._curveSpinBox);
        _curveColumns.push_back(column);
        _mainLayout->addWidget(column._curveContainer);
    }
    if (isExportDialog) {
        _startSpinBox->setValue(min);
        _endSpinBox->setValue(max);
    }
    if (curveIsClampedToIntegers) {
        _incrSpinBox->setValue(1);
    }
    /////buttons
    _buttonsContainer = new QWidget(this);
    _buttonsLayout = new QHBoxLayout(_buttonsContainer);
    _okButton = new Button(tr("Ok"),_buttonsContainer);
    QObject::connect( _okButton, SIGNAL( clicked() ), this, SLOT( accept() ) );
    _buttonsLayout->addWidget(_okButton);
    _cancelButton = new Button(tr("Cancel"),_buttonsContainer);
    QObject::connect( _cancelButton, SIGNAL( clicked() ), this, SLOT( reject() ) );
    _buttonsLayout->addWidget(_cancelButton);
    _mainLayout->addWidget(_buttonsContainer);
}

void
ImportExportCurveDialog::open_file()
{
    // always running in the main thread
    assert( qApp && qApp->thread() == QThread::currentThread() );

    std::vector<std::string> filters;
    filters.push_back("*");
    if (_isExportDialog) {
        SequenceFileDialog dialog(this, filters, false, SequenceFileDialog::eFileDialogModeSave,"",_gui,false);
        if ( dialog.exec() ) {
            std::string file = dialog.filesToSave();
            _fileLineEdit->setText( file.c_str() );
        }
    } else {
        SequenceFileDialog dialog(this, filters, false, SequenceFileDialog::eFileDialogModeOpen,"",_gui,false);
        if ( dialog.exec() ) {
            std::string files = dialog.selectedFiles();
            if ( !files.empty() ) {
                _fileLineEdit->setText( files.c_str() );
            }
        }
    }
}

QString
ImportExportCurveDialog::getFilePath()
{
    // always running in the main thread
    assert( qApp && qApp->thread() == QThread::currentThread() );

    return _fileLineEdit->text();
}

double
ImportExportCurveDialog::getXStart() const
{
    // always running in the main thread
    assert( qApp && qApp->thread() == QThread::currentThread() );

    return _startSpinBox->value();
}

double
ImportExportCurveDialog::getXIncrement() const
{
    // always running in the main thread
    assert( qApp && qApp->thread() == QThread::currentThread() );

    return _incrSpinBox->value();
}

double
ImportExportCurveDialog::getXEnd() const
{
    // always running in the main thread
    assert( qApp && qApp->thread() == QThread::currentThread() );

    ///only valid for export dialogs
    assert(_isExportDialog);

    return _endSpinBox->value();
}

void
ImportExportCurveDialog::getCurveColumns(std::map<int,CurveGui*>* columns) const
{
    // always running in the main thread
    assert( qApp && qApp->thread() == QThread::currentThread() );

    for (U32 i = 0; i < _curveColumns.size(); ++i) {
        columns->insert( std::make_pair( (int)(_curveColumns[i]._curveSpinBox->value() - 1),_curveColumns[i]._curve ) );
    }
}

struct EditKeyFrameDialogPrivate
{
    
    CurveWidget* curveWidget;
    KeyPtr key;
    double originalX,originalY;
    
    QVBoxLayout* mainLayout;
    
    QWidget* boxContainer;
    QHBoxLayout* boxLayout;
    Natron::Label* xLabel;
    SpinBox* xSpinbox;
    Natron::Label* yLabel;
    SpinBox* ySpinbox;
    
    bool wasAccepted;
    
    EditKeyFrameDialog::EditModeEnum mode;
    
    EditKeyFrameDialogPrivate(EditKeyFrameDialog::EditModeEnum mode,CurveWidget* curveWidget,const KeyPtr& key)
        : curveWidget(curveWidget)
        , key(key)
        , originalX(key->key.getTime())
        , originalY(key->key.getValue())
        , mainLayout(0)
        , boxContainer(0)
        , boxLayout(0)
        , xLabel(0)
        , xSpinbox(0)
        , yLabel(0)
        , ySpinbox(0)
        , wasAccepted(false)
        , mode(mode)
    {
        if (mode == EditKeyFrameDialog::eEditModeLeftDerivative) {
            originalX = key->key.getLeftDerivative();
        } else if (mode == EditKeyFrameDialog::eEditModeRightDerivative) {
            originalX = key->key.getRightDerivative();
        }
        

    }
};

EditKeyFrameDialog::EditKeyFrameDialog(EditModeEnum mode,CurveWidget* curveWidget,const KeyPtr& key,QWidget* parent)
    : QDialog(parent)
    , _imp(new EditKeyFrameDialogPrivate(mode,curveWidget,key))
{
    setWindowFlags(Qt::Window | Qt::CustomizeWindowHint);
    
    _imp->mainLayout = new QVBoxLayout(this);
    _imp->mainLayout->setContentsMargins(0, 0, 0, 0);
    
    _imp->boxContainer = new QWidget(this);
    _imp->boxLayout = new QHBoxLayout(_imp->boxContainer);
    _imp->boxLayout->setContentsMargins(0, 0, 0, 0);
    
    QString xLabel;
    switch (mode) {
    case eEditModeKeyframePosition:
        xLabel = QString("x: ");
        break;
    case eEditModeLeftDerivative:
        xLabel = QString(tr("Left slope: "));
        break;
    case eEditModeRightDerivative:
        xLabel = QString(tr("Right slope: "));
        break;
    }
    _imp->xLabel = new Natron::Label(xLabel,_imp->boxContainer);
    _imp->xLabel->setFont(QApplication::font()); // necessary, or the labels will get the default font size
    _imp->boxLayout->addWidget(_imp->xLabel);
    
    SpinBox::SpinBoxTypeEnum xType;
    
    if (mode == eEditModeKeyframePosition) {
        xType = key->curve->areKeyFramesTimeClampedToIntegers() ? SpinBox::eSpinBoxTypeInt : SpinBox::eSpinBoxTypeDouble;
    } else {
        xType = SpinBox::eSpinBoxTypeDouble;
    }
    
    _imp->xSpinbox = new SpinBox(_imp->boxContainer,xType);
    _imp->xSpinbox->setValue(_imp->originalX);
    QObject::connect(_imp->xSpinbox, SIGNAL(valueChanged(double)), this, SLOT(onXSpinBoxValueChanged(double)));
    _imp->boxLayout->addWidget(_imp->xSpinbox);
    
    if (mode == eEditModeKeyframePosition) {
        

        _imp->yLabel = new Natron::Label("y: ",_imp->boxContainer);
        _imp->yLabel->setFont(QApplication::font()); // necessary, or the labels will get the default font size
        _imp->boxLayout->addWidget(_imp->yLabel);
        
        bool clampedToInt = key->curve->areKeyFramesValuesClampedToIntegers() ;
        bool clampedToBool = key->curve->areKeyFramesValuesClampedToBooleans();
        SpinBox::SpinBoxTypeEnum yType = (clampedToBool || clampedToInt) ? SpinBox::eSpinBoxTypeInt : SpinBox::eSpinBoxTypeDouble;
        
        _imp->ySpinbox = new SpinBox(_imp->boxContainer,yType);
        
        if (clampedToBool) {
            _imp->ySpinbox->setMinimum(0);
            _imp->ySpinbox->setMaximum(1);
        } else {
            std::pair<double,double> range = key->curve->getCurveYRange();
            _imp->ySpinbox->setMinimum(range.first);
            _imp->ySpinbox->setMaximum(range.second);
        }
        
        _imp->ySpinbox->setValue(_imp->originalY);
        QObject::connect(_imp->ySpinbox, SIGNAL(valueChanged(double)), this, SLOT(onYSpinBoxValueChanged(double)));
        _imp->boxLayout->addWidget(_imp->ySpinbox);
    }
    
    _imp->mainLayout->addWidget(_imp->boxContainer);

}

EditKeyFrameDialog::~EditKeyFrameDialog()
{
    
}

void
EditKeyFrameDialog::moveKeyTo(double newX,double newY)
{
    SelectedKeys keys;
    keys.push_back(_imp->key);
    
    double curY = _imp->key->key.getValue();
    double curX = _imp->key->key.getTime();
    
    if (_imp->mode == eEditModeKeyframePosition) {
        ///Check that another keyframe doesn't have this time

        int expectedEqualKeys = 0;
        if (newX == curX) {
            expectedEqualKeys = 1;
        }
        
        int curEqualKeys = 0;
        KeyFrameSet set = _imp->key->curve->getKeyFrames();
        for (KeyFrameSet::iterator it = set.begin(); it != set.end(); ++it) {
            
            if (std::abs(it->getTime() - newX) <= NATRON_CURVE_X_SPACING_EPSILON) {
                _imp->xSpinbox->setValue(curX);
                if (curEqualKeys >= expectedEqualKeys) {
                    return;
                }
                ++curEqualKeys;
            }
        }
    }
    
    _imp->curveWidget->pushUndoCommand(new MoveKeysCommand(_imp->curveWidget,keys,newX - curX, newY - curY,true));

}

void
EditKeyFrameDialog::moveDerivativeTo(double d)
{
    MoveTangentCommand::SelectedTangentEnum deriv;
    if (_imp->mode == eEditModeLeftDerivative) {
        deriv = MoveTangentCommand::eSelectedTangentLeft;
    } else {
        deriv = MoveTangentCommand::eSelectedTangentRight;
    }
    _imp->curveWidget->pushUndoCommand(new MoveTangentCommand(_imp->curveWidget,deriv,_imp->key,d));

}

void
EditKeyFrameDialog::onXSpinBoxValueChanged(double d)
{
    if (_imp->mode == eEditModeKeyframePosition) {
        moveKeyTo(d, _imp->key->key.getValue());
    } else {
        moveDerivativeTo(d);
    }
}

void
EditKeyFrameDialog::onYSpinBoxValueChanged(double d)
{
    moveKeyTo(_imp->key->key.getTime(), d);

}

void
EditKeyFrameDialog::keyPressEvent(QKeyEvent* e)
{
    if ( (e->key() == Qt::Key_Return) || (e->key() == Qt::Key_Enter) ) {
        _imp->wasAccepted = true;
        accept();
    } else if (e->key() == Qt::Key_Escape) {
        if (_imp->mode == eEditModeKeyframePosition) {
            moveKeyTo(_imp->originalX, _imp->originalY);
        } else {
            moveDerivativeTo(_imp->originalX);
        }
        _imp->xSpinbox->blockSignals(true);
        if (_imp->ySpinbox) {
            _imp->ySpinbox->blockSignals(true);
        }
        reject();
    } else {
        QDialog::keyPressEvent(e);
    }
}

void
EditKeyFrameDialog::changeEvent(QEvent* e)
{
    if (e->type() == QEvent::ActivationChange && !_imp->wasAccepted) {
        if ( !isActiveWindow() ) {
            if (_imp->mode == eEditModeKeyframePosition) {
                moveKeyTo(_imp->originalX, _imp->originalY);
            } else {
                moveDerivativeTo(_imp->originalX);
            }
            _imp->xSpinbox->blockSignals(true);
            if (_imp->ySpinbox) {
                _imp->ySpinbox->blockSignals(true);
            }
            reject();
            
            return;
        }
    }
    QDialog::changeEvent(e);
}
<|MERGE_RESOLUTION|>--- conflicted
+++ resolved
@@ -3307,16 +3307,10 @@
         break;
 
     case eEventStateDraggingTimeline:
-<<<<<<< HEAD
+        _imp->_gui->setUserScrubbingSlider(true);
         _imp->_gui->getApp()->setLastViewerUsingTimeline(boost::shared_ptr<Natron::Node>());
         _imp->_timeline->seekFrame( (SequenceTime)newClick_opengl.x(), false, 0,  Natron::eTimelineChangeReasonCurveEditorSeek );
         break;
-=======
-            _imp->_gui->setUserScrubbingSlider(true);
-            _imp->_gui->getApp()->setLastViewerUsingTimeline(boost::shared_ptr<Natron::Node>());
-            _imp->_timeline->seekFrame( (SequenceTime)newClick_opengl.x(), false, 0,  Natron::eTimelineChangeReasonCurveEditorSeek );
-            break;
->>>>>>> eea3e37b
     case eEventStateZooming: {
         
         _imp->zoomOrPannedSinceLastFit = true;
