/* ***** BEGIN LICENSE BLOCK *****
 * This file is part of Natron <http://www.natron.fr/>,
 * Copyright (C) 2016 INRIA and Alexandre Gauthier-Foichat
 *
 * Natron is free software: you can redistribute it and/or modify
 * it under the terms of the GNU General Public License as published by
 * the Free Software Foundation; either version 2 of the License, or
 * (at your option) any later version.
 *
 * Natron is distributed in the hope that it will be useful,
 * but WITHOUT ANY WARRANTY; without even the implied warranty of
 * MERCHANTABILITY or FITNESS FOR A PARTICULAR PURPOSE.  See the
 * GNU General Public License for more details.
 *
 * You should have received a copy of the GNU General Public License
 * along with Natron.  If not, see <http://www.gnu.org/licenses/gpl-2.0.html>
 * ***** END LICENSE BLOCK ***** */

// ***** BEGIN PYTHON BLOCK *****
// from <https://docs.python.org/3/c-api/intro.html#include-files>:
// "Since Python may define some pre-processor definitions which affect the standard headers on some systems, you must include Python.h before any standard headers are included."
#include <Python.h>
// ***** END PYTHON BLOCK *****

#include "TabWidget.h"

#include <stdexcept>

#include "Global/Macros.h"
CLANG_DIAG_OFF(deprecated)
#include <QtCore/QThread>
#include <QLayout>
#include <QMenu>
#include <QApplication>
#include <QtGui/QImage>
#include <QtGui/QPixmap>
#include <QtGui/QIcon>
#include <QtCore/QMimeData>
#include <QtGui/QDrag>
#include <QStyle>
#include <QDebug>
GCC_DIAG_UNUSED_PRIVATE_FIELD_OFF
// /opt/local/include/QtGui/qmime.h:119:10: warning: private field 'type' is not used [-Wunused-private-field]
#include <QtGui/QDragEnterEvent>
GCC_DIAG_UNUSED_PRIVATE_FIELD_ON
#include <QtGui/QDragLeaveEvent>
#include <QtGui/QPaintEvent>
#include <QScrollArea>
#include <QSplitter>
CLANG_DIAG_ON(deprecated)

#include "Engine/Node.h"
#include "Engine/Project.h"
#include "Engine/ScriptObject.h"
#include "Engine/ViewerInstance.h"

#include "Gui/ActionShortcuts.h"
#include "Gui/Button.h"
#include "Gui/CurveEditor.h"
#include "Gui/DopeSheetEditor.h"
#include "Gui/FloatingWidget.h"
#include "Gui/Gui.h"
#include "Gui/GuiAppInstance.h"
#include "Gui/GuiApplicationManager.h"
#include "Gui/GuiDefines.h"
#include "Gui/GuiMacros.h"
#include "Gui/Histogram.h"
#include "Gui/Menu.h"
#include "Gui/NodeGraph.h"
#include "Gui/PropertiesBinWrapper.h"
#include "Gui/PythonPanels.h"
#include "Gui/RegisteredTabs.h"
#include "Gui/ProgressPanel.h"
#include "Gui/ScriptEditor.h"
#include "Gui/Splitter.h"
#include "Gui/Utils.h"
#include "Gui/ViewerTab.h"

#define LEFT_HAND_CORNER_BUTTON_TT "Manage the layouts for this pane"

#define TAB_DRAG_WIDGET_PERCENT_FOR_SPLITTING 0.13

NATRON_NAMESPACE_ENTER;

class TransparentDropRect: public QWidget
{
    
    TabWidget::DropRectType _type;
    TabWidget* _widget;
    
public:
    
    
    TransparentDropRect(TabWidget* pane, QWidget* parent = 0)
    : QWidget(parent)
    , _type(TabWidget::eDropRectNone)
    , _widget(pane)
    {
        setWindowFlags(Qt::FramelessWindowHint | Qt::Window | Qt::WindowStaysOnTopHint);
        setAttribute(Qt::WA_TranslucentBackground);
        setAttribute(Qt::WA_ShowWithoutActivating);
        setStyleSheet(QString::fromUtf8("background:transparent;"));
        setEnabled(false);
        setFocusPolicy(Qt::NoFocus);
        setObjectName(QString::fromUtf8("__tab_widget_transparant_window__"));
    }
    
    virtual ~TransparentDropRect() {}
    
    TabWidget::DropRectType getDropType() const
    {
        return _type;
    }
    
    void setDropType(TabWidget::DropRectType type)
    {
        _type = type;
        if (type != TabWidget::eDropRectNone) {
            update();
        }
    }
    
    TabWidget* getPane() const
    {
        return _widget;
    }
    
private:
    
    virtual bool event(QEvent* e) OVERRIDE FINAL
    {
        QInputEvent* isInput = dynamic_cast<QInputEvent*>(e);
        if (isInput) {
            e->ignore();
            return false;
        } else {
            return QWidget::event(e);
        }
    }
    
    virtual void paintEvent(QPaintEvent* e) OVERRIDE FINAL
    {
        QRect r;
        switch (_type) {
            case TabWidget::eDropRectAll:
                r = rect();
                break;
            case TabWidget::eDropRectLeftSplit: {
                QRect tmp = rect();
                r = tmp;
                r.setWidth(tmp.width() / 2.);
            }   break;
            case TabWidget::eDropRectRightSplit: {
                QRect tmp = rect();
                r = QRect(tmp.left() + tmp.width() / 2., tmp.top(), tmp.width() / 2., tmp.height());
            }   break;
            case TabWidget::eDropRectTopSplit: {
                QRect tmp = rect();
                r = QRect(tmp.left(), tmp.top(), tmp.width(), tmp.height() / 2.);
            }   break;
            case TabWidget::eDropRectBottomSplit: {
                QRect tmp = rect();
                r = QRect(tmp.left(), tmp.top() + tmp.height() / 2., tmp.width(), tmp.height() / 2.);
            }   break;
            case TabWidget::eDropRectNone: {
                QWidget::paintEvent(e);
                return;
            }
        }
        
        QPainter p(this);
        QPen pen;
        pen.setWidth(2);
        QVector<qreal> pattern;
        pattern << 3 << 3;
        pen.setDashPattern(pattern);
        pen.setBrush( QColor(243,149,0,255) );
        p.setPen(pen);
        r.adjust(1, 1, -2, -2);
        p.drawRect(r);
        
        QWidget::paintEvent(e);
    }
};

struct TabWidgetPrivate
{
    TabWidget* _publicInterface;
    Gui* gui;
    QVBoxLayout* mainLayout;
    std::vector<std::pair<PanelWidget*,ScriptObject*> > tabs; // the actual tabs
    QWidget* header;
    QHBoxLayout* headerLayout;
    bool modifyingTabBar;
    TabBar* tabBar; // the header containing clickable pages
    Button* leftCornerButton;
    Button* floatButton;
    Button* closeButton;
    PanelWidget* currentWidget;
    bool drawDropRect;
    bool fullScreen;
    bool isAnchor;
    bool tabBarVisible;
    
    ///Used to draw drop rects
    TransparentDropRect* transparantFloatingWidget;
    
    ///Protects  currentWidget, fullScreen, isViewerAnchor
    mutable QMutex tabWidgetStateMutex;
    
    TabWidgetPrivate(TabWidget* publicInterface,Gui* gui)
    : _publicInterface(publicInterface)
    , gui(gui)
    , mainLayout(0)
    , tabs()
    , header(0)
    , headerLayout(0)
    , modifyingTabBar(false)
    , tabBar(0)
    , leftCornerButton(0)
    , floatButton(0)
    , closeButton(0)
    , currentWidget(0)
    , drawDropRect(false)
    , fullScreen(false)
    , isAnchor(false)
    , tabBarVisible(true)
    , transparantFloatingWidget(0)
    , tabWidgetStateMutex()
    {
        

    }
    
    void declareTabToPython(PanelWidget* widget,const std::string& tabName);
    void removeTabToPython(PanelWidget* widget,const std::string& tabName);
};

TabWidget::TabWidget(Gui* gui,
                     QWidget* parent)
    : QFrame(parent)
    , _imp(new TabWidgetPrivate(this,gui))
{
    setMouseTracking(true);
    setFrameShape(QFrame::NoFrame);
    
    _imp->transparantFloatingWidget = new TransparentDropRect(this, 0);
    
    _imp->mainLayout = new QVBoxLayout(this);
    _imp->mainLayout->setContentsMargins(0, 5, 0, 0);
    _imp->mainLayout->setSpacing(0);

    _imp->header = new TabWidgetHeader(this);
    QObject::connect( _imp->header, SIGNAL(mouseLeftTabBar()), this, SLOT(onTabBarMouseLeft()));
    _imp->headerLayout = new QHBoxLayout(_imp->header);
    _imp->headerLayout->setContentsMargins(0, 0, 0, 0);
    _imp->headerLayout->setSpacing(0);
    _imp->header->setLayout(_imp->headerLayout);


    QPixmap pixC,pixM,pixL;
    appPTR->getIcon(NATRON_PIXMAP_CLOSE_WIDGET,&pixC);
    appPTR->getIcon(NATRON_PIXMAP_MAXIMIZE_WIDGET,&pixM);
    appPTR->getIcon(NATRON_PIXMAP_TAB_WIDGET_LAYOUT_BUTTON,&pixL);

    const QSize smallButtonSize(TO_DPIX(NATRON_SMALL_BUTTON_SIZE),TO_DPIY(NATRON_SMALL_BUTTON_SIZE));
    const QSize smallButtonIconSize(TO_DPIX(NATRON_SMALL_BUTTON_ICON_SIZE),TO_DPIY(NATRON_SMALL_BUTTON_ICON_SIZE));

    _imp->leftCornerButton = new Button(QIcon(pixL),QString(), _imp->header);
    _imp->leftCornerButton->setFixedSize(smallButtonSize);
    _imp->leftCornerButton->setIconSize(smallButtonIconSize);
    _imp->leftCornerButton->setToolTip( GuiUtils::convertFromPlainText(tr(LEFT_HAND_CORNER_BUTTON_TT), Qt::WhiteSpaceNormal) );
    _imp->leftCornerButton->setFocusPolicy(Qt::NoFocus);
    _imp->headerLayout->addWidget(_imp->leftCornerButton);
    _imp->headerLayout->addSpacing(10);

    _imp->tabBar = new TabBar(this,_imp->header);
    _imp->tabBar->setShape(QTabBar::RoundedNorth);
    _imp->tabBar->setDrawBase(false);
    QObject::connect( _imp->tabBar, SIGNAL(currentChanged(int)), this, SLOT(makeCurrentTab(int)) );
    QObject::connect( _imp->tabBar, SIGNAL(mouseLeftTabBar()), this, SLOT(onTabBarMouseLeft()));
    _imp->headerLayout->addWidget(_imp->tabBar);
    _imp->headerLayout->addStretch();
    _imp->floatButton = new Button(QIcon(pixM),QString(),_imp->header);
    _imp->floatButton->setFixedSize(smallButtonSize);
    _imp->floatButton->setIconSize(smallButtonIconSize);
    _imp->floatButton->setToolTip( GuiUtils::convertFromPlainText(tr("Float pane"), Qt::WhiteSpaceNormal) );
    _imp->floatButton->setEnabled(true);
    _imp->floatButton->setFocusPolicy(Qt::NoFocus);
    QObject::connect( _imp->floatButton, SIGNAL(clicked()), this, SLOT(floatCurrentWidget()) );
    _imp->headerLayout->addWidget(_imp->floatButton);

    _imp->closeButton = new Button(QIcon(pixC),QString(),_imp->header);
    _imp->closeButton->setFixedSize(smallButtonSize);
    _imp->closeButton->setIconSize(smallButtonIconSize);
    _imp->closeButton->setToolTip( GuiUtils::convertFromPlainText(tr("Close pane"), Qt::WhiteSpaceNormal) );
    _imp->closeButton->setFocusPolicy(Qt::NoFocus);
    QObject::connect( _imp->closeButton, SIGNAL(clicked()), this, SLOT(closePane()) );
    _imp->headerLayout->addWidget(_imp->closeButton);


    /*adding menu to the left corner button*/
    _imp->leftCornerButton->setContextMenuPolicy(Qt::CustomContextMenu);
    QObject::connect( _imp->leftCornerButton, SIGNAL(clicked()), this, SLOT(createMenu()) );


    _imp->mainLayout->addWidget(_imp->header);
    _imp->mainLayout->addStretch();
}

TabWidget::~TabWidget()
{
    delete _imp->transparantFloatingWidget;
}

Gui*
TabWidget::getGui() const
{
    return _imp->gui;
}

int
TabWidget::count() const
{
    QMutexLocker l(&_imp->tabWidgetStateMutex);
    
    return _imp->tabs.size();
}

PanelWidget*
TabWidget::tabAt(int index) const
{
    QMutexLocker l(&_imp->tabWidgetStateMutex);
    if (index < 0 || index >= (int)_imp->tabs.size()) {
        return 0;
    }
    return _imp->tabs[index].first;
}

void
TabWidget::tabAt(int index, PanelWidget** w, ScriptObject** obj) const
{
    QMutexLocker l(&_imp->tabWidgetStateMutex);
    if (index < 0 || index >= (int)_imp->tabs.size()) {
        *w = 0;
        *obj = 0;
        return ;
    }
    *w = _imp->tabs[index].first;
    *obj = _imp->tabs[index].second;
}


void
TabWidget::notifyGuiAboutRemoval()
{
    _imp->gui->unregisterPane(this);
}

void
TabWidget::setClosable(bool closable)
{
    _imp->closeButton->setEnabled(closable);
    _imp->floatButton->setEnabled(closable);
}


void
TabWidget::createMenu()
{
    MenuWithToolTips menu(_imp->gui);
    //QFont f(appFont,appFontSize);
    //menu.setFont(f) ;
    QPixmap pixV,pixM,pixH,pixC,pixA;
    appPTR->getIcon(NATRON_PIXMAP_TAB_WIDGET_SPLIT_VERTICALLY,NATRON_MEDIUM_BUTTON_ICON_SIZE,&pixV);
    appPTR->getIcon(NATRON_PIXMAP_TAB_WIDGET_SPLIT_HORIZONTALLY,NATRON_MEDIUM_BUTTON_ICON_SIZE,&pixH);
    appPTR->getIcon(NATRON_PIXMAP_MAXIMIZE_WIDGET,NATRON_MEDIUM_BUTTON_ICON_SIZE,&pixM);
    appPTR->getIcon(NATRON_PIXMAP_CLOSE_WIDGET,NATRON_MEDIUM_BUTTON_ICON_SIZE,&pixC);
    appPTR->getIcon(NATRON_PIXMAP_TAB_WIDGET_LAYOUT_BUTTON_ANCHOR,NATRON_MEDIUM_BUTTON_ICON_SIZE,&pixA);
    QAction* splitVerticallyAction = new QAction(QIcon(pixV),tr("Split vertical"),&menu);
    QObject::connect( splitVerticallyAction, SIGNAL(triggered()), this, SLOT(onSplitVertically()) );
    menu.addAction(splitVerticallyAction);
    QAction* splitHorizontallyAction = new QAction(QIcon(pixH),tr("Split horizontal"),&menu);
    QObject::connect( splitHorizontallyAction, SIGNAL(triggered()), this, SLOT(onSplitHorizontally()) );
    menu.addAction(splitHorizontallyAction);
    menu.addSeparator();
    QAction* floatAction = new QAction(QIcon(pixM),tr("Float pane"),&menu);
    QObject::connect( floatAction, SIGNAL(triggered()), this, SLOT(floatCurrentWidget()) );
    menu.addAction(floatAction);


    if ( (_imp->tabBar->count() == 0) ) {
        floatAction->setEnabled(false);
    }

    QAction* closeAction = new QAction(QIcon(pixC),tr("Close pane"), &menu);
    closeAction->setEnabled( _imp->closeButton->isEnabled() );
    QObject::connect( closeAction, SIGNAL(triggered()), this, SLOT(closePane()) );
    menu.addAction(closeAction);
    
    QAction* hideToolbar;
    if (_imp->gui->isLeftToolBarDisplayedOnMouseHoverOnly()) {
        hideToolbar = new QAction(tr("Show left toolbar"),&menu);
    } else {
        hideToolbar = new QAction(tr("Hide left toolbar"),&menu);
    }
    QObject::connect(hideToolbar, SIGNAL(triggered()), this, SLOT(onHideLeftToolBarActionTriggered()));
    menu.addAction(hideToolbar);
    
    QAction* hideTabbar;
    if (_imp->tabBarVisible) {
        hideTabbar = new QAction(tr("Hide tabs header"),&menu);
    } else {
        hideTabbar = new QAction(tr("Show tabs header"),&menu);
    }
    QObject::connect(hideTabbar, SIGNAL(triggered()), this, SLOT(onShowHideTabBarActionTriggered()));
    menu.addAction(hideTabbar);
    menu.addSeparator();
    menu.addAction( tr("New viewer"), this, SLOT(addNewViewer()) );
    menu.addAction( tr("New histogram"), this, SLOT(newHistogramHere()) );
    menu.addAction( tr("Node graph here"), this, SLOT(moveNodeGraphHere()) );
    menu.addAction( tr("Curve Editor here"), this, SLOT(moveCurveEditorHere()) );
    menu.addAction( tr("Dope Sheet Editor here"), this, SLOT(moveDopeSheetEditorHere()) );
    menu.addAction( tr("Properties bin here"), this, SLOT(movePropertiesBinHere()) );
    menu.addAction( tr("Script editor here"), this, SLOT(moveScriptEditorHere()) );
    menu.addAction( tr("Progress Panel here"), this, SLOT(moveProgressPanelHere()) );
    
    
    std::map<NATRON_PYTHON_NAMESPACE::PyPanel*,std::string> userPanels = _imp->gui->getPythonPanels();
    if (!userPanels.empty()) {
        Menu* userPanelsMenu = new Menu(tr("User panels"),&menu);
        //userPanelsMenu->setFont(f);
        menu.addAction(userPanelsMenu->menuAction());
        
        
<<<<<<< HEAD
        for (std::map<NATRON_PYTHON_NAMESPACE::PyPanel*,std::string>::iterator it = userPanels.begin(); it != userPanels.end(); ++it) {
            QAction* pAction = new QAction(QString::fromUtf8(it->first->getPanelLabel().c_str()) + tr(" here"),userPanelsMenu);
=======
        for (std::map<PyPanel*,std::string>::iterator it = userPanels.begin(); it != userPanels.end(); ++it) {
            QAction* pAction = new QAction(it->first->getPanelLabel() + tr(" here"),userPanelsMenu);
>>>>>>> 114b32e8
            QObject::connect(pAction, SIGNAL(triggered()), this, SLOT(onUserPanelActionTriggered()));
            pAction->setData(QString::fromUtf8(it->first->getScriptName().c_str()));
            userPanelsMenu->addAction(pAction);
        }
    }
    menu.addSeparator();
    
    QAction* isAnchorAction = new QAction(QIcon(pixA),tr("Set this as anchor"),&menu);
    isAnchorAction->setToolTip(GuiUtils::convertFromPlainText(tr("The anchor pane is where viewers will be created by default."), Qt::WhiteSpaceNormal));
    isAnchorAction->setCheckable(true);
    bool isVA = isAnchor();
    isAnchorAction->setChecked(isVA);
    isAnchorAction->setEnabled(!isVA);
    QObject::connect( isAnchorAction, SIGNAL(triggered()), this, SLOT(onSetAsAnchorActionTriggered()) );
    menu.addAction(isAnchorAction);

    menu.exec( _imp->leftCornerButton->mapToGlobal( QPoint(0,0) ) );
}

void
TabWidget::onUserPanelActionTriggered()
{
    QAction* s = qobject_cast<QAction*>(sender());
    if (!s) {
        return;
    }
    
    const RegisteredTabs& tabs = _imp->gui->getRegisteredTabs();
    RegisteredTabs::const_iterator found = tabs.find(s->data().toString().toStdString());
    if (found != tabs.end()) {
        moveTab(found->second.first, found->second.second, this);
    }
}

void
TabWidget::onHideLeftToolBarActionTriggered()
{
    _imp->gui->setLeftToolBarDisplayedOnMouseHoverOnly(!_imp->gui->isLeftToolBarDisplayedOnMouseHoverOnly());
}

void
TabWidget::moveToNextTab()
{
    int nextTab = -1;
    {
        QMutexLocker l(&_imp->tabWidgetStateMutex);
        
        for (U32 i = 0; i < _imp->tabs.size(); ++i) {
            if (_imp->tabs[i].first == _imp->currentWidget) {
                if (i == _imp->tabs.size() -1) {
                    nextTab = 0;
                } else {
                    nextTab = i + 1;
                }
            }
        }
    }
    if (nextTab != -1) {
        makeCurrentTab(nextTab);
    }
}

void
TabWidget::moveToPreviousTab()
{
    int prevTab = -1;
    {
        QMutexLocker l(&_imp->tabWidgetStateMutex);
        
        for (U32 i = 0; i < _imp->tabs.size(); ++i) {
            if (_imp->tabs[i].first == _imp->currentWidget) {
                if (i == 0) {
                    prevTab = _imp->tabs.size() - 1;
                } else {
                    prevTab = i - 1;
                }
            }
        }
    }
    if (prevTab != -1) {
        makeCurrentTab(prevTab);
    }

}

void
TabWidget::tryCloseFloatingPane()
{
    QWidget* parent = parentWidget();
    while (parent) {
        FloatingWidget* fw = dynamic_cast<FloatingWidget*>(parent);
        if (fw) {
            fw->close();
            return;
        }
        parent = parent->parentWidget();
    }

   
}

static void
getOtherSplitWidget(Splitter* parentSplitter,
                    QWidget* thisWidget,
                    QWidget* & other)
{
    for (int i = 0; i < parentSplitter->count(); ++i) {
        QWidget* w = parentSplitter->widget(i);
        if (w == thisWidget) {
            continue;
        }
        other = w;
        break;
    }
}

/**
 * @brief Deletes container and move the other split (the one that is not this) to the parent of container.
 * If the parent container is a splitter then we will insert it instead of the container.
 * Otherwise if the parent is a floating window we will insert it as embedded widget of the window.
 **/
void
TabWidget::closeSplitterAndMoveOtherSplitToParent(Splitter* container)
{
    QWidget* otherSplit = 0;

    /*identifying the other split*/
    getOtherSplitWidget(container,this,otherSplit);

    Splitter* parentSplitter = dynamic_cast<Splitter*>( container->parentWidget() );
    QWidget* parent = container->parentWidget();
    
    FloatingWidget* parentWindow = 0;
    while (parent) {
        parentWindow = dynamic_cast<FloatingWidget*>(parent);
        if (parentWindow) {
            break;
        }
        parent = parent->parentWidget();
    }

    assert(parentSplitter || parentWindow);

    if (parentSplitter) {
        QList<int> mainContainerSizes = parentSplitter->sizes();

        /*Removing the splitter container from its parent*/
        int containerIndexInParentSplitter = parentSplitter->indexOf(container);
        parentSplitter->removeChild_mt_safe(container);

        /*moving the other split to the mainContainer*/
        if (otherSplit) {
            parentSplitter->insertChild_mt_safe(containerIndexInParentSplitter, otherSplit);
            otherSplit->setVisible(true);
        }

        /*restore the main container sizes*/
        parentSplitter->setSizes_mt_safe(mainContainerSizes);
    } else {
        if (otherSplit) {
            assert(parentWindow);
            parentWindow->removeEmbeddedWidget();
            parentWindow->setWidget(otherSplit);
        }
    }

    /*Remove the container from everywhere*/
    _imp->gui->unregisterSplitter(container);
   // container->setParent(NULL);
    container->deleteLater();
}

void
TabWidget::closePane()
{
    if (!_imp->gui) {
        return;
    }

    QWidget* parent = parentWidget();
    while (parent) {
        FloatingWidget* isFloating = dynamic_cast<FloatingWidget*>(parent);
        if ( isFloating && (isFloating->getEmbeddedWidget() == this) ) {
            isFloating->close();
            break;
        }
        parent = parent->parentWidget();
    }


    /*Removing it from the _panes vector*/

    _imp->gui->unregisterPane(this);


    ///This is the TabWidget to which we will move all our splits.
    TabWidget* tabToTransferTo = 0;

    ///Move living tabs to the viewer anchor TabWidget, this is better than destroying them.
    const std::list<TabWidget*> & panes = _imp->gui->getPanes();
    for (std::list<TabWidget*>::const_iterator it = panes.begin(); it != panes.end(); ++it) {
        if ( (*it != this) && (*it)->isAnchor() ) {
            tabToTransferTo = *it;
            break;
        }
    }


    if (tabToTransferTo) {
        ///move this tab's splits
        while (count() > 0) {
            PanelWidget* w;
            ScriptObject* o;
            tabAt(0,&w,&o);
            if (w && o) {
                moveTab(w, o, tabToTransferTo);
            }
        }
    } else {
        while (count() > 0) {
            PanelWidget* w = tabAt(0);
            if (w) {
                removeTab( w, true );
            }
        }
    }

    ///Hide this
    setVisible(false);

    Splitter* container = dynamic_cast<Splitter*>( parentWidget() );
    if (container) {
        closeSplitterAndMoveOtherSplitToParent(container);
    }
} // closePane

void
TabWidget::floatPane(QPoint* position)
{
    
    QWidget* parent = parentWidget();
    while (parent) {
        FloatingWidget* isParentFloating = dynamic_cast<FloatingWidget*>(parent);
        if (isParentFloating) {
            return;
        }
        parent = parent->parentWidget();
    }

    
    FloatingWidget* floatingW = new FloatingWidget(_imp->gui,_imp->gui);
    Splitter* parentSplitter = dynamic_cast<Splitter*>( parentWidget() );
    //setParent(0);
    if (parentSplitter) {
        closeSplitterAndMoveOtherSplitToParent(parentSplitter);
    }


    floatingW->setWidget(this);

    if (position) {
        floatingW->move(*position);
    }
    _imp->gui->registerFloatingWindow(floatingW);
    _imp->gui->checkNumberOfNonFloatingPanes();
}

void
TabWidget::addNewViewer()
{
    _imp->gui->setNextViewerAnchor(this);
    
    NodeGraph* lastFocusedGraph = _imp->gui->getLastSelectedGraph();
    NodeGraph* graph = lastFocusedGraph ? lastFocusedGraph : _imp->gui->getNodeGraph();
    assert(graph);
    if (!graph) {
        throw std::logic_error("");
    }
    CreateNodeArgs args(QString::fromUtf8(PLUGINID_NATRON_VIEWER), eCreateNodeReasonUserCreate, graph->getGroup());
    _imp->gui->getApp()->createNode(args);
    
}

void
TabWidget::moveNodeGraphHere()
{
    NodeGraph* graph = _imp->gui->getNodeGraph();

    moveTab(graph, graph ,this);
}

void
TabWidget::moveCurveEditorHere()
{
    CurveEditor* editor = _imp->gui->getCurveEditor();

    moveTab(editor, editor,this);
}

void
TabWidget::moveDopeSheetEditorHere()
{
    DopeSheetEditor *editor = _imp->gui->getDopeSheetEditor();

    moveTab(editor, editor, this);
}

void
TabWidget::newHistogramHere()
{
    Histogram* h = _imp->gui->addNewHistogram();

    appendTab(h,h);

    _imp->gui->getApp()->triggerAutoSave();
}

/*Get the header name of the tab at index "index".*/
QString
TabWidget::getTabLabel(int index) const
{
    QMutexLocker k(&_imp->tabWidgetStateMutex);
    if (index < 0 || index >= _imp->tabBar->count() ) {
        return QString();
    }
    return QString::fromUtf8(_imp->tabs[index].second->getLabel().c_str());
}

QString
TabWidget::getTabLabel(PanelWidget* tab) const
{
    QMutexLocker k(&_imp->tabWidgetStateMutex);
    for (U32 i = 0; i < _imp->tabs.size(); ++i) {
        if (_imp->tabs[i].first == tab) {
            return QString::fromUtf8(_imp->tabs[i].second->getLabel().c_str());
        }
    }
    return QString();
}

void
TabWidget::setTabLabel(PanelWidget* tab,
                      const QString & name)
{
    QMutexLocker l(&_imp->tabWidgetStateMutex);

    for (U32 i = 0; i < _imp->tabs.size(); ++i) {
        if (_imp->tabs[i].first == tab) {
            _imp->tabBar->setTabText(i, name);
        }
    }
}

void
TabWidget::floatCurrentWidget()
{
    if (_imp->tabs.empty()) {
        return;
    }
    if ( !_imp->closeButton->isEnabled() ) {
        ///Make a new tab widget and float it instead
        TabWidget* newPane = new TabWidget(_imp->gui,_imp->gui);
        _imp->gui->registerPane(newPane);
        newPane->setObjectName_mt_safe( _imp->gui->getAvailablePaneName() );
        
        PanelWidget* w;
        ScriptObject* o;
        currentWidget(&w, &o);
        if (w && o) {
            moveTab(w, o, newPane);
        }
        newPane->floatPane();
    } else {
        ///Float this tab
        floatPane();
    }
}

void
TabWidget::closeCurrentWidget()
{
    PanelWidget* w = currentWidget();
    if (!w) {
        return;
    }
    removeTab(w,true);
    
}

void
TabWidget::closeTab(int index)
{
    
    PanelWidget *w = tabAt(index);
    if (!w) {
        return;
    }
    removeTab(w, true);
    
    _imp->gui->getApp()->triggerAutoSave();
}

void
TabWidget::movePropertiesBinHere()
{
    moveTab(_imp->gui->getPropertiesBin(), _imp->gui->getPropertiesBin(), this);
}

void
TabWidget::moveScriptEditorHere()
{
    moveTab(_imp->gui->getScriptEditor(), _imp->gui->getScriptEditor(), this);
}
        
void
TabWidget::moveProgressPanelHere()
{
    moveTab(_imp->gui->getProgressPanel(), _imp->gui->getProgressPanel(), this);
}

TabWidget*
TabWidget::splitInternal(bool autoSave,
                         Qt::Orientation orientation)
{
    QWidget* parent = parentWidget();
    FloatingWidget* parentIsFloating = 0;
    while (parent) {
        parentIsFloating = dynamic_cast<FloatingWidget*>(parent);
        if (parentIsFloating) {
            break;
        }
        parent = parent->parentWidget();
    }

    Splitter* parentIsSplitter = dynamic_cast<Splitter*>( parentWidget() );

    assert(parentIsSplitter || parentIsFloating);

    /*We need to know the position in the container layout of the old tab widget*/
    int oldIndexInParentSplitter = -1;
    QList<int> oldSizeInParentSplitter;
    if (parentIsSplitter) {
        oldIndexInParentSplitter = parentIsSplitter->indexOf(this);
        oldSizeInParentSplitter = parentIsSplitter->sizes();
    } else {
        assert(parentIsFloating);
        parentIsFloating->removeEmbeddedWidget();
    }

    Splitter* newSplitter = new Splitter;
    newSplitter->setContentsMargins(0, 0, 0, 0);
    newSplitter->setOrientation(orientation);
    _imp->gui->registerSplitter(newSplitter);
 
    /*Add this to the new splitter*/
    newSplitter->addWidget_mt_safe(this);

    /*Adding now a new TabWidget*/
    TabWidget* newTab = new TabWidget(_imp->gui,newSplitter);
    _imp->gui->registerPane(newTab);
    newTab->setObjectName_mt_safe( _imp->gui->getAvailablePaneName() );
    newSplitter->insertChild_mt_safe(-1,newTab);

    /*Resize the whole thing so each split gets the same size*/
    QSize splitterSize;
    if (parentIsSplitter) {
        splitterSize = newSplitter->sizeHint();
    } else {
        splitterSize = parentIsFloating->size();
    }

    QList<int> sizes;
    if (orientation == Qt::Vertical) {
        sizes << splitterSize.height() / 2;
        sizes << splitterSize.height() / 2;
    } else if (orientation == Qt::Horizontal) {
        sizes << splitterSize.width() / 2;
        sizes << splitterSize.width() / 2;
    } else {
        assert(false);
    }
    newSplitter->setSizes_mt_safe(sizes);

    if (parentIsSplitter) {
        /*Inserting back the new splitter at the original index*/
        parentIsSplitter->insertChild_mt_safe(oldIndexInParentSplitter,newSplitter);
        
        /*restore the container original sizes*/
        parentIsSplitter->setSizes_mt_safe(oldSizeInParentSplitter);
    } else {
        assert(parentIsFloating);
        parentIsFloating->setWidget(newSplitter);
        parentIsFloating->resize(splitterSize);

    }


    if (!_imp->gui->getApp()->getProject()->isLoadingProject() && autoSave) {
        _imp->gui->getApp()->triggerAutoSave();
    }

    return newTab;
} // splitInternal

TabWidget*
TabWidget::splitHorizontally(bool autoSave)
{
    return splitInternal(autoSave, Qt::Horizontal);
}

TabWidget*
TabWidget::splitVertically(bool autoSave)
{
    return splitInternal(autoSave, Qt::Vertical);
}

bool
TabWidget::appendTab(PanelWidget* widget, ScriptObject* object)
{
    return appendTab(QIcon(),widget,object);
}

bool
TabWidget::appendTab(const QIcon & icon,
                     PanelWidget* widget,
                    ScriptObject* object)
{
    {
        QMutexLocker l(&_imp->tabWidgetStateMutex);

        ///If we do not know the tab ignore it
        std::string name = object->getScriptName();
        std::string label = object->getLabel();
        if ( name.empty() || label.empty() ) {
            return false;
        }

        /*registering this tab for drag&drop*/
        _imp->gui->registerTab(widget,object);

        _imp->tabs.push_back(std::make_pair(widget,object));
        //widget->setParent(this);
        _imp->modifyingTabBar = true;
        _imp->tabBar->addTab(icon,QString::fromUtf8(label.c_str()));
        _imp->tabBar->updateGeometry(); //< necessary
        _imp->modifyingTabBar = false;
        if (_imp->tabs.size() == 1) {
            for (int i = 0; i < _imp->mainLayout->count(); ++i) {
                QSpacerItem* item = dynamic_cast<QSpacerItem*>( _imp->mainLayout->itemAt(i) );
                if (item) {
                    _imp->mainLayout->removeItem(item);
                }
            }
        }
//        if (!widget->isVisible()) {
//            widget->setVisible(true);
//        }
        _imp->floatButton->setEnabled(true);
        
    }
    _imp->declareTabToPython(widget, object->getScriptName());
    makeCurrentTab(_imp->tabs.size() - 1);

    return true;
}

void
TabWidget::insertTab(int index,
                     const QIcon & icon,
                     PanelWidget* widget,
                      ScriptObject* object)
{

    QString title = QString::fromUtf8(object->getLabel().c_str());

    QMutexLocker l(&_imp->tabWidgetStateMutex);

    if ( (U32)index < _imp->tabs.size() ) {
        /*registering this tab for drag&drop*/
        _imp->gui->registerTab(widget,object);

        _imp->tabs.insert(_imp->tabs.begin() + index, std::make_pair(widget,object));
        _imp->modifyingTabBar = true;
        _imp->tabBar->insertTab(index,icon,title);
        _imp->tabBar->updateGeometry(); //< necessary
        _imp->modifyingTabBar = false;
        
        QWidget* w = widget->getWidget();
        if (!w->isVisible()) {
            w->setVisible(true);
        }
        
        l.unlock();
        _imp->declareTabToPython(widget, object->getScriptName());
        
    } else {
        l.unlock();
        appendTab(widget,object);
    }
    _imp->floatButton->setEnabled(true);
}

void
TabWidget::insertTab(int index,
                     PanelWidget* widget,
                     ScriptObject* object)
{
    insertTab(index, QIcon(), widget,object);
}

PanelWidget*
TabWidget::removeTab(int index,bool userAction)
{
    PanelWidget* tab;
    ScriptObject* obj;
    tabAt(index,&tab,&obj);
    if (!tab || !obj) {
        return 0;
    }
    
    ViewerTab* isViewer = dynamic_cast<ViewerTab*>(tab);
    Histogram* isHisto = dynamic_cast<Histogram*>(tab);
    NodeGraph* isGraph = dynamic_cast<NodeGraph*>(tab);
    
    int newIndex = -1;
    if (isGraph) {
        /*
         If the tab is a group pane, try to find the parent group pane in this pane and set it active
         */
        boost::shared_ptr<NodeCollection> collect = isGraph->getGroup();
        assert(collect);
        NodeGroup* isGroup = dynamic_cast<NodeGroup*>(collect.get());
        if (isGroup) {
            collect = isGroup->getNode()->getGroup();
            if (collect) {
                
                NodeGraph* parentGraph = 0;
                isGroup  = dynamic_cast<NodeGroup*>(collect.get());
                if (isGroup) {
                    parentGraph = dynamic_cast<NodeGraph*>(isGroup->getNodeGraph());
                } else {
                    parentGraph = getGui()->getNodeGraph();
                }
                assert(parentGraph);
                for (std::size_t i = 0; i < _imp->tabs.size(); ++i) {
                    if (_imp->tabs[i].first == parentGraph) {
                        newIndex = i;
                        break;
                    }
                }
            }
        }
    }
    
    QWidget* w = tab->getWidget();

    if (_imp->tabBar->hasClickFocus() && _imp->currentWidget == tab) {
        tab->removeClickFocus();
    }
    
    {
        QMutexLocker l(&_imp->tabWidgetStateMutex);
        
        _imp->tabs.erase(_imp->tabs.begin() + index);
        _imp->modifyingTabBar = true;
        _imp->tabBar->removeTab(index);
        _imp->modifyingTabBar = false;
        if (_imp->tabs.size() > 0) {
            l.unlock();
            int i;
            if (newIndex == -1) {
                i = (index - 1 >= 0) ? index - 1 : 0;
            } else {
                i = newIndex;
            }
            makeCurrentTab(i);
            l.relock();
        } else {
            _imp->currentWidget = 0;
            _imp->mainLayout->addStretch();
            if ( _imp->gui && !_imp->gui->isDraggingPanel() ) {
                if (dynamic_cast<FloatingWidget*>(parentWidget())) {
                    l.unlock();
                    tryCloseFloatingPane();
                    l.relock();
                }
            }
        }
        //tab->setParent(_imp->gui);
    }

    
    _imp->removeTabToPython(tab, obj->getScriptName());

    if (userAction) {
      
        if (isViewer) {
            /*special care is taken if this is a viewer: we also
             need to delete the viewer node.*/
            _imp->gui->removeViewerTab(isViewer,false,false);
        } else if (isHisto) {
            _imp->gui->removeHistogram(isHisto);
            //Return because at this point isHisto is invalid
            return tab;
        } else {
            ///Do not delete unique widgets such as the properties bin, node graph or curve editor
            w->setVisible(false);
        }
    } else {
        w->setVisible(false);
    }
    if (isGraph && _imp->gui->getLastSelectedGraph() == isGraph) {
        _imp->gui->setLastSelectedGraph(0);
    }
	w->setParent(_imp->gui);

    
    return tab;
}

void
TabWidget::removeTab(PanelWidget* widget,bool userAction)
{
    int index = -1;

    {
        QMutexLocker l(&_imp->tabWidgetStateMutex);
        for (U32 i = 0; i < _imp->tabs.size(); ++i) {
            if (_imp->tabs[i].first == widget) {
                index = i;
                break;
            }
        }
    }

    if (index != -1) {
        PanelWidget* tab = removeTab(index,userAction);
        assert(tab == widget);
        Q_UNUSED(tab);
    }
}

void
TabWidget::setCurrentWidget(PanelWidget* w)
{
    int index = -1;
    {
        QMutexLocker l(&_imp->tabWidgetStateMutex);
        for (U32 i = 0; i < _imp->tabs.size(); ++i) {
            if (_imp->tabs[i].first == w) {
                index = i;
                break;
            }
        }
    }
    if (index != -1) {
        makeCurrentTab(index);
    }
}

void
TabWidget::makeCurrentTab(int index)
{
    if (_imp->modifyingTabBar) {
        return;
    }
    PanelWidget* tab = tabAt(index);
    if (!tab) {
        return;
    }
    QWidget* tabW = tab->getWidget();
    
    PanelWidget* curWidget;
    {
        QMutexLocker l(&_imp->tabWidgetStateMutex);
        curWidget = _imp->currentWidget;
    }
    bool hadFocus = false;
    if (curWidget && _imp->tabBar->hasClickFocus()) {
        hadFocus = true;
        curWidget->removeClickFocus();
    }
    {
        QMutexLocker l(&_imp->tabWidgetStateMutex);
        
        /*Remove previous widget if any*/
        
        if (_imp->currentWidget) {
            QWidget* w = _imp->currentWidget->getWidget();
            QObject::disconnect(w, SIGNAL(destroyed()), this, SLOT(onCurrentTabDeleted()));
            w->setVisible(false);
            _imp->mainLayout->removeWidget(w);
        }
        _imp->currentWidget = tab;
        curWidget = _imp->currentWidget;
    }
    
    _imp->mainLayout->addWidget(tabW);
    QObject::connect(tabW, SIGNAL(destroyed()), this, SLOT(onCurrentTabDeleted()));
    if (!tabW->isVisible()) {
        tabW->setVisible(true);
    }
    //tab->setParent(this);
    _imp->modifyingTabBar = true;
    _imp->tabBar->setCurrentIndex(index);
    _imp->modifyingTabBar = false;
    
    if (hadFocus) {
        curWidget->takeClickFocus();
    }
}
        
        void
TabWidget::onCurrentTabDeleted()
{
    QObject* s = sender();
    
    QMutexLocker l(&_imp->tabWidgetStateMutex);

    if (!_imp->currentWidget || (s != _imp->currentWidget->getWidget())) {
        return;
    }
    _imp->currentWidget = 0;
    for (U32 i = 0; i < _imp->tabs.size(); ++i) {
        if (_imp->tabs[i].first->getWidget() == s) {

            _imp->tabs.erase(_imp->tabs.begin() + i);
            _imp->modifyingTabBar = true;
            _imp->tabBar->removeTab(i);
            _imp->modifyingTabBar = false;
            if (_imp->tabs.size() > 0) {
                l.unlock();
                makeCurrentTab(0);
                l.relock();
            } else {
                _imp->currentWidget = 0;
                _imp->mainLayout->addStretch();
                if ( !_imp->gui->isDraggingPanel() ) {
                    if (dynamic_cast<FloatingWidget*>(parentWidget())) {
                        l.unlock();
                        tryCloseFloatingPane();
                        l.relock();
                    }
                }
            }
            break;
        }
    }
    
}

void
TabWidget::paintEvent(QPaintEvent* e)
{
    
    QFrame::paintEvent(e);
#ifdef DEBUG
    // We should draw something indicating that this pane is the default pane for new viewers if it has no tabs, maybe a pixmap or something
    bool mustDraw = false;
    {
        QMutexLocker k(&_imp->tabWidgetStateMutex);
        mustDraw = _imp->tabs.empty() && _imp->isAnchor;
    }
    if (mustDraw) {
        QPainter p(this);
        QPen pen = p.pen();
        pen.setColor(QColor(200,200,200));
        p.setPen(pen);
        QFont f = font();
        f.setPointSize(50);
        p.setFont(f);
        QString text = tr("(Viewer Pane)");
        QFontMetrics fm(f);
        QPointF pos(width() / 2., height() / 2.);
        pos.rx() -= (fm.width(text) / 2.);
        pos.ry() -= (fm.height() / 2.);
        p.drawText(pos, text);
    }
#endif
}

void
TabWidget::dropEvent(QDropEvent* e)
{
    e->accept();
    QString name( QString::fromUtf8(e->mimeData()->data(QString::fromUtf8("Tab"))) );
    PanelWidget* w;
    ScriptObject* obj;
    _imp->gui->findExistingTab(name.toStdString(), &w, &obj);
    if (w && obj) {
        TabWidget* where = 0;
        if (_imp->transparantFloatingWidget->getDropType() == eDropRectLeftSplit) {
            splitHorizontally();
            where = this;
        } else if (_imp->transparantFloatingWidget->getDropType() == eDropRectRightSplit) {
            where = splitHorizontally();
        } else {
            where = this;
        }
        assert(where);
        moveTab(w, obj, where);
    }
    _imp->drawDropRect = false;
    setFrameShape(QFrame::NoFrame);
    update();
}

TabBar::TabBar(TabWidget* tabWidget,
               QWidget* parent)
        : QTabBar(parent)
        , _dragPos()
        , _dragPix(0)
        , _tabWidget(tabWidget)
        , _processingLeaveEvent(false)
        , mouseOverFocus(false)
        , clickFocus(false)
{
    setTabsClosable(true);
    setMouseTracking(true);
    QObject::connect( this, SIGNAL(tabCloseRequested(int)), tabWidget, SLOT(closeTab(int)) );
}
        
void
TabBar::setMouseOverFocus(bool focus)
{
    if (mouseOverFocus != focus) {
        mouseOverFocus = focus;
        style()->unpolish(this);
        style()->polish(this);
        update();
    }
}
        
void
TabBar::setClickFocus(bool focus)
{
    if (clickFocus != focus) {
        clickFocus = focus;
        style()->unpolish(this);
        style()->polish(this);
        update();
    }
}

void
TabBar::mousePressEvent(QMouseEvent* e)
{
    if ( buttonDownIsLeft(e) ) {
        _dragPos = e->pos();
    }
    QTabBar::mousePressEvent(e);
}

void
TabBar::leaveEvent(QEvent* e)
{
    if (_processingLeaveEvent) {
        QTabBar::leaveEvent(e);
    } else {
        _processingLeaveEvent = true;
        Q_EMIT mouseLeftTabBar();
        QTabBar::leaveEvent(e);
        _processingLeaveEvent = false;
    }
}

/**
 * @brief Given the widget w, tries to find reursively if a parent is a tabwidget and returns it
 **/
static TabWidget* findTabWidgetRecursive(QWidget* w)
{
    assert(w);
    TabWidget* isTab = dynamic_cast<TabWidget*>(w);
    TransparentDropRect* isTransparent = dynamic_cast<TransparentDropRect*>(w);
    if (isTab) {
        return isTab;
    } else if (isTransparent) {
        return isTransparent->getPane();
    } else {
        if (w->parentWidget()) {
            return findTabWidgetRecursive(w->parentWidget());
        } else {
            return 0;
        }
    }
    
}

void
TabBar::mouseMoveEvent(QMouseEvent* e)
{
    // If the left button isn't pressed anymore then return
    if ( !buttonDownIsLeft(e) ) {
        return;
    }
    // If the distance is too small then return
    if ( (e->pos() - _dragPos).manhattanLength() < QApplication::startDragDistance() ) {
        return;
    }

    if ( _tabWidget->getGui()->isDraggingPanel() ) {
        const QPoint & globalPos = e->globalPos();
        
        QWidget* widgetUnderMouse = qApp->widgetAt(globalPos);
        if (widgetUnderMouse) {
            TabWidget* topLvlTabWidget = findTabWidgetRecursive(widgetUnderMouse);
            if (topLvlTabWidget) {
        
                QPointF localPos = topLvlTabWidget->mapFromGlobal(globalPos);
                int w = widgetUnderMouse->width();
                int h = widgetUnderMouse->height();
                TabWidget::DropRectType dropType = TabWidget::eDropRectAll;
                if (localPos.x() < 0 || localPos.x() >= w || localPos.y() < 0 || localPos.y() >= h) {
                    dropType = TabWidget::eDropRectNone;
                } else if (localPos.x() / (double)w < TAB_DRAG_WIDGET_PERCENT_FOR_SPLITTING) {
                    dropType = TabWidget::eDropRectLeftSplit;
                } else if (localPos.x() / (double)w > (1. - TAB_DRAG_WIDGET_PERCENT_FOR_SPLITTING)) {
                    dropType = TabWidget::eDropRectRightSplit;
                } else if (localPos.y() / (double)h < TAB_DRAG_WIDGET_PERCENT_FOR_SPLITTING) {
                    dropType = TabWidget::eDropRectTopSplit;
                } else if (localPos.y() / (double)h > (1. - TAB_DRAG_WIDGET_PERCENT_FOR_SPLITTING)) {
                    dropType = TabWidget::eDropRectBottomSplit;
                }

                
                const std::list<TabWidget*> panes = _tabWidget->getGui()->getPanes();
                for (std::list<TabWidget*>::const_iterator it = panes.begin(); it != panes.end(); ++it) {
                    if ( *it == topLvlTabWidget ) {
                        (*it)->setDrawDropRect(dropType, true);
                    } else {
                        (*it)->setDrawDropRect(TabWidget::eDropRectNone, false);
                    }
                }
            }
            
        }
        
        _dragPix->update(globalPos);
        QTabBar::mouseMoveEvent(e);

        return;
    }
    int selectedTabIndex = tabAt( e->pos() );
    if (selectedTabIndex != -1) {
        QPixmap pixmap = makePixmapForDrag(selectedTabIndex);

        _tabWidget->startDragTab(selectedTabIndex);

        _dragPix = new DragPixmap( pixmap,e->pos() );
        _dragPix->update( e->globalPos() );
        _dragPix->show();
        grabMouse();
    }
    QTabBar::mouseMoveEvent(e);
}

QPixmap
TabBar::makePixmapForDrag(int index)
{
    std::vector< std::pair<QString,QIcon > > tabs;

    for (int i = 0; i < count(); ++i) {
        tabs.push_back( std::make_pair( tabText(i),tabIcon(i) ) );
    }

    //remove all tabs
    while (count() > 0) {
        removeTab(0);
    }

    ///insert just the tab we want to screen shot
    addTab(tabs[index].second, tabs[index].first);

    QPixmap currentTabPixmap =  Gui::screenShot( _tabWidget->tabAt(index)->getWidget() );
#if QT_VERSION < 0x050000
    QPixmap tabBarPixmap = QPixmap::grabWidget(this);
#else
    QPixmap tabBarPixmap = grab();
#endif

    ///re-insert all the tabs into the tab bar
    removeTab(0);

    for (U32 i = 0; i < tabs.size(); ++i) {
        addTab(tabs[i].second, tabs[i].first);
    }

    
    QImage tabBarImg = tabBarPixmap.toImage();
    QImage currentTabImg = currentTabPixmap.toImage();
    
#if QT_VERSION < 0x050000
    ///Prevent a bug with grabWidget and retina display on Qt4
    bool isHighDPI = _tabWidget->getGui()->isHighDPI();
    if (isHighDPI) {
        tabBarImg = tabBarImg.scaled(tabBarImg.width() / 2., tabBarImg.height() / 2.);
        currentTabImg = currentTabImg.scaled(currentTabImg.width() / 2., currentTabImg.height() / 2.);
    }
#endif

    //now we just put together the 2 pixmaps and set it with mid transparancy
    QImage ret(currentTabImg.width(),currentTabImg.height() + tabBarImg.height(),QImage::Format_ARGB32_Premultiplied);

    for (int y = 0; y < tabBarImg.height(); ++y) {
        QRgb* src_pixels = reinterpret_cast<QRgb*>( tabBarImg.scanLine(y) );
        for (int x = 0; x < ret.width(); ++x) {
            if ( x < tabBarImg.width() ) {
                QRgb pix = src_pixels[x];
                ret.setPixel( x, y, qRgba(qRed(pix), qGreen(pix), qBlue(pix), 255) );
            } else {
                ret.setPixel( x, y, qRgba(0, 0, 0, 128) );
            }
        }
    }

    for (int y = 0; y < currentTabImg.height(); ++y) {
        QRgb* src_pixels = reinterpret_cast<QRgb*>( currentTabImg.scanLine(y) );
        for (int x = 0; x < ret.width(); ++x) {
            QRgb pix = src_pixels[x];
            ret.setPixel( x, y + tabBarImg.height(), qRgba(qRed(pix), qGreen(pix), qBlue(pix), 255) );
        }
    }

    return QPixmap::fromImage(ret);
} // makePixmapForDrag

void
TabBar::mouseReleaseEvent(QMouseEvent* e)
{
    bool hasClosedTabWidget = false;
    if ( _tabWidget->getGui()->isDraggingPanel() ) {
        releaseMouse();
        const QPoint & p = e->globalPos();
        hasClosedTabWidget = _tabWidget->stopDragTab(p);
        _dragPix->hide();
        delete _dragPix;
        _dragPix = 0;

        
    }
    if (!hasClosedTabWidget) {
        QTabBar::mouseReleaseEvent(e);
    }
}

bool
TabWidget::stopDragTab(const QPoint & globalPos)
{
    if (count() == 0) {
        tryCloseFloatingPane();
    }

    QSize draggedPanelSize;
    PanelWidget* draggedPanel = _imp->gui->stopDragPanel(&draggedPanelSize);
    if (!draggedPanel) {
        return false;
    }
    ScriptObject* obj = 0;
    const RegisteredTabs& tabs = _imp->gui->getRegisteredTabs();
    for (RegisteredTabs::const_iterator it = tabs.begin(); it != tabs.end(); ++it) {
        if (it->second.first == draggedPanel) {
            obj = it->second.second;
            break;
        }
        
    }
    if (!obj) {
        return false;
    }
    
    
    const std::list<TabWidget*> panes = _imp->gui->getPanes();

    QWidget* widgetUnderMouse = qApp->widgetAt(globalPos);
    bool foundTabWidgetUnderneath = false;
    if (widgetUnderMouse) {
        
        TabWidget* topLvlTabWidget = findTabWidgetRecursive(widgetUnderMouse);
        if (topLvlTabWidget) {
            QPointF localPos = topLvlTabWidget->mapFromGlobal(globalPos);
            int w = widgetUnderMouse->width();
            int h = widgetUnderMouse->height();
            TabWidget::DropRectType dropType = TabWidget::eDropRectAll;
            if (localPos.x() < 0 || localPos.x() >= w || localPos.y() < 0 || localPos.y() >= h) {
                dropType = TabWidget::eDropRectNone;
            } else if (localPos.x() / (double)w < TAB_DRAG_WIDGET_PERCENT_FOR_SPLITTING) {
                dropType = TabWidget::eDropRectLeftSplit;
            } else if (localPos.x() / (double)w > (1. - TAB_DRAG_WIDGET_PERCENT_FOR_SPLITTING)) {
                dropType = TabWidget::eDropRectRightSplit;
            } else if (localPos.y() / (double)h < TAB_DRAG_WIDGET_PERCENT_FOR_SPLITTING) {
                dropType = TabWidget::eDropRectTopSplit;
            } else if (localPos.y() / (double)h > (1. - TAB_DRAG_WIDGET_PERCENT_FOR_SPLITTING)) {
                dropType = TabWidget::eDropRectBottomSplit;
            }
            
            TabWidget* where = 0;
            if (dropType == eDropRectLeftSplit) {
                topLvlTabWidget->splitHorizontally();
                where = topLvlTabWidget;
            } else if (dropType == eDropRectRightSplit) {
                where = topLvlTabWidget->splitHorizontally();
            } else if (dropType == eDropRectTopSplit) {
                topLvlTabWidget->splitVertically();
                where =  topLvlTabWidget;
            } else if (dropType == eDropRectBottomSplit) {
                where = topLvlTabWidget->splitVertically();
            } else {
                where = topLvlTabWidget;
            }
            assert(where);
            
            where->appendTab(draggedPanel, obj);
            foundTabWidgetUnderneath = true;
        }
    }

    bool ret = false;
    if (!foundTabWidgetUnderneath) {
        ///if we reach here that means the mouse is not over any tab widget, then float the panel
        
        
        
        QPoint windowPos = globalPos;
        FloatingWidget* floatingW = new FloatingWidget(_imp->gui,_imp->gui);
        TabWidget* newTab = new TabWidget(_imp->gui,floatingW);
        _imp->gui->registerPane(newTab);
        newTab->setObjectName_mt_safe( _imp->gui->getAvailablePaneName() );
        newTab->appendTab(draggedPanel,obj);
        floatingW->setWidget(newTab);
        floatingW->move(windowPos);
        floatingW->resize(draggedPanelSize);
        _imp->gui->registerFloatingWindow(floatingW);
        _imp->gui->checkNumberOfNonFloatingPanes();
        
        bool isClosable = _imp->closeButton->isEnabled();
        if (isClosable && count() == 0) {
            closePane();
            ret = true;
        }
    }
    
    
    for (std::list<TabWidget*>::const_iterator it = panes.begin(); it != panes.end(); ++it) {
        (*it)->setDrawDropRect(TabWidget::eDropRectNone, false);
    }
    return ret;
}

void
TabWidget::startDragTab(int index)
{
    PanelWidget* selectedTab = tabAt(index);
    if (!selectedTab) {
        return;
    }
    QWidget* w = selectedTab->getWidget();
    w->setParent(this);

    _imp->gui->startDragPanel(selectedTab);

    removeTab(selectedTab, false);
    w->hide();
}

void
TabWidget::setDrawDropRect(DropRectType type, bool draw)
{
    if (draw == _imp->drawDropRect && _imp->transparantFloatingWidget->getDropType() == type) {
        return;
    }
    _imp->transparantFloatingWidget->setDropType(type);
    _imp->drawDropRect = draw;
    
    if (type == eDropRectNone || !draw) {
        _imp->transparantFloatingWidget->hide();
    } else {
        
        _imp->transparantFloatingWidget->resize(size());
    
        if (!_imp->transparantFloatingWidget->isVisible()) {
            _imp->transparantFloatingWidget->show();
            activateWindow();
        }
        QPoint globalPos = mapToGlobal(QPoint(0,0));
        _imp->transparantFloatingWidget->move(globalPos);
    }
}

bool
TabWidget::isWithinWidget(const QPoint & globalPos) const
{
    QPoint p = mapToGlobal( QPoint(0,0) );
    QRect bbox( p.x(),p.y(),width(),height() );

    return bbox.contains(globalPos);
}

bool
TabWidget::isFullScreen() const
{
    QMutexLocker l(&_imp->tabWidgetStateMutex);

    return _imp->fullScreen;
}

bool
TabWidget::isAnchor() const
{
    QMutexLocker l(&_imp->tabWidgetStateMutex);

    return _imp->isAnchor;
}

void
TabWidget::onSetAsAnchorActionTriggered()
{
    const std::list<TabWidget*> & allPanes = _imp->gui->getPanes();

    for (std::list<TabWidget*>::const_iterator it = allPanes.begin(); it != allPanes.end(); ++it) {
        (*it)->setAsAnchor(*it == this);
    }
}

void
TabWidget::onShowHideTabBarActionTriggered()
{
    _imp->tabBarVisible = !_imp->tabBarVisible;
    _imp->header->setVisible(_imp->tabBarVisible);
}

void
TabWidget::setAsAnchor(bool anchor)
{
    bool mustUpdate = false;
    {
        QMutexLocker l(&_imp->tabWidgetStateMutex);
        _imp->isAnchor = anchor;
        if (anchor && _imp->tabs.empty()) {
            mustUpdate = true;
        }
    }
    QPixmap pix;

    if (anchor) {
        appPTR->getIcon(NATRON_PIXMAP_TAB_WIDGET_LAYOUT_BUTTON_ANCHOR, &pix);
    } else {
        appPTR->getIcon(NATRON_PIXMAP_TAB_WIDGET_LAYOUT_BUTTON, &pix);
    }
    _imp->leftCornerButton->setIcon( QIcon(pix) );
    if (mustUpdate) {
        update();
    }
}
        
void
TabWidget::togglePaneFullScreen()
{
    bool oldFullScreen;
    {
        QMutexLocker l(&_imp->tabWidgetStateMutex);
        oldFullScreen = _imp->fullScreen;
        _imp->fullScreen = !_imp->fullScreen;
    }

    if (oldFullScreen) {
        _imp->gui->minimize();
    } else {
        _imp->gui->maximize(this);
    }
}

void
TabWidget::keyPressEvent (QKeyEvent* e)
{
    
    Qt::KeyboardModifiers modifiers = e->modifiers();
    Qt::Key key = (Qt::Key)e->key();

    bool accepted = true;
    
    if ( isKeybind(kShortcutGroupGlobal, kShortcutIDActionShowPaneFullScreen, modifiers, key) ) {
        togglePaneFullScreen();
    } else if (isKeybind(kShortcutGroupGlobal, kShortcutIDActionNextTab, modifiers, key)) {
        moveToNextTab();
    } else if (isKeybind(kShortcutGroupGlobal, kShortcutIDActionPrevTab, modifiers, key)) {
        moveToPreviousTab();
    } else if (isKeybind(kShortcutGroupGlobal, kShortcutIDActionCloseTab, modifiers, key)) {
        closeCurrentWidget();
    } else if (isFloatingWindowChild() && isKeybind(kShortcutGroupGlobal, kShortcutIDActionFullscreen, modifiers, key)) {
        _imp->gui->toggleFullScreen();
    } else {
        accepted = false;
        QFrame::keyPressEvent(e);
    }
    if (accepted) {
        if (_imp->currentWidget) {
            _imp->currentWidget->takeClickFocus();
        }
    }
}

bool
TabWidget::moveTab(PanelWidget* what,
                ScriptObject* obj,
                   TabWidget *where)
{
    TabWidget* from = dynamic_cast<TabWidget*>( what->getWidget()->parentWidget() );

    if (from == where) {
        /*We check that even if it is the same TabWidget, it really exists.*/
        bool found = false;
        for (int i = 0; i < from->count(); ++i) {
            if ( what == from->tabAt(i) ) {
                found = true;
                break;
            }
        }
        if (found) {
            return false;
        }
        //it wasn't found somehow
    }

    bool hadClickFocus = false;
    if (from) {
        hadClickFocus = from->getGui()->getCurrentPanelFocus() == what;
        
        ///This line will remove click focus
        from->removeTab(what, false);
    }
    assert(where);

    where->appendTab(what,obj);
    if (hadClickFocus) {
        where->setWidgetClickFocus(what, true);
    }

    if ( !where->getGui()->isAboutToClose() &&  !where->getGui()->getApp()->getProject()->isLoadingProject() ) {
        where->getGui()->getApp()->triggerAutoSave();
    }

    return true;
}

DragPixmap::DragPixmap(const QPixmap & pixmap,
                       const QPoint & offsetFromMouse)
    : QWidget(0, Qt::ToolTip | Qt::FramelessWindowHint | Qt::X11BypassWindowManagerHint)
      , _pixmap(pixmap)
      , _offset(offsetFromMouse)
{
    setAttribute( Qt::WA_TransparentForMouseEvents );
    resize( _pixmap.width(), _pixmap.height() );
    setWindowOpacity(0.7);
}

void
DragPixmap::update(const QPoint & globalPos)
{
    move(globalPos - _offset);
}

void
DragPixmap::paintEvent(QPaintEvent*)
{
    QPainter p(this);

    p.drawPixmap(0,0,_pixmap);
}

QStringList
TabWidget::getTabScriptNames() const
{
    QMutexLocker l(&_imp->tabWidgetStateMutex);
    QStringList ret;

    for (U32 i = 0; i < _imp->tabs.size(); ++i) {
        ret << QString::fromUtf8(_imp->tabs[i].second->getScriptName().c_str());
    }

    return ret;
}

PanelWidget*
TabWidget::currentWidget() const
{
    QMutexLocker l(&_imp->tabWidgetStateMutex);
    
    return _imp->currentWidget;
}

void
TabWidget::currentWidget(PanelWidget** w,ScriptObject** obj) const
{
    QMutexLocker l(&_imp->tabWidgetStateMutex);
    *w = _imp->currentWidget;
    for (U32 i = 0; i < _imp->tabs.size(); ++i) {
        if (_imp->tabs[i].first == _imp->currentWidget) {
            *obj = _imp->tabs[i].second;
            return;
        }
    }
    *obj = 0;
}
        
void
TabWidget::setWidgetMouseOverFocus(PanelWidget* w, bool hoverFocus)
{
    assert(QThread::currentThread() == qApp->thread());
    if (w == _imp->currentWidget) {
        _imp->tabBar->setMouseOverFocus(hoverFocus);
    }
    
}

void
TabWidget::setWidgetClickFocus(PanelWidget* w, bool clickFocus)
{
     assert(QThread::currentThread() == qApp->thread());
    if (w == _imp->currentWidget) {
        _imp->tabBar->setClickFocus(clickFocus);
    }

}

int
TabWidget::activeIndex() const
{
    QMutexLocker l(&_imp->tabWidgetStateMutex);

    for (U32 i = 0; i < _imp->tabs.size(); ++i) {
        if (_imp->tabs[i].first == _imp->currentWidget) {
            return i;
        }
    }

    return -1;
}

void
TabWidget::setObjectName_mt_safe(const QString & str)
{
    std::string oldName = objectName_mt_safe().toStdString();
    {
        QMutexLocker l(&_imp->tabWidgetStateMutex);
        
        setObjectName(str);
    }
    QString tt = GuiUtils::convertFromPlainText(tr(LEFT_HAND_CORNER_BUTTON_TT), Qt::WhiteSpaceNormal) ;
    QString toPre = QString::fromUtf8("Script name: <font size = 4><b>%1</font></b><br/>").arg(str);
    tt.prepend(toPre);
    _imp->leftCornerButton->setToolTip(tt);
    
    std::string appID = _imp->gui->getApp()->getAppIDString();

    std::stringstream ss;
    if (!oldName.empty()) {
        ss << "if hasattr(" << appID << ", '"  << oldName << "'):\n";
        ss << "    del " << appID << "." << oldName << "\n";
    }
    ss << appID << "." << str.toStdString() << " = " << appID << ".getTabWidget('" << str.toStdString() << "')\n";

    std::string script = ss.str();
    std::string err;
    bool ok = NATRON_PYTHON_NAMESPACE::interpretPythonScript(script, &err, 0);
    if (!ok) {
        appPTR->writeToErrorLog_mt_safe(QString::fromUtf8(err.c_str()));
    }
}

QString
TabWidget::objectName_mt_safe() const
{
    QMutexLocker l(&_imp->tabWidgetStateMutex);

    return objectName();
}

bool
TabWidget::isFloatingWindowChild() const
{
    QWidget* parent = parentWidget();

    while (parent) {
        FloatingWidget* isFloating = dynamic_cast<FloatingWidget*>(parent);
        if (isFloating) {
            return true;
        }
        parent = parent->parentWidget();
    }

    return false;
}

void
TabWidget::discardGuiPointer()
{
    _imp->gui = 0;
}

void
TabWidget::mouseMoveEvent(QMouseEvent* e)
{
    if (!_imp->tabBarVisible) {
        QSize size = _imp->header->sizeHint();
        if (e->y() <= (size.height() * 1.2)) {
            if (!_imp->header->isVisible()) {
                _imp->header->setVisible(true);
            }
        } else {
            if (_imp->header->isVisible()) {
                _imp->header->setVisible(false);
            }
        }
    }
    if (_imp->gui && _imp->gui->isLeftToolBarDisplayedOnMouseHoverOnly()) {
        _imp->gui->refreshLeftToolBarVisibility(e->globalPos());
    }
    QFrame::mouseMoveEvent(e);
}

void
TabWidget::leaveEvent(QEvent* e)
{
    onTabBarMouseLeft();
    QFrame::leaveEvent(e);
}

void
TabWidget::enterEvent(QEvent* e)
{
    if (_imp->gui) {
        _imp->gui->setLastEnteredTabWidget(this);
    }
    QFrame::leaveEvent(e);
}

void
TabWidget::onTabBarMouseLeft()
{
    if (!_imp->tabBarVisible) {
        if (_imp->header->isVisible()) {
            _imp->header->setVisible(false);
        }
    }
}

void
TabWidget::onTabScriptNameChanged(PanelWidget* tab,const std::string& oldName,const std::string& newName)
{
    ViewerTab* isViewer = dynamic_cast<ViewerTab*>(tab);
    if (!isViewer) {
        return;
    }
    
    std::string paneName = objectName_mt_safe().toStdString();
    std::string appID = _imp->gui->getApp()->getAppIDString();

    std::stringstream ss;
    ss << "if hasattr(" << appID << "." << paneName << ",\"" << oldName << "\"):\n";
    ss << "    del " << appID << "." << paneName << "." << oldName << "\n";
    ss << appID << "." << paneName << "." << newName << " = " << appID << ".getViewer(\"" << newName << "\")\n";
    
    std::string err;
    std::string script = ss.str();
    _imp->gui->printAutoDeclaredVariable(script);
    bool ok = NATRON_PYTHON_NAMESPACE::interpretPythonScript(script, &err, 0);
    assert(ok);
    if (!ok) {
        throw std::runtime_error("TabWidget::onTabScriptNameChanged: " + err);
    }
}

void
TabWidgetPrivate::declareTabToPython(PanelWidget* widget,const std::string& tabName)
{
    ViewerTab* isViewer = dynamic_cast<ViewerTab*>(widget);
    NATRON_PYTHON_NAMESPACE::PyPanel* isPanel = dynamic_cast<NATRON_PYTHON_NAMESPACE::PyPanel*>(widget);
    
    if (!isViewer && !isPanel) {
        return;
    }
    
    std::string paneName = _publicInterface->objectName_mt_safe().toStdString();
    std::string appID = gui->getApp()->getAppIDString();
    std::stringstream ss;
    ss << appID << "." << paneName << "." << tabName << " = " << appID << ".";
    if (isViewer) {
        ss << "getViewer('";
    } else {
        ss << "getUserPanel('";
    }
    ss  << tabName << "')\n";
    
    std::string script = ss.str();
    std::string err;
    gui->printAutoDeclaredVariable(script);
    bool ok = NATRON_PYTHON_NAMESPACE::interpretPythonScript(script, &err, 0);
    assert(ok);
    if (!ok) {
        throw std::runtime_error("TabWidget::declareTabToPython: " + err);
    }
}

void
TabWidgetPrivate::removeTabToPython(PanelWidget* widget,const std::string& tabName)
{
    if (!gui) {
        return;
    }
    ViewerTab* isViewer = dynamic_cast<ViewerTab*>(widget);
    NATRON_PYTHON_NAMESPACE::PyPanel* isPanel = dynamic_cast<NATRON_PYTHON_NAMESPACE::PyPanel*>(widget);
    
    if (!isViewer && !isPanel) {
        return;
    }
    
    std::string paneName = _publicInterface->objectName_mt_safe().toStdString();
    std::string appID = gui->getApp()->getAppIDString();
    std::stringstream ss;
    ss << "del " << appID << "." << paneName << "." << tabName ;

    std::string err;
    std::string script = ss.str();
    gui->printAutoDeclaredVariable(script);
    bool ok = NATRON_PYTHON_NAMESPACE::interpretPythonScript(script, &err, 0);
    assert(ok);
    if (!ok) {
        throw std::runtime_error("TabWidget::removeTabToPython: " + err);
    }
}

        NATRON_NAMESPACE_EXIT;

NATRON_NAMESPACE_USING;
#include "moc_TabWidget.cpp"<|MERGE_RESOLUTION|>--- conflicted
+++ resolved
@@ -433,13 +433,8 @@
         menu.addAction(userPanelsMenu->menuAction());
         
         
-<<<<<<< HEAD
         for (std::map<NATRON_PYTHON_NAMESPACE::PyPanel*,std::string>::iterator it = userPanels.begin(); it != userPanels.end(); ++it) {
-            QAction* pAction = new QAction(QString::fromUtf8(it->first->getPanelLabel().c_str()) + tr(" here"),userPanelsMenu);
-=======
-        for (std::map<PyPanel*,std::string>::iterator it = userPanels.begin(); it != userPanels.end(); ++it) {
-            QAction* pAction = new QAction(it->first->getPanelLabel() + tr(" here"),userPanelsMenu);
->>>>>>> 114b32e8
+            QAction* pAction = new QAction(it->first->getPanelLabel()+ tr(" here"),userPanelsMenu);
             QObject::connect(pAction, SIGNAL(triggered()), this, SLOT(onUserPanelActionTriggered()));
             pAction->setData(QString::fromUtf8(it->first->getScriptName().c_str()));
             userPanelsMenu->addAction(pAction);
