/* ***** BEGIN LICENSE BLOCK *****
 * This file is part of Natron <http://www.natron.fr/>,
 * Copyright (C) 2016 INRIA and Alexandre Gauthier-Foichat
 *
 * Natron is free software: you can redistribute it and/or modify
 * it under the terms of the GNU General Public License as published by
 * the Free Software Foundation; either version 2 of the License, or
 * (at your option) any later version.
 *
 * Natron is distributed in the hope that it will be useful,
 * but WITHOUT ANY WARRANTY; without even the implied warranty of
 * MERCHANTABILITY or FITNESS FOR A PARTICULAR PURPOSE.  See the
 * GNU General Public License for more details.
 *
 * You should have received a copy of the GNU General Public License
 * along with Natron.  If not, see <http://www.gnu.org/licenses/gpl-2.0.html>
 * ***** END LICENSE BLOCK ***** */

#ifndef Gui_KnobGuiParametric_h
#define Gui_KnobGuiParametric_h

// ***** BEGIN PYTHON BLOCK *****
// from <https://docs.python.org/3/c-api/intro.html#include-files>:
// "Since Python may define some pre-processor definitions which affect the standard headers on some systems, you must include Python.h before any standard headers are included."
#include <Python.h>
// ***** END PYTHON BLOCK *****

#include "Global/Macros.h"

#include <vector> // KnobGuiInt
#include <list>

CLANG_DIAG_OFF(deprecated)
CLANG_DIAG_OFF(uninitialized)
#include <QtCore/QObject>
#include <QStyledItemDelegate>
#include <QTextEdit>
CLANG_DIAG_ON(deprecated)
CLANG_DIAG_ON(uninitialized)

#include "Global/GlobalDefines.h"

#include "Engine/Singleton.h"
#include "Engine/Knob.h"
#include "Engine/ImageComponents.h"
#include "Engine/EngineFwd.h"

#include "Gui/CurveSelection.h"
#include "Gui/KnobGui.h"
#include "Gui/AnimatedCheckBox.h"
#include "Gui/Label.h"
#include "Gui/GuiFwd.h"

NATRON_NAMESPACE_ENTER;

class KnobGuiParametric
    : public KnobGui
      , public CurveSelection
{
GCC_DIAG_SUGGEST_OVERRIDE_OFF
    Q_OBJECT
GCC_DIAG_SUGGEST_OVERRIDE_ON

public:
    static KnobGui * BuildKnobGui(KnobPtr knob,
                                  DockablePanel *container)
    {
        return new KnobGuiParametric(knob, container);
    }

    KnobGuiParametric(KnobPtr knob,
                      DockablePanel *container);
    virtual void removeSpecificGui() OVERRIDE FINAL;
<<<<<<< HEAD
    virtual bool isLabelVisible() const OVERRIDE
=======
    
    virtual bool shouldCreateLabel() const OVERRIDE
>>>>>>> b2a63c64
    {
        return false;
    }

    virtual ~KnobGuiParametric() OVERRIDE;
    virtual KnobPtr getKnob() const OVERRIDE FINAL;
    virtual void getSelectedCurves(std::vector<boost::shared_ptr<CurveGui> >* selection) OVERRIDE FINAL;

public Q_SLOTS:


    void onCurveChanged(int dimension);

    void onItemsSelectionChanged();

    void resetSelectedCurves();

    void onColorChanged(int dimension);

private:

    virtual void createWidget(QHBoxLayout* layout) OVERRIDE FINAL;
    virtual void _hide() OVERRIDE FINAL;
    virtual void _show() OVERRIDE FINAL;
    virtual void setEnabled() OVERRIDE FINAL;
    virtual void updateGUI(int dimension) OVERRIDE FINAL;
    virtual void setDirty(bool /*dirty*/) OVERRIDE FINAL
    {
    }

    virtual void setReadOnly(bool /*readOnly*/,
                             int /*dimension*/) OVERRIDE FINAL
    {
    }

    virtual void refreshDimensionName(int dim) OVERRIDE FINAL;

private:
    // TODO: PIMPL
    QWidget* treeColumn;
    CurveWidget* _curveWidget;
    QTreeWidget* _tree;
    Button* _resetButton;
    struct CurveDescriptor
    {
        boost::shared_ptr<KnobCurveGui> curve;
        QTreeWidgetItem* treeItem;
    };

    typedef std::vector<CurveDescriptor> CurveGuis;
    CurveGuis _curves;
    boost::weak_ptr<KnobParametric> _knob;
};

NATRON_NAMESPACE_EXIT;

#endif // Gui_KnobGuiParametric_h<|MERGE_RESOLUTION|>--- conflicted
+++ resolved
@@ -71,12 +71,9 @@
     KnobGuiParametric(KnobPtr knob,
                       DockablePanel *container);
     virtual void removeSpecificGui() OVERRIDE FINAL;
-<<<<<<< HEAD
-    virtual bool isLabelVisible() const OVERRIDE
-=======
+
     
     virtual bool shouldCreateLabel() const OVERRIDE
->>>>>>> b2a63c64
     {
         return false;
     }
