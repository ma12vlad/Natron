--- conflicted
+++ resolved
@@ -829,7 +829,6 @@
     NodePtr node = getNode();
 
     ///The actual numbers of inputs of the internal node
-<<<<<<< HEAD
     std::vector<NodePtr> inputs = node->getInputs_copy();
     
     ///Delete all  inputs that may exist
@@ -862,68 +861,20 @@
             }
         }
         _inputEdges.push_back(edge);
-        
-=======
-    int inputnb = _internalNode->getMaxInputCount();
-
-    ///Delete all un-necessary inputs that may exist (This is true for inspector nodes)
-    for (InputEdgesMap::iterator it = _inputEdges.begin(); it != _inputEdges.end(); ++it) {
-        delete it->second;
-    }
-    _inputEdges.clear();
-
-    ///Make new edge for all non existing inputs
-    int emptyInputsCount = 0;
-
-    boost::shared_ptr<Natron::Node> internalNode = getNode();
-    boost::shared_ptr<NodeGui> thisShared = _graph->getNodeGuiSharedPtr(this);
-    for (int i = 0; i < inputnb; ++i) {
-        if ( _inputEdges.find(i) == _inputEdges.end() ) {
-            Edge* edge = new Edge( i,0.,thisShared,parentItem() );
-            if ( _internalNode->getLiveInstance()->isInputRotoBrush(i) || !isVisible()) {
-                edge->setActive(false);
-                edge->hide();
-            }
-            boost::shared_ptr<Natron::Node> input = internalNode->getInput(i);
-            if (input) {
-             
-                boost::shared_ptr<NodeGui> gui = getDagGui()->getGui()->getApp()->getNodeGui(input);
-                if (gui) {
-                    edge->setSource(gui);
-                }
-            } else {
-                if (!internalNode->getLiveInstance()->isInputMask(i) &&
-                    !internalNode->getLiveInstance()->isInputRotoBrush(i)) {
-                    ++emptyInputsCount;
-                }
-            }
-            _inputEdges.insert( make_pair(i,edge) );
-        }
->>>>>>> b20f4fdb
+
     }
 
     refreshDashedStateOfEdges();
     
-<<<<<<< HEAD
     InspectorNode* isInspector = dynamic_cast<InspectorNode*>( node.get() );
     if (isInspector) {
         ///if the node is an inspector and it has only 1 empty input, display it aside
         if ( (emptyInputsCount == 1) && (node->getMaxInputCount() > 1) ) {
             for (InputEdges::iterator it = _inputEdges.begin(); it != _inputEdges.end(); ++it) {
-                if ( !(*it)->hasSource() ) {
+                if ( (*it) && !(*it)->hasSource() ) {
                     (*it)->setAngle(M_PI);
                     (*it)->initLine();
-=======
-    InspectorNode* isInspector = dynamic_cast<InspectorNode*>( _internalNode.get() );
-    if (isInspector) {
-        ///if the node is an inspector and it has only 1 empty input, display it aside
-        if ( (emptyInputsCount == 1) && (_internalNode->getMaxInputCount() > 1) ) {
-            for (InputEdgesMap::iterator it = _inputEdges.begin(); it != _inputEdges.end(); ++it) {
-                if ( it->second && !it->second->hasSource() ) {
-                    it->second->setAngle(M_PI);
-                    it->second->initLine();
-
->>>>>>> b20f4fdb
+
                     return;
                 }
             }
@@ -1162,15 +1113,9 @@
 Edge*
 NodeGui::hasEdgeNearbyPoint(const QPointF & pt)
 {
-<<<<<<< HEAD
     for (InputEdges::const_iterator it = _inputEdges.begin(); it != _inputEdges.end(); ++it) {
-        if ( (*it)->contains( (*it)->mapFromScene(pt) ) ) {
+        if ( (*it) && (*it)->contains( (*it)->mapFromScene(pt) ) ) {
             return (*it);
-=======
-    for (NodeGui::InputEdgesMap::const_iterator i = _inputEdges.begin(); i != _inputEdges.end(); ++i) {
-        if ( i->second && i->second->contains( i->second->mapFromScene(pt) ) ) {
-            return i->second;
->>>>>>> b20f4fdb
         }
     }
     if ( _outputEdge && _outputEdge->contains( _outputEdge->mapFromScene(pt) ) ) {
@@ -1183,17 +1128,10 @@
 Edge*
 NodeGui::hasBendPointNearbyPoint(const QPointF & pt)
 {
-<<<<<<< HEAD
     for (InputEdges::const_iterator it = _inputEdges.begin(); it != _inputEdges.end(); ++it) {
-        if ( (*it)->hasSource() && (*it)->isBendPointVisible() ) {
+        if ( (*it) && (*it)->hasSource() && (*it)->isBendPointVisible() ) {
             if ( (*it)->isNearbyBendPoint(pt) ) {
                 return (*it);
-=======
-    for (NodeGui::InputEdgesMap::const_iterator i = _inputEdges.begin(); i != _inputEdges.end(); ++i) {
-        if ( i->second && i->second->hasSource() && i->second->isBendPointVisible() ) {
-            if ( i->second->isNearbyBendPoint(pt) ) {
-                return i->second;
->>>>>>> b20f4fdb
             }
         }
     }
