--- conflicted
+++ resolved
@@ -1316,7 +1316,6 @@
     
 }
 
-<<<<<<< HEAD
 void HistogramPrivate::drawPicker() {
     QFontMetrics m(_font);
     int strWidth = std::max(std::max(std::max(m.width(rValueStr),m.width(gValueStr)),m.width(bValueStr)),m.width(xCoordinateStr));
@@ -1358,7 +1357,6 @@
     widget->renderText(gPos.x(), gPos.y(), gValueStr, gColor, _font);
     widget->renderText(bPos.x(), bPos.y(), bValueStr, bColor, _font);
 }
-=======
 #if 0
 /*
  // compute magic colors, by F. Devernay
@@ -1412,7 +1410,6 @@
     
 }
 #endif
->>>>>>> 082a0e9b
 
 #ifndef NATRON_HISTOGRAM_USING_OPENGL
 void HistogramPrivate::drawHistogramCPU()
@@ -1456,93 +1453,36 @@
                 break;
             }
             
-            double vTotNormalized;
-            
-            vTotNormalized = (double)histogram1[i] / (double)pixelsCount;
-            
+            double vTotNormalized = (double)histogram1[i] / (double)pixelsCount;
+
+            // all the following colors have the same luminance (~0.4)
             switch (mode) {
                 case Histogram::R:
-                    glColor3f(1, 0, 0);
+                    //glColor3f(1, 0, 0);
+                    glColor3f(0.851643,0.196936,0.196936);
                     break;
-<<<<<<< HEAD
                 case Histogram::G:
-                    glColor3f(0, 1, 0);
+                    //glColor3f(0, 1, 0);
+                    glColor3f(0,0.654707,0);
                     break;
                 case Histogram::B:
-                    glColor3f(0, 0, 1);
+                    //glColor3f(0, 0, 1);
+                    glColor3f(0.345293,0.345293,1);
                     break;
                 case Histogram::A:
-                    glColor3f(1, 1, 1);
+                    //glColor3f(1, 1, 1);
+                    glColor3f(0.398979,0.398979,0.398979);
                     break;
                 case Histogram::Y:
-                    glColor3f(0.7, 0.7, 0.7);
+                    //glColor3f(0.7, 0.7, 0.7);
+                    glColor3f(0.398979,0.398979,0.398979);
                     break;
                 default:
                     assert(false);
                     break;
-=======
-                }
-                
-                double vLeftTotNormalized = (double)histogram1[i] / (double)pixelsCount;
-                double vRightTotNormalized = (double)histogram2[i] / (double)pixelsCount;
-
-                glColor3f(1, 0, 0);
-                glVertex2f(binMinX, 0);
-                glVertex2f(binMinX,  vLeftTotNormalized);
-                
-                
-                glColor3f(0, 1, 1);
-                glVertex2f(binMinX, 0);
-                glVertex2f(binMinX,  vRightTotNormalized);
-            } else {
-                if ((interest == Histogram::LEFT_IMAGE && histogram1.empty()) ||
-                    (interest == Histogram::RIGHT_IMAGE && histogram2.empty())) {
-                    break;
-                }
-                
-                double vTotNormalized;
-                
-                if (interest == Histogram::LEFT_IMAGE) {
-                    vTotNormalized = (double)histogram1[i] / (double)pixelsCount;
-                } else {
-                    vTotNormalized = (double)histogram2[i] / (double)pixelsCount;
-                }
-                // all the following colors have the same luminance (~0.4)
-                switch (mode) {
-                    case Histogram::R:
-                        //glColor3f(1, 0, 0);
-                        glColor3f(0.851643,0.196936,0.196936);
-                        break;
-                    case Histogram::G:
-                        //glColor3f(0, 1, 0);
-                        glColor3f(0,0.654707,0);
-                        break;
-                    case Histogram::B:
-                        //glColor3f(0, 0, 1);
-                        glColor3f(0.345293,0.345293,1);
-                        break;
-                    case Histogram::A:
-                        //glColor3f(1, 1, 1);
-                        glColor3f(0.398979,0.398979,0.398979);
-                        break;
-                    case Histogram::Y:
-                        //glColor3f(0.7, 0.7, 0.7);
-                        glColor3f(0.398979,0.398979,0.398979);
-                        break;
-                    default:
-                        assert(false);
-                        break;
-                }
-                glVertex2f(binMinX, 0);
-                glVertex2f(binMinX,  vTotNormalized);
->>>>>>> 082a0e9b
             }
-            glBegin(GL_LINES);
             glVertex2f(binMinX, 0);
             glVertex2f(binMinX,  vTotNormalized);
-            glEnd();
-            
-            
         }
     }
     glEnd(); // GL_LINES
