//  Powiter
/* This Source Code Form is subject to the terms of the Mozilla Public
 * License, v. 2.0. If a copy of the MPL was not distributed with this
 * file, You can obtain one at http://mozilla.org/MPL/2.0/. */
/*
*Created by Alexandre GAUTHIER-FOICHAT on 6/1/2012. 
*contact: immarespond at gmail dot com
*
*/

 

 




#include "Gui/knob.h"

#include <climits>
#include <QtCore/QString>
#include <QHBoxLayout>
#include <QPushButton>
#include <QCheckBox>
#include <QLabel>
#include <QFileDialog>
#include <QKeyEvent>

#include "Gui/knob_callback.h"
#include "Core/node.h"
#include "Gui/node_ui.h"
#include "Reader/Reader.h"
#include "Superviser/controler.h"
#include "Core/model.h"
#include "Core/VideoEngine.h"
#include "Gui/dockableSettings.h"
#include "Gui/framefiledialog.h"
#include "Core/settings.h"
#include "Gui/button.h"

using namespace Powiter;
using namespace std;
std::vector<Knob::Knob_Flags> Knob_Mask_to_Knobs_Flags(Knob_Mask &m){
    unsigned int i=0x1;
    std::vector<Knob::Knob_Flags> flags;
    if(m!=0){
        while(i<0x4){
            if((m & i)==i){
                flags.push_back((Knob::Knob_Flags)i);
            }
            i*=2;
        }
    }
    return flags;
}


KnobFactory::KnobFactory(){
    loadKnobPlugins();
}

KnobFactory::~KnobFactory(){
    for ( std::map<std::string,PluginID*>::iterator it = _loadedKnobs.begin(); it!=_loadedKnobs.end() ; it++) {
        delete it->second;
    }
    _loadedKnobs.clear();
}

void KnobFactory::loadKnobPlugins(){
    QDir d(PLUGINS_PATH);
    if (d.isReadable())
    {
        QStringList filters;
#ifdef __POWITER_WIN32__
        filters << "*.dll";
#elif defined(__POWITER_OSX__)
        filters << "*.dylib";
#elif defined(__POWITER_LINUX__)
        filters << "*.so";
#endif
        d.setNameFilters(filters);
		QStringList fileList = d.entryList();
        for(int i = 0 ; i < fileList.size() ;i ++)
        {
            QString filename = fileList.at(i);
            if(filename.contains(".dll") || filename.contains(".dylib") || filename.contains(".so")){
                QString className;
                int index = filename.size() -1;
                while(filename.at(index) != QChar('.')) index--;
                className = filename.left(index);
                PluginID* plugin = 0;
#ifdef __POWITER_WIN32__
                HINSTANCE lib;
                string dll;
                dll.append(PLUGINS_PATH);
                dll.append(className.toStdString());
                dll.append(".dll");
                lib=LoadLibrary((LPCWSTR)dll.c_str());
                if(lib==NULL){
                    cout << " couldn't open library " << qPrintable(className) << endl;
                }else{
                    // successfully loaded the library, we create now an instance of the class
                    //to find out the extensions it can decode and the name of the decoder
                    KnobBuilder builder=(KnobBuilder)GetProcAddress(lib,"BuildRead");
                    if(builder!=NULL){
                        std::string str("");
                        Knob* knob=builder(NULL,str,0);
                        plugin = new PluginID((HINSTANCE)builder,knob->name().c_str());
                        _loadedKnobs.insert(make_pair(knob->name(),plugin));
                        delete knob;
                        
                    }else{
                        cout << "RunTime: couldn't call " << "BuildKnob" << endl;
                        continue;
                    }
                    
                }
                
#elif defined(__POWITER_UNIX__)
                string dll;
                dll.append(PLUGINS_PATH);
                dll.append(className.toStdString());
#ifdef __POWITER_OSX__
                dll.append(".dylib");
#elif defined(__POWITER_LINUX__)
                dll.append(".so");
#endif
                void* lib=dlopen(dll.c_str(),RTLD_LAZY);
                if(!lib){
                    cout << " couldn't open library " << qPrintable(className) << endl;
                }
                else{
                    // successfully loaded the library, we create now an instance of the class
                    //to find out the extensions it can decode and the name of the decoder
                    KnobBuilder builder=(KnobBuilder)dlsym(lib,"BuildKnob");
                    if(builder!=NULL){
                        std::string str("");
                        Knob* knob=builder(NULL,str,0);
                        plugin = new PluginID((void*)builder,knob->name().c_str());
                        _loadedKnobs.insert(make_pair(knob->name(),plugin));
                        delete knob;
                        
                    }else{
                        cout << "RunTime: couldn't call " << "BuildKnob" << endl;
                        continue;
                    }
                }
#endif
            }else{
                continue;
            }
        }
    }
    loadBultinKnobs();
    
}

void KnobFactory::loadBultinKnobs(){
    std::string stub;
    Knob* fileKnob = File_Knob::BuildKnob(NULL,stub,0);
#ifdef __POWITER_WIN32__
    PluginID *FILEKnobPlugin = new PluginID((HINSTANCE)&File_Knob::BuildKnob,fileKnob->name().c_str());
#else
    PluginID *FILEKnobPlugin = new PluginID((void*)&File_Knob::BuildKnob,fileKnob->name().c_str());
#endif
    _loadedKnobs.insert(make_pair(fileKnob->name(),FILEKnobPlugin));
    delete fileKnob;
    
    Knob* intKnob = Int_Knob::BuildKnob(NULL,stub,0);
#ifdef __POWITER_WIN32__
    PluginID *INTKnobPlugin = new PluginID((HINSTANCE)&Int_Knob::BuildKnob,intKnob->name().c_str());
#else
    PluginID *INTKnobPlugin = new PluginID((void*)&Int_Knob::BuildKnob,intKnob->name().c_str());
#endif
    _loadedKnobs.insert(make_pair(intKnob->name(),INTKnobPlugin));
    delete intKnob;
    
    Knob* doubleKnob = Double_Knob::BuildKnob(NULL,stub,0);
#ifdef __POWITER_WIN32__
    PluginID *DOUBLEKnobPlugin = new PluginID((HINSTANCE)&Double_Knob::BuildKnob,doubleKnob->name().c_str());
#else
    PluginID *DOUBLEKnobPlugin = new PluginID((void*)&Double_Knob::BuildKnob,doubleKnob->name().c_str());
#endif
    _loadedKnobs.insert(make_pair(doubleKnob->name(),DOUBLEKnobPlugin));
    delete doubleKnob;
    
    Knob* boolKnob = Bool_Knob::BuildKnob(NULL,stub,0);
#ifdef __POWITER_WIN32__
    PluginID *BOOLKnobPlugin = new PluginID((HINSTANCE)&Bool_Knob::BuildKnob,boolKnob->name().c_str());
#else
    PluginID *BOOLKnobPlugin = new PluginID((void*)&Bool_Knob::BuildKnob,boolKnob->name().c_str());
#endif
    _loadedKnobs.insert(make_pair(boolKnob->name(),BOOLKnobPlugin));
    delete boolKnob;
    
    Knob* buttonKnob = Button_Knob::BuildKnob(NULL,stub,0);
#ifdef __POWITER_WIN32__
    PluginID *BUTTONKnobPlugin = new PluginID((HINSTANCE)&Button_Knob::BuildKnob,buttonKnob->name().c_str());
#else
    PluginID *BUTTONKnobPlugin = new PluginID((void*)&Button_Knob::BuildKnob,buttonKnob->name().c_str());
#endif
    _loadedKnobs.insert(make_pair(buttonKnob->name(),BUTTONKnobPlugin));
    delete buttonKnob;
    
    Knob* outputFileKnob = OutputFile_Knob::BuildKnob(NULL,stub,0);
#ifdef __POWITER_WIN32__
    PluginID *OUTPUTFILEKnobPlugin = new PluginID((HINSTANCE)&OutputFile_Knob::BuildKnob,outputFileKnob->name().c_str());
#else
    PluginID *OUTPUTFILEKnobPlugin = new PluginID((void*)&OutputFile_Knob::BuildKnob,outputFileKnob->name().c_str());
#endif
    _loadedKnobs.insert(make_pair(outputFileKnob->name(),OUTPUTFILEKnobPlugin));
    delete outputFileKnob;
    
    Knob* comboBoxKnob = ComboBox_Knob::BuildKnob(NULL,stub,0);
#ifdef __POWITER_WIN32__
    PluginID *ComboBoxKnobPlugin = new PluginID((HINSTANCE)&ComboBox_Knob::BuildKnob,comboBoxKnob->name().c_str());
#else
    PluginID *ComboBoxKnobPlugin = new PluginID((void*)&ComboBox_Knob::BuildKnob,comboBoxKnob->name().c_str());
#endif
    _loadedKnobs.insert(make_pair(comboBoxKnob->name(),ComboBoxKnobPlugin));
    delete comboBoxKnob;
    
    
    Knob* separatorKnob = Separator_Knob::BuildKnob(NULL,stub,0);
#ifdef __POWITER_WIN32__
    PluginID *SeparatorKnobPlugin = new PluginID((HINSTANCE)&Separator_Knob::BuildKnob,separatorKnob->name().c_str());
#else
    PluginID *SeparatorKnobPlugin = new PluginID((void*)&Separator_Knob::BuildKnob,separatorKnob->name().c_str());
#endif
    _loadedKnobs.insert(make_pair(separatorKnob->name(),SeparatorKnobPlugin));
    delete separatorKnob;
}

/*Calls the unique instance of the KnobFactory and
 calls the appropriate pointer to function to create a knob.*/
<<<<<<< HEAD
Knob* KnobFactory::createKnob(std::string name,Knob_Callback* callback,const std::string& description,Knob_Mask flags){
=======
Knob* KnobFactory::createKnob(const std::string& name, Knob_Callback* callback, const std::string& description, Knob_Mask flags){
>>>>>>> 619be88d
    const std::map<std::string,PluginID*>& loadedPlugins = KnobFactory::instance()->getLoadedKnobs();
    std::map<std::string,PluginID*>::const_iterator it = loadedPlugins.find(name);
    if(it == loadedPlugins.end()){
        return NULL;
    }else{
        KnobBuilder builder = (KnobBuilder)(it->second->first);
        if(builder){
            Knob* ret = builder(callback,description,flags);
            return ret;
        }else{
            return NULL;
        }
    }
}

Knob::Knob( Knob_Callback *cb):QWidget()
{
    this->cb=cb;
    layout=new QHBoxLayout(this);
    layout->setContentsMargins(0,0,0,0);
    foreach(QWidget* ele,elements){
        layout->addWidget(ele);
    }
    setLayout(layout);
    //cb->addKnob(this);
    setVisible(true);
}

Knob::~Knob(){
    foreach(QWidget* el,elements){
        delete el;
    }
    elements.clear();
    delete layout;
    values.clear();
}

void Knob::enqueueForDeletion(){
    cb->removeAndDeleteKnob(this);
}

void Knob::validateEvent(bool initViewer){
    Node* node = getCallBack()->getNode();
    NodeGui* nodeUI = node->getNodeUi();
    NodeGui* viewer = NodeGui::hasViewerConnected(nodeUI);
    if(viewer){
        //Controler* ctrlPTR = viewer->getControler();
        ctrlPTR->getModel()->clearPlaybackCache();
        ctrlPTR->getModel()->setVideoEngineRequirements(viewer->getNode(),true);
        ctrlPTR->getModel()->getVideoEngine()->videoEngine(1,initViewer,true,false);
    }
}

//================================================================

//================================================================
IntQSpinBox::IntQSpinBox(Int_Knob *knob,QWidget* parent):FeedBackSpinBox(parent){
    this->knob=knob;
}
void IntQSpinBox::keyPressEvent(QKeyEvent *event){
    if(event->key()==Qt::Key_Return){
        int value = this->value();
        knob->setInteger(value);
        knob->setValues();
        // std::cout << "Missing implementation: keypressevent IntQSpinBox, to validate the integer" << std::endl;
    }
    FeedBackSpinBox::keyPressEvent(event);
}

Knob* Int_Knob::BuildKnob(Knob_Callback *cb, const std::string &description, Knob_Mask flags){
    Int_Knob* knob=new Int_Knob(cb,description,flags);
    if(cb)
        cb->addKnob(knob);
    return knob;
}

Int_Knob::Int_Knob(Knob_Callback *cb, const std::string& description, Knob_Mask flags):Knob(cb),integer(0){
    QLabel* desc=new QLabel(description.c_str());
    box=new IntQSpinBox(this,this);
    
    box->setMaximum(INT_MAX);
    box->setMinimum(INT_MIN);
    box->setValue(0);
    layout->addWidget(desc);
    layout->addWidget(box);
    std::vector<Knob_Flags> f=Knob_Mask_to_Knobs_Flags(flags);
    foreach(Knob_Flags flag,f){
        if(flag==INVISIBLE){
            setVisible(false);
        }else if(flag==READ_ONLY){
            box->setReadOnly(true);
        }
        
    }
}
void Int_Knob::setValues(){
    values.clear();
    values.push_back((U64)integer);
}

//================================================================
FileQLineEdit::FileQLineEdit(File_Knob *knob):LineEdit(knob){
    this->knob=knob;
}
void FileQLineEdit::keyPressEvent(QKeyEvent *e){
    if(e->key()==Qt::Key_Return){
        QString str=this->text();
		QStringList strlist(str);
		if(strlist!=*(knob->getStr())){
			knob->setStr(strlist);
			knob->setValues();
            std::string className=knob->getCallBack()->getNode()->className();
			if(className == std::string("Reader")){
                Node* node=knob->getCallBack()->getNode();
                static_cast<Reader*>(node)->showFilePreview();
                knob->validateEvent(true);
            }
		}
    }
	QLineEdit::keyPressEvent(e);
}

Knob* File_Knob::BuildKnob(Knob_Callback *cb, const std::string &description, Knob_Mask flags){
    File_Knob* knob=new File_Knob(cb,description,flags);
    if(cb)
        cb->addKnob(knob);
    return knob;
}
void File_Knob::open_file(){
    str->clear();


    QStringList strlist;
    std::vector<std::string> filters = Settings::getPowiterCurrentSettings()->_readersSettings.supportedFileTypes();
    
    SequenceFileDialog dialog(this,filters,SequenceFileDialog::OPEN_DIALOG,_lastOpened.toStdString());
    if(dialog.exec()){
         strlist = dialog.selectedFiles();
    }

    if(!strlist.isEmpty()){
        updateLastOpened(strlist[0]);
        _name->setText(strlist.at(0));
        setStr(strlist);
        setValues();
        std::string className=getCallBack()->getNode()->className();
        if(className == string("Reader")){
            Node* node=getCallBack()->getNode();
            ctrlPTR->getModel()->setVideoEngineRequirements(NULL,false);
            static_cast<Reader*>(node)->showFilePreview();
            validateEvent(true);
        }
    }
    
}
void File_Knob::updateLastOpened(QString str){
    int index = str.lastIndexOf(QChar('/'));
    if(index==-1){
        index=str.lastIndexOf(QChar('\\'));
    }
    _lastOpened = str.left(index);
}

File_Knob::File_Knob(Knob_Callback *cb, const std::string &description, Knob_Mask ):Knob(cb),str(0),_lastOpened("")
{
    
    QLabel* desc=new QLabel(description.c_str());
    _name=new FileQLineEdit(this);
    _name->setPlaceholderText(QString("File path..."));
	
    QPushButton* openFile=new Button(_name);
    QImage img(IMAGES_PATH"open-file.png");
    QPixmap pix=QPixmap::fromImage(img);
    pix.scaled(10,10);
    openFile->setIcon(QIcon(pix));
    QObject::connect(openFile,SIGNAL(clicked()),this,SLOT(open_file()));
    layout->addWidget(desc);
    layout->addWidget(_name);
    layout->addWidget(openFile);
    
    //flags handling: no Knob_Flags makes sense (yet) for the File_Knob. We keep it in parameters in case in the future there're some changes to be made.
    
}
void File_Knob::setValues(){
    values.clear();
    // filenames should not be involved in hash key computation as it defeats all the purpose of the cache
}

Knob* Bool_Knob::BuildKnob(Knob_Callback* cb, const std::string& description, Knob_Mask flags){
	Bool_Knob* knob=new Bool_Knob(cb,description,flags);
    if(cb)
        cb->addKnob(knob);
	return knob;
    
}
void Bool_Knob::change_checkBox(int checkBoxState){
	if(checkBoxState==0){
		*_boolean=false;
	}else if(checkBoxState==2){
		*_boolean=true;
	}
	this->setValues();
}
void Bool_Knob::setValues(){
    values.clear();
	if(*_boolean){
		values.push_back(1);
	}else{
		values.push_back(0);
	}
}

Bool_Knob::Bool_Knob(Knob_Callback *cb, const std::string& description, Knob_Mask flags/* =0 */):Knob(cb) ,_boolean(0){
	Q_UNUSED(flags);
    QLabel* _label = new QLabel(description.c_str(),this);
	checkbox=new QCheckBox(this);
	checkbox->setChecked(false);
	QObject::connect(checkbox,SIGNAL(stateChanged(int)),this,SLOT(change_checkBox(int)));
    layout->addWidget(_label);
	layout->addWidget(checkbox);
    layout->addStretch();
}
//================================================================

void Double_Knob::setValues(){
    values.clear();
    values.push_back(*(reinterpret_cast<U64*>(_value)));
}
Double_Knob::Double_Knob(Knob_Callback * cb, const std::string& description, Knob_Mask flags):Knob(cb),_value(0){
    QLabel* desc=new QLabel(description.c_str());
    box=new DoubleQSpinBox(this,this);
    
    box->setMaximum(INT_MAX);
    box->setMinimum(INT_MIN);
    box->setValue(0);
    layout->addWidget(desc);
    layout->addWidget(box);
    std::vector<Knob_Flags> f=Knob_Mask_to_Knobs_Flags(flags);
    foreach(Knob_Flags flag,f){
        if(flag==INVISIBLE){
            setVisible(false);
        }else if(flag==READ_ONLY){
            box->setReadOnly(true);
        }
        
    }
}

Knob* Double_Knob::BuildKnob(Knob_Callback* cb, const std::string& description, Knob_Mask flags){
    Double_Knob* knob=new Double_Knob(cb,description,flags);
    if(cb)
        cb->addKnob(knob);
    return knob;
}

DoubleQSpinBox::DoubleQSpinBox(Double_Knob* knob,QWidget* parent):FeedBackSpinBox(parent,true),knob(knob){
    
}
void DoubleQSpinBox::keyPressEvent(QKeyEvent *event){
    if(event->key()==Qt::Key_Return){
        double value=this->value();
        knob->setDouble(value);
        knob->setValues();
        // std::cout << "Missing implementation: keypressevent IntQSpinBox, to validate the integer" << std::endl;
    }
    FeedBackSpinBox::keyPressEvent(event);
}
/*******/

Knob* Button_Knob::BuildKnob(Knob_Callback* cb, const std::string& description, Knob_Mask flags){
    Button_Knob* knob=new Button_Knob(cb,description,flags);
    if(cb)
        cb->addKnob(knob);
    return knob;
}
Button_Knob::Button_Knob(Knob_Callback *cb, const std::string& description, Knob_Mask flags):Knob(cb),button(0){
    Q_UNUSED(flags);
    button = new Button(QString(description.c_str()),this);
    layout->addWidget(button);
    layout->addStretch();
}
void Button_Knob::connectButtonToSlot(QObject* object,const char* slot){
    QObject::connect(button, SIGNAL(pressed()), object, slot);
}
/*******/


Knob* OutputFile_Knob::BuildKnob(Knob_Callback* cb, const std::string& description, Knob_Mask flags){
    OutputFile_Knob* knob=new OutputFile_Knob(cb,description,flags);
    if(cb)
        cb->addKnob(knob);
    return knob;
}

OutputFile_Knob::OutputFile_Knob(Knob_Callback *cb, const std::string& description, Knob_Mask flags):Knob(cb),str(0){
    Q_UNUSED(flags);
    QLabel* desc=new QLabel(description.c_str());
    _name=new OutputFileQLineEdit(this);
    _name->setPlaceholderText(QString("File path..."));
	
    QPushButton* openFile=new Button(_name);
    QImage img(IMAGES_PATH"open-file.png");
    QPixmap pix=QPixmap::fromImage(img);
    pix.scaled(10,10);
    openFile->setIcon(QIcon(pix));
    QObject::connect(openFile,SIGNAL(clicked()),this,SLOT(open_file()));
    QObject::connect(_name,SIGNAL(textChanged(const QString&)),this,SLOT(setStr(const QString&)));
    layout->addWidget(desc);
    layout->addWidget(_name);
    layout->addWidget(openFile);
}

void OutputFile_Knob::setValues(){
    values.clear();

}

void OutputFile_Knob::open_file(){
    str->clear();
    
    
    
        QString outFile=QFileDialog::getSaveFileName(this,QString("Save File")
                                                          ,QString(ROOT)
                                                          ,"Image Files (*.png *.jpg *.bmp *.exr *.pgm *.ppm *.pbm *.jpeg *.dpx)");
//    QStringList strlist;
//    FrameFileDialog dialog(this,QString("Open File"),_lastOpened,"Image Files (*.png *.jpg *.bmp *.exr *.pgm *.ppm *.pbm *.jpeg *.dpx)");
//    if(dialog.exec()){
//        strlist = dialog.selectedFiles();
//    }
    
    if(!outFile.isEmpty()){
        _name->setText(outFile);
        setStr(outFile);
        setValues();
        std::string className=getCallBack()->getNode()->className();
    }
}

OutputFileQLineEdit::OutputFileQLineEdit(OutputFile_Knob* knob):LineEdit(knob){
    this->knob = knob;
}

void OutputFileQLineEdit::keyPressEvent(QKeyEvent *e){
    if(e->key()==Qt::Key_Return){
        QString str=this->text();
		if(str.toStdString()!=*(knob->getStr())){
			knob->setStr(str);
			knob->setValues();
		}
    }
	QLineEdit::keyPressEvent(e);
}
/*===============================*/

Knob* ComboBox_Knob::BuildKnob(Knob_Callback* cb, const std::string& description, Knob_Mask flags){
    ComboBox_Knob* knob=new ComboBox_Knob(cb,description,flags);
    if(cb)
        cb->addKnob(knob);
    return knob;

}
ComboBox_Knob::ComboBox_Knob(Knob_Callback *cb, const std::string& description, Knob_Mask flags):Knob(cb),_currentItem(0){
    Q_UNUSED(flags);
    _comboBox = new ComboBox(this);
    _comboBox->addItem("/");
    QLabel* desc = new QLabel(description.c_str());
    QObject::connect(_comboBox, SIGNAL(currentIndexChanged(QString)), this, SLOT(setCurrentItem(QString)));
    layout->addWidget(desc);
    layout->addWidget(_comboBox);
    layout->addStretch();
}
void ComboBox_Knob::populate(const std::vector<std::string>& entries){
    for (U32 i = 0; i < entries.size(); i++) {
        //QString str(entries[i].c_str());
        _comboBox->addItem(entries[i].c_str());
    }
}

void ComboBox_Knob::setCurrentItem(const QString& str){
    emit entryChanged(*_currentItem = str.toStdString());
}

void ComboBox_Knob::setPointer(std::string* str){
    _currentItem = str;
    setCurrentItem("/"); /*initialises the pointer*/

}

void ComboBox_Knob::setValues(){
    QString out(_currentItem->c_str());
    for (int i =0; i< out.size(); i++) {
        values.push_back(out.at(i).unicode());
    }
}

/*============================*/

Knob* Separator_Knob::BuildKnob(Knob_Callback* cb, const std::string& description, Knob_Mask flags){
    Separator_Knob* knob=new Separator_Knob(cb,description,flags);
    if(cb)
        cb->addKnob(knob);
    return knob;
}
Separator_Knob::Separator_Knob(Knob_Callback *cb, const std::string& description, Knob_Mask flags):Knob(cb){
    Q_UNUSED(flags);
    QLabel* name = new QLabel(description.c_str(),this);
    layout->addWidget(name);
    line = new QFrame(this);
    line->setFrameShape(QFrame::HLine);
    line->setFrameShadow(QFrame::Sunken);
    line->setSizePolicy(QSizePolicy::Expanding, QSizePolicy::Preferred);
    layout->addWidget(line);
    
}
<|MERGE_RESOLUTION|>--- conflicted
+++ resolved
@@ -1,655 +1,651 @@
-//  Powiter
-/* This Source Code Form is subject to the terms of the Mozilla Public
- * License, v. 2.0. If a copy of the MPL was not distributed with this
- * file, You can obtain one at http://mozilla.org/MPL/2.0/. */
-/*
-*Created by Alexandre GAUTHIER-FOICHAT on 6/1/2012. 
-*contact: immarespond at gmail dot com
-*
-*/
-
- 
-
- 
-
-
-
-
-#include "Gui/knob.h"
-
-#include <climits>
-#include <QtCore/QString>
-#include <QHBoxLayout>
-#include <QPushButton>
-#include <QCheckBox>
-#include <QLabel>
-#include <QFileDialog>
-#include <QKeyEvent>
-
-#include "Gui/knob_callback.h"
-#include "Core/node.h"
-#include "Gui/node_ui.h"
-#include "Reader/Reader.h"
-#include "Superviser/controler.h"
-#include "Core/model.h"
-#include "Core/VideoEngine.h"
-#include "Gui/dockableSettings.h"
-#include "Gui/framefiledialog.h"
-#include "Core/settings.h"
-#include "Gui/button.h"
-
-using namespace Powiter;
-using namespace std;
-std::vector<Knob::Knob_Flags> Knob_Mask_to_Knobs_Flags(Knob_Mask &m){
-    unsigned int i=0x1;
-    std::vector<Knob::Knob_Flags> flags;
-    if(m!=0){
-        while(i<0x4){
-            if((m & i)==i){
-                flags.push_back((Knob::Knob_Flags)i);
-            }
-            i*=2;
-        }
-    }
-    return flags;
-}
-
-
-KnobFactory::KnobFactory(){
-    loadKnobPlugins();
-}
-
-KnobFactory::~KnobFactory(){
-    for ( std::map<std::string,PluginID*>::iterator it = _loadedKnobs.begin(); it!=_loadedKnobs.end() ; it++) {
-        delete it->second;
-    }
-    _loadedKnobs.clear();
-}
-
-void KnobFactory::loadKnobPlugins(){
-    QDir d(PLUGINS_PATH);
-    if (d.isReadable())
-    {
-        QStringList filters;
-#ifdef __POWITER_WIN32__
-        filters << "*.dll";
-#elif defined(__POWITER_OSX__)
-        filters << "*.dylib";
-#elif defined(__POWITER_LINUX__)
-        filters << "*.so";
-#endif
-        d.setNameFilters(filters);
-		QStringList fileList = d.entryList();
-        for(int i = 0 ; i < fileList.size() ;i ++)
-        {
-            QString filename = fileList.at(i);
-            if(filename.contains(".dll") || filename.contains(".dylib") || filename.contains(".so")){
-                QString className;
-                int index = filename.size() -1;
-                while(filename.at(index) != QChar('.')) index--;
-                className = filename.left(index);
-                PluginID* plugin = 0;
-#ifdef __POWITER_WIN32__
-                HINSTANCE lib;
-                string dll;
-                dll.append(PLUGINS_PATH);
-                dll.append(className.toStdString());
-                dll.append(".dll");
-                lib=LoadLibrary((LPCWSTR)dll.c_str());
-                if(lib==NULL){
-                    cout << " couldn't open library " << qPrintable(className) << endl;
-                }else{
-                    // successfully loaded the library, we create now an instance of the class
-                    //to find out the extensions it can decode and the name of the decoder
-                    KnobBuilder builder=(KnobBuilder)GetProcAddress(lib,"BuildRead");
-                    if(builder!=NULL){
-                        std::string str("");
-                        Knob* knob=builder(NULL,str,0);
-                        plugin = new PluginID((HINSTANCE)builder,knob->name().c_str());
-                        _loadedKnobs.insert(make_pair(knob->name(),plugin));
-                        delete knob;
-                        
-                    }else{
-                        cout << "RunTime: couldn't call " << "BuildKnob" << endl;
-                        continue;
-                    }
-                    
-                }
-                
-#elif defined(__POWITER_UNIX__)
-                string dll;
-                dll.append(PLUGINS_PATH);
-                dll.append(className.toStdString());
-#ifdef __POWITER_OSX__
-                dll.append(".dylib");
-#elif defined(__POWITER_LINUX__)
-                dll.append(".so");
-#endif
-                void* lib=dlopen(dll.c_str(),RTLD_LAZY);
-                if(!lib){
-                    cout << " couldn't open library " << qPrintable(className) << endl;
-                }
-                else{
-                    // successfully loaded the library, we create now an instance of the class
-                    //to find out the extensions it can decode and the name of the decoder
-                    KnobBuilder builder=(KnobBuilder)dlsym(lib,"BuildKnob");
-                    if(builder!=NULL){
-                        std::string str("");
-                        Knob* knob=builder(NULL,str,0);
-                        plugin = new PluginID((void*)builder,knob->name().c_str());
-                        _loadedKnobs.insert(make_pair(knob->name(),plugin));
-                        delete knob;
-                        
-                    }else{
-                        cout << "RunTime: couldn't call " << "BuildKnob" << endl;
-                        continue;
-                    }
-                }
-#endif
-            }else{
-                continue;
-            }
-        }
-    }
-    loadBultinKnobs();
-    
-}
-
-void KnobFactory::loadBultinKnobs(){
-    std::string stub;
-    Knob* fileKnob = File_Knob::BuildKnob(NULL,stub,0);
-#ifdef __POWITER_WIN32__
-    PluginID *FILEKnobPlugin = new PluginID((HINSTANCE)&File_Knob::BuildKnob,fileKnob->name().c_str());
-#else
-    PluginID *FILEKnobPlugin = new PluginID((void*)&File_Knob::BuildKnob,fileKnob->name().c_str());
-#endif
-    _loadedKnobs.insert(make_pair(fileKnob->name(),FILEKnobPlugin));
-    delete fileKnob;
-    
-    Knob* intKnob = Int_Knob::BuildKnob(NULL,stub,0);
-#ifdef __POWITER_WIN32__
-    PluginID *INTKnobPlugin = new PluginID((HINSTANCE)&Int_Knob::BuildKnob,intKnob->name().c_str());
-#else
-    PluginID *INTKnobPlugin = new PluginID((void*)&Int_Knob::BuildKnob,intKnob->name().c_str());
-#endif
-    _loadedKnobs.insert(make_pair(intKnob->name(),INTKnobPlugin));
-    delete intKnob;
-    
-    Knob* doubleKnob = Double_Knob::BuildKnob(NULL,stub,0);
-#ifdef __POWITER_WIN32__
-    PluginID *DOUBLEKnobPlugin = new PluginID((HINSTANCE)&Double_Knob::BuildKnob,doubleKnob->name().c_str());
-#else
-    PluginID *DOUBLEKnobPlugin = new PluginID((void*)&Double_Knob::BuildKnob,doubleKnob->name().c_str());
-#endif
-    _loadedKnobs.insert(make_pair(doubleKnob->name(),DOUBLEKnobPlugin));
-    delete doubleKnob;
-    
-    Knob* boolKnob = Bool_Knob::BuildKnob(NULL,stub,0);
-#ifdef __POWITER_WIN32__
-    PluginID *BOOLKnobPlugin = new PluginID((HINSTANCE)&Bool_Knob::BuildKnob,boolKnob->name().c_str());
-#else
-    PluginID *BOOLKnobPlugin = new PluginID((void*)&Bool_Knob::BuildKnob,boolKnob->name().c_str());
-#endif
-    _loadedKnobs.insert(make_pair(boolKnob->name(),BOOLKnobPlugin));
-    delete boolKnob;
-    
-    Knob* buttonKnob = Button_Knob::BuildKnob(NULL,stub,0);
-#ifdef __POWITER_WIN32__
-    PluginID *BUTTONKnobPlugin = new PluginID((HINSTANCE)&Button_Knob::BuildKnob,buttonKnob->name().c_str());
-#else
-    PluginID *BUTTONKnobPlugin = new PluginID((void*)&Button_Knob::BuildKnob,buttonKnob->name().c_str());
-#endif
-    _loadedKnobs.insert(make_pair(buttonKnob->name(),BUTTONKnobPlugin));
-    delete buttonKnob;
-    
-    Knob* outputFileKnob = OutputFile_Knob::BuildKnob(NULL,stub,0);
-#ifdef __POWITER_WIN32__
-    PluginID *OUTPUTFILEKnobPlugin = new PluginID((HINSTANCE)&OutputFile_Knob::BuildKnob,outputFileKnob->name().c_str());
-#else
-    PluginID *OUTPUTFILEKnobPlugin = new PluginID((void*)&OutputFile_Knob::BuildKnob,outputFileKnob->name().c_str());
-#endif
-    _loadedKnobs.insert(make_pair(outputFileKnob->name(),OUTPUTFILEKnobPlugin));
-    delete outputFileKnob;
-    
-    Knob* comboBoxKnob = ComboBox_Knob::BuildKnob(NULL,stub,0);
-#ifdef __POWITER_WIN32__
-    PluginID *ComboBoxKnobPlugin = new PluginID((HINSTANCE)&ComboBox_Knob::BuildKnob,comboBoxKnob->name().c_str());
-#else
-    PluginID *ComboBoxKnobPlugin = new PluginID((void*)&ComboBox_Knob::BuildKnob,comboBoxKnob->name().c_str());
-#endif
-    _loadedKnobs.insert(make_pair(comboBoxKnob->name(),ComboBoxKnobPlugin));
-    delete comboBoxKnob;
-    
-    
-    Knob* separatorKnob = Separator_Knob::BuildKnob(NULL,stub,0);
-#ifdef __POWITER_WIN32__
-    PluginID *SeparatorKnobPlugin = new PluginID((HINSTANCE)&Separator_Knob::BuildKnob,separatorKnob->name().c_str());
-#else
-    PluginID *SeparatorKnobPlugin = new PluginID((void*)&Separator_Knob::BuildKnob,separatorKnob->name().c_str());
-#endif
-    _loadedKnobs.insert(make_pair(separatorKnob->name(),SeparatorKnobPlugin));
-    delete separatorKnob;
-}
-
-/*Calls the unique instance of the KnobFactory and
- calls the appropriate pointer to function to create a knob.*/
-<<<<<<< HEAD
-Knob* KnobFactory::createKnob(std::string name,Knob_Callback* callback,const std::string& description,Knob_Mask flags){
-=======
-Knob* KnobFactory::createKnob(const std::string& name, Knob_Callback* callback, const std::string& description, Knob_Mask flags){
->>>>>>> 619be88d
-    const std::map<std::string,PluginID*>& loadedPlugins = KnobFactory::instance()->getLoadedKnobs();
-    std::map<std::string,PluginID*>::const_iterator it = loadedPlugins.find(name);
-    if(it == loadedPlugins.end()){
-        return NULL;
-    }else{
-        KnobBuilder builder = (KnobBuilder)(it->second->first);
-        if(builder){
-            Knob* ret = builder(callback,description,flags);
-            return ret;
-        }else{
-            return NULL;
-        }
-    }
-}
-
-Knob::Knob( Knob_Callback *cb):QWidget()
-{
-    this->cb=cb;
-    layout=new QHBoxLayout(this);
-    layout->setContentsMargins(0,0,0,0);
-    foreach(QWidget* ele,elements){
-        layout->addWidget(ele);
-    }
-    setLayout(layout);
-    //cb->addKnob(this);
-    setVisible(true);
-}
-
-Knob::~Knob(){
-    foreach(QWidget* el,elements){
-        delete el;
-    }
-    elements.clear();
-    delete layout;
-    values.clear();
-}
-
-void Knob::enqueueForDeletion(){
-    cb->removeAndDeleteKnob(this);
-}
-
-void Knob::validateEvent(bool initViewer){
-    Node* node = getCallBack()->getNode();
-    NodeGui* nodeUI = node->getNodeUi();
-    NodeGui* viewer = NodeGui::hasViewerConnected(nodeUI);
-    if(viewer){
-        //Controler* ctrlPTR = viewer->getControler();
-        ctrlPTR->getModel()->clearPlaybackCache();
-        ctrlPTR->getModel()->setVideoEngineRequirements(viewer->getNode(),true);
-        ctrlPTR->getModel()->getVideoEngine()->videoEngine(1,initViewer,true,false);
-    }
-}
-
-//================================================================
-
-//================================================================
-IntQSpinBox::IntQSpinBox(Int_Knob *knob,QWidget* parent):FeedBackSpinBox(parent){
-    this->knob=knob;
-}
-void IntQSpinBox::keyPressEvent(QKeyEvent *event){
-    if(event->key()==Qt::Key_Return){
-        int value = this->value();
-        knob->setInteger(value);
-        knob->setValues();
-        // std::cout << "Missing implementation: keypressevent IntQSpinBox, to validate the integer" << std::endl;
-    }
-    FeedBackSpinBox::keyPressEvent(event);
-}
-
-Knob* Int_Knob::BuildKnob(Knob_Callback *cb, const std::string &description, Knob_Mask flags){
-    Int_Knob* knob=new Int_Knob(cb,description,flags);
-    if(cb)
-        cb->addKnob(knob);
-    return knob;
-}
-
-Int_Knob::Int_Knob(Knob_Callback *cb, const std::string& description, Knob_Mask flags):Knob(cb),integer(0){
-    QLabel* desc=new QLabel(description.c_str());
-    box=new IntQSpinBox(this,this);
-    
-    box->setMaximum(INT_MAX);
-    box->setMinimum(INT_MIN);
-    box->setValue(0);
-    layout->addWidget(desc);
-    layout->addWidget(box);
-    std::vector<Knob_Flags> f=Knob_Mask_to_Knobs_Flags(flags);
-    foreach(Knob_Flags flag,f){
-        if(flag==INVISIBLE){
-            setVisible(false);
-        }else if(flag==READ_ONLY){
-            box->setReadOnly(true);
-        }
-        
-    }
-}
-void Int_Knob::setValues(){
-    values.clear();
-    values.push_back((U64)integer);
-}
-
-//================================================================
-FileQLineEdit::FileQLineEdit(File_Knob *knob):LineEdit(knob){
-    this->knob=knob;
-}
-void FileQLineEdit::keyPressEvent(QKeyEvent *e){
-    if(e->key()==Qt::Key_Return){
-        QString str=this->text();
-		QStringList strlist(str);
-		if(strlist!=*(knob->getStr())){
-			knob->setStr(strlist);
-			knob->setValues();
-            std::string className=knob->getCallBack()->getNode()->className();
-			if(className == std::string("Reader")){
-                Node* node=knob->getCallBack()->getNode();
-                static_cast<Reader*>(node)->showFilePreview();
-                knob->validateEvent(true);
-            }
-		}
-    }
-	QLineEdit::keyPressEvent(e);
-}
-
-Knob* File_Knob::BuildKnob(Knob_Callback *cb, const std::string &description, Knob_Mask flags){
-    File_Knob* knob=new File_Knob(cb,description,flags);
-    if(cb)
-        cb->addKnob(knob);
-    return knob;
-}
-void File_Knob::open_file(){
-    str->clear();
-
-
-    QStringList strlist;
-    std::vector<std::string> filters = Settings::getPowiterCurrentSettings()->_readersSettings.supportedFileTypes();
-    
-    SequenceFileDialog dialog(this,filters,SequenceFileDialog::OPEN_DIALOG,_lastOpened.toStdString());
-    if(dialog.exec()){
-         strlist = dialog.selectedFiles();
-    }
-
-    if(!strlist.isEmpty()){
-        updateLastOpened(strlist[0]);
-        _name->setText(strlist.at(0));
-        setStr(strlist);
-        setValues();
-        std::string className=getCallBack()->getNode()->className();
-        if(className == string("Reader")){
-            Node* node=getCallBack()->getNode();
-            ctrlPTR->getModel()->setVideoEngineRequirements(NULL,false);
-            static_cast<Reader*>(node)->showFilePreview();
-            validateEvent(true);
-        }
-    }
-    
-}
-void File_Knob::updateLastOpened(QString str){
-    int index = str.lastIndexOf(QChar('/'));
-    if(index==-1){
-        index=str.lastIndexOf(QChar('\\'));
-    }
-    _lastOpened = str.left(index);
-}
-
-File_Knob::File_Knob(Knob_Callback *cb, const std::string &description, Knob_Mask ):Knob(cb),str(0),_lastOpened("")
-{
-    
-    QLabel* desc=new QLabel(description.c_str());
-    _name=new FileQLineEdit(this);
-    _name->setPlaceholderText(QString("File path..."));
-	
-    QPushButton* openFile=new Button(_name);
-    QImage img(IMAGES_PATH"open-file.png");
-    QPixmap pix=QPixmap::fromImage(img);
-    pix.scaled(10,10);
-    openFile->setIcon(QIcon(pix));
-    QObject::connect(openFile,SIGNAL(clicked()),this,SLOT(open_file()));
-    layout->addWidget(desc);
-    layout->addWidget(_name);
-    layout->addWidget(openFile);
-    
-    //flags handling: no Knob_Flags makes sense (yet) for the File_Knob. We keep it in parameters in case in the future there're some changes to be made.
-    
-}
-void File_Knob::setValues(){
-    values.clear();
-    // filenames should not be involved in hash key computation as it defeats all the purpose of the cache
-}
-
-Knob* Bool_Knob::BuildKnob(Knob_Callback* cb, const std::string& description, Knob_Mask flags){
-	Bool_Knob* knob=new Bool_Knob(cb,description,flags);
-    if(cb)
-        cb->addKnob(knob);
-	return knob;
-    
-}
-void Bool_Knob::change_checkBox(int checkBoxState){
-	if(checkBoxState==0){
-		*_boolean=false;
-	}else if(checkBoxState==2){
-		*_boolean=true;
-	}
-	this->setValues();
-}
-void Bool_Knob::setValues(){
-    values.clear();
-	if(*_boolean){
-		values.push_back(1);
-	}else{
-		values.push_back(0);
-	}
-}
-
-Bool_Knob::Bool_Knob(Knob_Callback *cb, const std::string& description, Knob_Mask flags/* =0 */):Knob(cb) ,_boolean(0){
-	Q_UNUSED(flags);
-    QLabel* _label = new QLabel(description.c_str(),this);
-	checkbox=new QCheckBox(this);
-	checkbox->setChecked(false);
-	QObject::connect(checkbox,SIGNAL(stateChanged(int)),this,SLOT(change_checkBox(int)));
-    layout->addWidget(_label);
-	layout->addWidget(checkbox);
-    layout->addStretch();
-}
-//================================================================
-
-void Double_Knob::setValues(){
-    values.clear();
-    values.push_back(*(reinterpret_cast<U64*>(_value)));
-}
-Double_Knob::Double_Knob(Knob_Callback * cb, const std::string& description, Knob_Mask flags):Knob(cb),_value(0){
-    QLabel* desc=new QLabel(description.c_str());
-    box=new DoubleQSpinBox(this,this);
-    
-    box->setMaximum(INT_MAX);
-    box->setMinimum(INT_MIN);
-    box->setValue(0);
-    layout->addWidget(desc);
-    layout->addWidget(box);
-    std::vector<Knob_Flags> f=Knob_Mask_to_Knobs_Flags(flags);
-    foreach(Knob_Flags flag,f){
-        if(flag==INVISIBLE){
-            setVisible(false);
-        }else if(flag==READ_ONLY){
-            box->setReadOnly(true);
-        }
-        
-    }
-}
-
-Knob* Double_Knob::BuildKnob(Knob_Callback* cb, const std::string& description, Knob_Mask flags){
-    Double_Knob* knob=new Double_Knob(cb,description,flags);
-    if(cb)
-        cb->addKnob(knob);
-    return knob;
-}
-
-DoubleQSpinBox::DoubleQSpinBox(Double_Knob* knob,QWidget* parent):FeedBackSpinBox(parent,true),knob(knob){
-    
-}
-void DoubleQSpinBox::keyPressEvent(QKeyEvent *event){
-    if(event->key()==Qt::Key_Return){
-        double value=this->value();
-        knob->setDouble(value);
-        knob->setValues();
-        // std::cout << "Missing implementation: keypressevent IntQSpinBox, to validate the integer" << std::endl;
-    }
-    FeedBackSpinBox::keyPressEvent(event);
-}
-/*******/
-
-Knob* Button_Knob::BuildKnob(Knob_Callback* cb, const std::string& description, Knob_Mask flags){
-    Button_Knob* knob=new Button_Knob(cb,description,flags);
-    if(cb)
-        cb->addKnob(knob);
-    return knob;
-}
-Button_Knob::Button_Knob(Knob_Callback *cb, const std::string& description, Knob_Mask flags):Knob(cb),button(0){
-    Q_UNUSED(flags);
-    button = new Button(QString(description.c_str()),this);
-    layout->addWidget(button);
-    layout->addStretch();
-}
-void Button_Knob::connectButtonToSlot(QObject* object,const char* slot){
-    QObject::connect(button, SIGNAL(pressed()), object, slot);
-}
-/*******/
-
-
-Knob* OutputFile_Knob::BuildKnob(Knob_Callback* cb, const std::string& description, Knob_Mask flags){
-    OutputFile_Knob* knob=new OutputFile_Knob(cb,description,flags);
-    if(cb)
-        cb->addKnob(knob);
-    return knob;
-}
-
-OutputFile_Knob::OutputFile_Knob(Knob_Callback *cb, const std::string& description, Knob_Mask flags):Knob(cb),str(0){
-    Q_UNUSED(flags);
-    QLabel* desc=new QLabel(description.c_str());
-    _name=new OutputFileQLineEdit(this);
-    _name->setPlaceholderText(QString("File path..."));
-	
-    QPushButton* openFile=new Button(_name);
-    QImage img(IMAGES_PATH"open-file.png");
-    QPixmap pix=QPixmap::fromImage(img);
-    pix.scaled(10,10);
-    openFile->setIcon(QIcon(pix));
-    QObject::connect(openFile,SIGNAL(clicked()),this,SLOT(open_file()));
-    QObject::connect(_name,SIGNAL(textChanged(const QString&)),this,SLOT(setStr(const QString&)));
-    layout->addWidget(desc);
-    layout->addWidget(_name);
-    layout->addWidget(openFile);
-}
-
-void OutputFile_Knob::setValues(){
-    values.clear();
-
-}
-
-void OutputFile_Knob::open_file(){
-    str->clear();
-    
-    
-    
-        QString outFile=QFileDialog::getSaveFileName(this,QString("Save File")
-                                                          ,QString(ROOT)
-                                                          ,"Image Files (*.png *.jpg *.bmp *.exr *.pgm *.ppm *.pbm *.jpeg *.dpx)");
-//    QStringList strlist;
-//    FrameFileDialog dialog(this,QString("Open File"),_lastOpened,"Image Files (*.png *.jpg *.bmp *.exr *.pgm *.ppm *.pbm *.jpeg *.dpx)");
-//    if(dialog.exec()){
-//        strlist = dialog.selectedFiles();
-//    }
-    
-    if(!outFile.isEmpty()){
-        _name->setText(outFile);
-        setStr(outFile);
-        setValues();
-        std::string className=getCallBack()->getNode()->className();
-    }
-}
-
-OutputFileQLineEdit::OutputFileQLineEdit(OutputFile_Knob* knob):LineEdit(knob){
-    this->knob = knob;
-}
-
-void OutputFileQLineEdit::keyPressEvent(QKeyEvent *e){
-    if(e->key()==Qt::Key_Return){
-        QString str=this->text();
-		if(str.toStdString()!=*(knob->getStr())){
-			knob->setStr(str);
-			knob->setValues();
-		}
-    }
-	QLineEdit::keyPressEvent(e);
-}
-/*===============================*/
-
-Knob* ComboBox_Knob::BuildKnob(Knob_Callback* cb, const std::string& description, Knob_Mask flags){
-    ComboBox_Knob* knob=new ComboBox_Knob(cb,description,flags);
-    if(cb)
-        cb->addKnob(knob);
-    return knob;
-
-}
-ComboBox_Knob::ComboBox_Knob(Knob_Callback *cb, const std::string& description, Knob_Mask flags):Knob(cb),_currentItem(0){
-    Q_UNUSED(flags);
-    _comboBox = new ComboBox(this);
-    _comboBox->addItem("/");
-    QLabel* desc = new QLabel(description.c_str());
-    QObject::connect(_comboBox, SIGNAL(currentIndexChanged(QString)), this, SLOT(setCurrentItem(QString)));
-    layout->addWidget(desc);
-    layout->addWidget(_comboBox);
-    layout->addStretch();
-}
-void ComboBox_Knob::populate(const std::vector<std::string>& entries){
-    for (U32 i = 0; i < entries.size(); i++) {
-        //QString str(entries[i].c_str());
-        _comboBox->addItem(entries[i].c_str());
-    }
-}
-
-void ComboBox_Knob::setCurrentItem(const QString& str){
-    emit entryChanged(*_currentItem = str.toStdString());
-}
-
-void ComboBox_Knob::setPointer(std::string* str){
-    _currentItem = str;
-    setCurrentItem("/"); /*initialises the pointer*/
-
-}
-
-void ComboBox_Knob::setValues(){
-    QString out(_currentItem->c_str());
-    for (int i =0; i< out.size(); i++) {
-        values.push_back(out.at(i).unicode());
-    }
-}
-
-/*============================*/
-
-Knob* Separator_Knob::BuildKnob(Knob_Callback* cb, const std::string& description, Knob_Mask flags){
-    Separator_Knob* knob=new Separator_Knob(cb,description,flags);
-    if(cb)
-        cb->addKnob(knob);
-    return knob;
-}
-Separator_Knob::Separator_Knob(Knob_Callback *cb, const std::string& description, Knob_Mask flags):Knob(cb){
-    Q_UNUSED(flags);
-    QLabel* name = new QLabel(description.c_str(),this);
-    layout->addWidget(name);
-    line = new QFrame(this);
-    line->setFrameShape(QFrame::HLine);
-    line->setFrameShadow(QFrame::Sunken);
-    line->setSizePolicy(QSizePolicy::Expanding, QSizePolicy::Preferred);
-    layout->addWidget(line);
-    
-}
+//  Powiter
+/* This Source Code Form is subject to the terms of the Mozilla Public
+ * License, v. 2.0. If a copy of the MPL was not distributed with this
+ * file, You can obtain one at http://mozilla.org/MPL/2.0/. */
+/*
+*Created by Alexandre GAUTHIER-FOICHAT on 6/1/2012. 
+*contact: immarespond at gmail dot com
+*
+*/
+
+ 
+
+ 
+
+
+
+
+#include "Gui/knob.h"
+
+#include <climits>
+#include <QtCore/QString>
+#include <QHBoxLayout>
+#include <QPushButton>
+#include <QCheckBox>
+#include <QLabel>
+#include <QFileDialog>
+#include <QKeyEvent>
+
+#include "Gui/knob_callback.h"
+#include "Core/node.h"
+#include "Gui/node_ui.h"
+#include "Reader/Reader.h"
+#include "Superviser/controler.h"
+#include "Core/model.h"
+#include "Core/VideoEngine.h"
+#include "Gui/dockableSettings.h"
+#include "Gui/framefiledialog.h"
+#include "Core/settings.h"
+#include "Gui/button.h"
+
+using namespace Powiter;
+using namespace std;
+std::vector<Knob::Knob_Flags> Knob_Mask_to_Knobs_Flags(Knob_Mask &m){
+    unsigned int i=0x1;
+    std::vector<Knob::Knob_Flags> flags;
+    if(m!=0){
+        while(i<0x4){
+            if((m & i)==i){
+                flags.push_back((Knob::Knob_Flags)i);
+            }
+            i*=2;
+        }
+    }
+    return flags;
+}
+
+
+KnobFactory::KnobFactory(){
+    loadKnobPlugins();
+}
+
+KnobFactory::~KnobFactory(){
+    for ( std::map<std::string,PluginID*>::iterator it = _loadedKnobs.begin(); it!=_loadedKnobs.end() ; it++) {
+        delete it->second;
+    }
+    _loadedKnobs.clear();
+}
+
+void KnobFactory::loadKnobPlugins(){
+    QDir d(PLUGINS_PATH);
+    if (d.isReadable())
+    {
+        QStringList filters;
+#ifdef __POWITER_WIN32__
+        filters << "*.dll";
+#elif defined(__POWITER_OSX__)
+        filters << "*.dylib";
+#elif defined(__POWITER_LINUX__)
+        filters << "*.so";
+#endif
+        d.setNameFilters(filters);
+		QStringList fileList = d.entryList();
+        for(int i = 0 ; i < fileList.size() ;i ++)
+        {
+            QString filename = fileList.at(i);
+            if(filename.contains(".dll") || filename.contains(".dylib") || filename.contains(".so")){
+                QString className;
+                int index = filename.size() -1;
+                while(filename.at(index) != QChar('.')) index--;
+                className = filename.left(index);
+                PluginID* plugin = 0;
+#ifdef __POWITER_WIN32__
+                HINSTANCE lib;
+                string dll;
+                dll.append(PLUGINS_PATH);
+                dll.append(className.toStdString());
+                dll.append(".dll");
+                lib=LoadLibrary((LPCWSTR)dll.c_str());
+                if(lib==NULL){
+                    cout << " couldn't open library " << qPrintable(className) << endl;
+                }else{
+                    // successfully loaded the library, we create now an instance of the class
+                    //to find out the extensions it can decode and the name of the decoder
+                    KnobBuilder builder=(KnobBuilder)GetProcAddress(lib,"BuildRead");
+                    if(builder!=NULL){
+                        std::string str("");
+                        Knob* knob=builder(NULL,str,0);
+                        plugin = new PluginID((HINSTANCE)builder,knob->name().c_str());
+                        _loadedKnobs.insert(make_pair(knob->name(),plugin));
+                        delete knob;
+                        
+                    }else{
+                        cout << "RunTime: couldn't call " << "BuildKnob" << endl;
+                        continue;
+                    }
+                    
+                }
+                
+#elif defined(__POWITER_UNIX__)
+                string dll;
+                dll.append(PLUGINS_PATH);
+                dll.append(className.toStdString());
+#ifdef __POWITER_OSX__
+                dll.append(".dylib");
+#elif defined(__POWITER_LINUX__)
+                dll.append(".so");
+#endif
+                void* lib=dlopen(dll.c_str(),RTLD_LAZY);
+                if(!lib){
+                    cout << " couldn't open library " << qPrintable(className) << endl;
+                }
+                else{
+                    // successfully loaded the library, we create now an instance of the class
+                    //to find out the extensions it can decode and the name of the decoder
+                    KnobBuilder builder=(KnobBuilder)dlsym(lib,"BuildKnob");
+                    if(builder!=NULL){
+                        std::string str("");
+                        Knob* knob=builder(NULL,str,0);
+                        plugin = new PluginID((void*)builder,knob->name().c_str());
+                        _loadedKnobs.insert(make_pair(knob->name(),plugin));
+                        delete knob;
+                        
+                    }else{
+                        cout << "RunTime: couldn't call " << "BuildKnob" << endl;
+                        continue;
+                    }
+                }
+#endif
+            }else{
+                continue;
+            }
+        }
+    }
+    loadBultinKnobs();
+    
+}
+
+void KnobFactory::loadBultinKnobs(){
+    std::string stub;
+    Knob* fileKnob = File_Knob::BuildKnob(NULL,stub,0);
+#ifdef __POWITER_WIN32__
+    PluginID *FILEKnobPlugin = new PluginID((HINSTANCE)&File_Knob::BuildKnob,fileKnob->name().c_str());
+#else
+    PluginID *FILEKnobPlugin = new PluginID((void*)&File_Knob::BuildKnob,fileKnob->name().c_str());
+#endif
+    _loadedKnobs.insert(make_pair(fileKnob->name(),FILEKnobPlugin));
+    delete fileKnob;
+    
+    Knob* intKnob = Int_Knob::BuildKnob(NULL,stub,0);
+#ifdef __POWITER_WIN32__
+    PluginID *INTKnobPlugin = new PluginID((HINSTANCE)&Int_Knob::BuildKnob,intKnob->name().c_str());
+#else
+    PluginID *INTKnobPlugin = new PluginID((void*)&Int_Knob::BuildKnob,intKnob->name().c_str());
+#endif
+    _loadedKnobs.insert(make_pair(intKnob->name(),INTKnobPlugin));
+    delete intKnob;
+    
+    Knob* doubleKnob = Double_Knob::BuildKnob(NULL,stub,0);
+#ifdef __POWITER_WIN32__
+    PluginID *DOUBLEKnobPlugin = new PluginID((HINSTANCE)&Double_Knob::BuildKnob,doubleKnob->name().c_str());
+#else
+    PluginID *DOUBLEKnobPlugin = new PluginID((void*)&Double_Knob::BuildKnob,doubleKnob->name().c_str());
+#endif
+    _loadedKnobs.insert(make_pair(doubleKnob->name(),DOUBLEKnobPlugin));
+    delete doubleKnob;
+    
+    Knob* boolKnob = Bool_Knob::BuildKnob(NULL,stub,0);
+#ifdef __POWITER_WIN32__
+    PluginID *BOOLKnobPlugin = new PluginID((HINSTANCE)&Bool_Knob::BuildKnob,boolKnob->name().c_str());
+#else
+    PluginID *BOOLKnobPlugin = new PluginID((void*)&Bool_Knob::BuildKnob,boolKnob->name().c_str());
+#endif
+    _loadedKnobs.insert(make_pair(boolKnob->name(),BOOLKnobPlugin));
+    delete boolKnob;
+    
+    Knob* buttonKnob = Button_Knob::BuildKnob(NULL,stub,0);
+#ifdef __POWITER_WIN32__
+    PluginID *BUTTONKnobPlugin = new PluginID((HINSTANCE)&Button_Knob::BuildKnob,buttonKnob->name().c_str());
+#else
+    PluginID *BUTTONKnobPlugin = new PluginID((void*)&Button_Knob::BuildKnob,buttonKnob->name().c_str());
+#endif
+    _loadedKnobs.insert(make_pair(buttonKnob->name(),BUTTONKnobPlugin));
+    delete buttonKnob;
+    
+    Knob* outputFileKnob = OutputFile_Knob::BuildKnob(NULL,stub,0);
+#ifdef __POWITER_WIN32__
+    PluginID *OUTPUTFILEKnobPlugin = new PluginID((HINSTANCE)&OutputFile_Knob::BuildKnob,outputFileKnob->name().c_str());
+#else
+    PluginID *OUTPUTFILEKnobPlugin = new PluginID((void*)&OutputFile_Knob::BuildKnob,outputFileKnob->name().c_str());
+#endif
+    _loadedKnobs.insert(make_pair(outputFileKnob->name(),OUTPUTFILEKnobPlugin));
+    delete outputFileKnob;
+    
+    Knob* comboBoxKnob = ComboBox_Knob::BuildKnob(NULL,stub,0);
+#ifdef __POWITER_WIN32__
+    PluginID *ComboBoxKnobPlugin = new PluginID((HINSTANCE)&ComboBox_Knob::BuildKnob,comboBoxKnob->name().c_str());
+#else
+    PluginID *ComboBoxKnobPlugin = new PluginID((void*)&ComboBox_Knob::BuildKnob,comboBoxKnob->name().c_str());
+#endif
+    _loadedKnobs.insert(make_pair(comboBoxKnob->name(),ComboBoxKnobPlugin));
+    delete comboBoxKnob;
+    
+    
+    Knob* separatorKnob = Separator_Knob::BuildKnob(NULL,stub,0);
+#ifdef __POWITER_WIN32__
+    PluginID *SeparatorKnobPlugin = new PluginID((HINSTANCE)&Separator_Knob::BuildKnob,separatorKnob->name().c_str());
+#else
+    PluginID *SeparatorKnobPlugin = new PluginID((void*)&Separator_Knob::BuildKnob,separatorKnob->name().c_str());
+#endif
+    _loadedKnobs.insert(make_pair(separatorKnob->name(),SeparatorKnobPlugin));
+    delete separatorKnob;
+}
+
+/*Calls the unique instance of the KnobFactory and
+ calls the appropriate pointer to function to create a knob.*/
+Knob* KnobFactory::createKnob(const std::string& name, Knob_Callback* callback, const std::string& description, Knob_Mask flags){
+    const std::map<std::string,PluginID*>& loadedPlugins = KnobFactory::instance()->getLoadedKnobs();
+    std::map<std::string,PluginID*>::const_iterator it = loadedPlugins.find(name);
+    if(it == loadedPlugins.end()){
+        return NULL;
+    }else{
+        KnobBuilder builder = (KnobBuilder)(it->second->first);
+        if(builder){
+            Knob* ret = builder(callback,description,flags);
+            return ret;
+        }else{
+            return NULL;
+        }
+    }
+}
+
+Knob::Knob( Knob_Callback *cb):QWidget()
+{
+    this->cb=cb;
+    layout=new QHBoxLayout(this);
+    layout->setContentsMargins(0,0,0,0);
+    foreach(QWidget* ele,elements){
+        layout->addWidget(ele);
+    }
+    setLayout(layout);
+    //cb->addKnob(this);
+    setVisible(true);
+}
+
+Knob::~Knob(){
+    foreach(QWidget* el,elements){
+        delete el;
+    }
+    elements.clear();
+    delete layout;
+    values.clear();
+}
+
+void Knob::enqueueForDeletion(){
+    cb->removeAndDeleteKnob(this);
+}
+
+void Knob::validateEvent(bool initViewer){
+    Node* node = getCallBack()->getNode();
+    NodeGui* nodeUI = node->getNodeUi();
+    NodeGui* viewer = NodeGui::hasViewerConnected(nodeUI);
+    if(viewer){
+        //Controler* ctrlPTR = viewer->getControler();
+        ctrlPTR->getModel()->clearPlaybackCache();
+        ctrlPTR->getModel()->setVideoEngineRequirements(viewer->getNode(),true);
+        ctrlPTR->getModel()->getVideoEngine()->videoEngine(1,initViewer,true,false);
+    }
+}
+
+//================================================================
+
+//================================================================
+IntQSpinBox::IntQSpinBox(Int_Knob *knob,QWidget* parent):FeedBackSpinBox(parent){
+    this->knob=knob;
+}
+void IntQSpinBox::keyPressEvent(QKeyEvent *event){
+    if(event->key()==Qt::Key_Return){
+        int value = this->value();
+        knob->setInteger(value);
+        knob->setValues();
+        // std::cout << "Missing implementation: keypressevent IntQSpinBox, to validate the integer" << std::endl;
+    }
+    FeedBackSpinBox::keyPressEvent(event);
+}
+
+Knob* Int_Knob::BuildKnob(Knob_Callback *cb, const std::string &description, Knob_Mask flags){
+    Int_Knob* knob=new Int_Knob(cb,description,flags);
+    if(cb)
+        cb->addKnob(knob);
+    return knob;
+}
+
+Int_Knob::Int_Knob(Knob_Callback *cb, const std::string& description, Knob_Mask flags):Knob(cb),integer(0){
+    QLabel* desc=new QLabel(description.c_str());
+    box=new IntQSpinBox(this,this);
+    
+    box->setMaximum(INT_MAX);
+    box->setMinimum(INT_MIN);
+    box->setValue(0);
+    layout->addWidget(desc);
+    layout->addWidget(box);
+    std::vector<Knob_Flags> f=Knob_Mask_to_Knobs_Flags(flags);
+    foreach(Knob_Flags flag,f){
+        if(flag==INVISIBLE){
+            setVisible(false);
+        }else if(flag==READ_ONLY){
+            box->setReadOnly(true);
+        }
+        
+    }
+}
+void Int_Knob::setValues(){
+    values.clear();
+    values.push_back((U64)integer);
+}
+
+//================================================================
+FileQLineEdit::FileQLineEdit(File_Knob *knob):LineEdit(knob){
+    this->knob=knob;
+}
+void FileQLineEdit::keyPressEvent(QKeyEvent *e){
+    if(e->key()==Qt::Key_Return){
+        QString str=this->text();
+		QStringList strlist(str);
+		if(strlist!=*(knob->getStr())){
+			knob->setStr(strlist);
+			knob->setValues();
+            std::string className=knob->getCallBack()->getNode()->className();
+			if(className == std::string("Reader")){
+                Node* node=knob->getCallBack()->getNode();
+                static_cast<Reader*>(node)->showFilePreview();
+                knob->validateEvent(true);
+            }
+		}
+    }
+	QLineEdit::keyPressEvent(e);
+}
+
+Knob* File_Knob::BuildKnob(Knob_Callback *cb, const std::string &description, Knob_Mask flags){
+    File_Knob* knob=new File_Knob(cb,description,flags);
+    if(cb)
+        cb->addKnob(knob);
+    return knob;
+}
+void File_Knob::open_file(){
+    str->clear();
+
+
+    QStringList strlist;
+    std::vector<std::string> filters = Settings::getPowiterCurrentSettings()->_readersSettings.supportedFileTypes();
+    
+    SequenceFileDialog dialog(this,filters,SequenceFileDialog::OPEN_DIALOG,_lastOpened.toStdString());
+    if(dialog.exec()){
+         strlist = dialog.selectedFiles();
+    }
+
+    if(!strlist.isEmpty()){
+        updateLastOpened(strlist[0]);
+        _name->setText(strlist.at(0));
+        setStr(strlist);
+        setValues();
+        std::string className=getCallBack()->getNode()->className();
+        if(className == string("Reader")){
+            Node* node=getCallBack()->getNode();
+            ctrlPTR->getModel()->setVideoEngineRequirements(NULL,false);
+            static_cast<Reader*>(node)->showFilePreview();
+            validateEvent(true);
+        }
+    }
+    
+}
+void File_Knob::updateLastOpened(QString str){
+    int index = str.lastIndexOf(QChar('/'));
+    if(index==-1){
+        index=str.lastIndexOf(QChar('\\'));
+    }
+    _lastOpened = str.left(index);
+}
+
+File_Knob::File_Knob(Knob_Callback *cb, const std::string &description, Knob_Mask ):Knob(cb),str(0),_lastOpened("")
+{
+    
+    QLabel* desc=new QLabel(description.c_str());
+    _name=new FileQLineEdit(this);
+    _name->setPlaceholderText(QString("File path..."));
+	
+    QPushButton* openFile=new Button(_name);
+    QImage img(IMAGES_PATH"open-file.png");
+    QPixmap pix=QPixmap::fromImage(img);
+    pix.scaled(10,10);
+    openFile->setIcon(QIcon(pix));
+    QObject::connect(openFile,SIGNAL(clicked()),this,SLOT(open_file()));
+    layout->addWidget(desc);
+    layout->addWidget(_name);
+    layout->addWidget(openFile);
+    
+    //flags handling: no Knob_Flags makes sense (yet) for the File_Knob. We keep it in parameters in case in the future there're some changes to be made.
+    
+}
+void File_Knob::setValues(){
+    values.clear();
+    // filenames should not be involved in hash key computation as it defeats all the purpose of the cache
+}
+
+Knob* Bool_Knob::BuildKnob(Knob_Callback* cb, const std::string& description, Knob_Mask flags){
+	Bool_Knob* knob=new Bool_Knob(cb,description,flags);
+    if(cb)
+        cb->addKnob(knob);
+	return knob;
+    
+}
+void Bool_Knob::change_checkBox(int checkBoxState){
+	if(checkBoxState==0){
+		*_boolean=false;
+	}else if(checkBoxState==2){
+		*_boolean=true;
+	}
+	this->setValues();
+}
+void Bool_Knob::setValues(){
+    values.clear();
+	if(*_boolean){
+		values.push_back(1);
+	}else{
+		values.push_back(0);
+	}
+}
+
+Bool_Knob::Bool_Knob(Knob_Callback *cb, const std::string& description, Knob_Mask flags/* =0 */):Knob(cb) ,_boolean(0){
+	Q_UNUSED(flags);
+    QLabel* _label = new QLabel(description.c_str(),this);
+	checkbox=new QCheckBox(this);
+	checkbox->setChecked(false);
+	QObject::connect(checkbox,SIGNAL(stateChanged(int)),this,SLOT(change_checkBox(int)));
+    layout->addWidget(_label);
+	layout->addWidget(checkbox);
+    layout->addStretch();
+}
+//================================================================
+
+void Double_Knob::setValues(){
+    values.clear();
+    values.push_back(*(reinterpret_cast<U64*>(_value)));
+}
+Double_Knob::Double_Knob(Knob_Callback * cb, const std::string& description, Knob_Mask flags):Knob(cb),_value(0){
+    QLabel* desc=new QLabel(description.c_str());
+    box=new DoubleQSpinBox(this,this);
+    
+    box->setMaximum(INT_MAX);
+    box->setMinimum(INT_MIN);
+    box->setValue(0);
+    layout->addWidget(desc);
+    layout->addWidget(box);
+    std::vector<Knob_Flags> f=Knob_Mask_to_Knobs_Flags(flags);
+    foreach(Knob_Flags flag,f){
+        if(flag==INVISIBLE){
+            setVisible(false);
+        }else if(flag==READ_ONLY){
+            box->setReadOnly(true);
+        }
+        
+    }
+}
+
+Knob* Double_Knob::BuildKnob(Knob_Callback* cb, const std::string& description, Knob_Mask flags){
+    Double_Knob* knob=new Double_Knob(cb,description,flags);
+    if(cb)
+        cb->addKnob(knob);
+    return knob;
+}
+
+DoubleQSpinBox::DoubleQSpinBox(Double_Knob* knob,QWidget* parent):FeedBackSpinBox(parent,true),knob(knob){
+    
+}
+void DoubleQSpinBox::keyPressEvent(QKeyEvent *event){
+    if(event->key()==Qt::Key_Return){
+        double value=this->value();
+        knob->setDouble(value);
+        knob->setValues();
+        // std::cout << "Missing implementation: keypressevent IntQSpinBox, to validate the integer" << std::endl;
+    }
+    FeedBackSpinBox::keyPressEvent(event);
+}
+/*******/
+
+Knob* Button_Knob::BuildKnob(Knob_Callback* cb, const std::string& description, Knob_Mask flags){
+    Button_Knob* knob=new Button_Knob(cb,description,flags);
+    if(cb)
+        cb->addKnob(knob);
+    return knob;
+}
+Button_Knob::Button_Knob(Knob_Callback *cb, const std::string& description, Knob_Mask flags):Knob(cb),button(0){
+    Q_UNUSED(flags);
+    button = new Button(QString(description.c_str()),this);
+    layout->addWidget(button);
+    layout->addStretch();
+}
+void Button_Knob::connectButtonToSlot(QObject* object,const char* slot){
+    QObject::connect(button, SIGNAL(pressed()), object, slot);
+}
+/*******/
+
+
+Knob* OutputFile_Knob::BuildKnob(Knob_Callback* cb, const std::string& description, Knob_Mask flags){
+    OutputFile_Knob* knob=new OutputFile_Knob(cb,description,flags);
+    if(cb)
+        cb->addKnob(knob);
+    return knob;
+}
+
+OutputFile_Knob::OutputFile_Knob(Knob_Callback *cb, const std::string& description, Knob_Mask flags):Knob(cb),str(0){
+    Q_UNUSED(flags);
+    QLabel* desc=new QLabel(description.c_str());
+    _name=new OutputFileQLineEdit(this);
+    _name->setPlaceholderText(QString("File path..."));
+	
+    QPushButton* openFile=new Button(_name);
+    QImage img(IMAGES_PATH"open-file.png");
+    QPixmap pix=QPixmap::fromImage(img);
+    pix.scaled(10,10);
+    openFile->setIcon(QIcon(pix));
+    QObject::connect(openFile,SIGNAL(clicked()),this,SLOT(open_file()));
+    QObject::connect(_name,SIGNAL(textChanged(const QString&)),this,SLOT(setStr(const QString&)));
+    layout->addWidget(desc);
+    layout->addWidget(_name);
+    layout->addWidget(openFile);
+}
+
+void OutputFile_Knob::setValues(){
+    values.clear();
+
+}
+
+void OutputFile_Knob::open_file(){
+    str->clear();
+    
+    
+    
+        QString outFile=QFileDialog::getSaveFileName(this,QString("Save File")
+                                                          ,QString(ROOT)
+                                                          ,"Image Files (*.png *.jpg *.bmp *.exr *.pgm *.ppm *.pbm *.jpeg *.dpx)");
+//    QStringList strlist;
+//    FrameFileDialog dialog(this,QString("Open File"),_lastOpened,"Image Files (*.png *.jpg *.bmp *.exr *.pgm *.ppm *.pbm *.jpeg *.dpx)");
+//    if(dialog.exec()){
+//        strlist = dialog.selectedFiles();
+//    }
+    
+    if(!outFile.isEmpty()){
+        _name->setText(outFile);
+        setStr(outFile);
+        setValues();
+        std::string className=getCallBack()->getNode()->className();
+    }
+}
+
+OutputFileQLineEdit::OutputFileQLineEdit(OutputFile_Knob* knob):LineEdit(knob){
+    this->knob = knob;
+}
+
+void OutputFileQLineEdit::keyPressEvent(QKeyEvent *e){
+    if(e->key()==Qt::Key_Return){
+        QString str=this->text();
+		if(str.toStdString()!=*(knob->getStr())){
+			knob->setStr(str);
+			knob->setValues();
+		}
+    }
+	QLineEdit::keyPressEvent(e);
+}
+/*===============================*/
+
+Knob* ComboBox_Knob::BuildKnob(Knob_Callback* cb, const std::string& description, Knob_Mask flags){
+    ComboBox_Knob* knob=new ComboBox_Knob(cb,description,flags);
+    if(cb)
+        cb->addKnob(knob);
+    return knob;
+
+}
+ComboBox_Knob::ComboBox_Knob(Knob_Callback *cb, const std::string& description, Knob_Mask flags):Knob(cb),_currentItem(0){
+    Q_UNUSED(flags);
+    _comboBox = new ComboBox(this);
+    _comboBox->addItem("/");
+    QLabel* desc = new QLabel(description.c_str());
+    QObject::connect(_comboBox, SIGNAL(currentIndexChanged(QString)), this, SLOT(setCurrentItem(QString)));
+    layout->addWidget(desc);
+    layout->addWidget(_comboBox);
+    layout->addStretch();
+}
+void ComboBox_Knob::populate(const std::vector<std::string>& entries){
+    for (U32 i = 0; i < entries.size(); i++) {
+        //QString str(entries[i].c_str());
+        _comboBox->addItem(entries[i].c_str());
+    }
+}
+
+void ComboBox_Knob::setCurrentItem(const QString& str){
+    emit entryChanged(*_currentItem = str.toStdString());
+}
+
+void ComboBox_Knob::setPointer(std::string* str){
+    _currentItem = str;
+    setCurrentItem("/"); /*initialises the pointer*/
+
+}
+
+void ComboBox_Knob::setValues(){
+    QString out(_currentItem->c_str());
+    for (int i =0; i< out.size(); i++) {
+        values.push_back(out.at(i).unicode());
+    }
+}
+
+/*============================*/
+
+Knob* Separator_Knob::BuildKnob(Knob_Callback* cb, const std::string& description, Knob_Mask flags){
+    Separator_Knob* knob=new Separator_Knob(cb,description,flags);
+    if(cb)
+        cb->addKnob(knob);
+    return knob;
+}
+Separator_Knob::Separator_Knob(Knob_Callback *cb, const std::string& description, Knob_Mask flags):Knob(cb){
+    Q_UNUSED(flags);
+    QLabel* name = new QLabel(description.c_str(),this);
+    layout->addWidget(name);
+    line = new QFrame(this);
+    line->setFrameShape(QFrame::HLine);
+    line->setFrameShadow(QFrame::Sunken);
+    line->setSizePolicy(QSizePolicy::Expanding, QSizePolicy::Preferred);
+    layout->addWidget(line);
+    
+}