/* ***** BEGIN LICENSE BLOCK *****
 * This file is part of Natron <http://www.natron.fr/>,
 * Copyright (C) 2015 INRIA and Alexandre Gauthier-Foichat
 *
 * Natron is free software: you can redistribute it and/or modify
 * it under the terms of the GNU General Public License as published by
 * the Free Software Foundation; either version 2 of the License, or
 * (at your option) any later version.
 *
 * Natron is distributed in the hope that it will be useful,
 * but WITHOUT ANY WARRANTY; without even the implied warranty of
 * MERCHANTABILITY or FITNESS FOR A PARTICULAR PURPOSE.  See the
 * GNU General Public License for more details.
 *
 * You should have received a copy of the GNU General Public License
 * along with Natron.  If not, see <http://www.gnu.org/licenses/gpl-2.0.html>
 * ***** END LICENSE BLOCK ***** */

#ifndef NODEGRAPHUNDOREDO_H
#define NODEGRAPHUNDOREDO_H

// ***** BEGIN PYTHON BLOCK *****
// from <https://docs.python.org/3/c-api/intro.html#include-files>:
// "Since Python may define some pre-processor definitions which affect the standard headers on some systems, you must include Python.h before any standard headers are included."
#include <Python.h>
// ***** END PYTHON BLOCK *****

#include "Global/Macros.h"

#include <list>
#include <vector>
#include <QPointF>
#if !defined(Q_MOC_RUN) && !defined(SBK_RUN)
#include <boost/shared_ptr.hpp>
#include <boost/weak_ptr.hpp>
#endif
#include <QUndoCommand>

#include "Global/GlobalDefines.h"

#include "Engine/EngineFwd.h"
<<<<<<< HEAD
=======

>>>>>>> c8f80237
#include "Gui/GuiFwd.h"


/**
 * This file gathers undo/redo command associated to the node graph. Each of them triggers an autosave when redone/undone
 * except the move command.
 **/


typedef boost::shared_ptr<NodeGui> NodeGuiPtr;
typedef std::list<NodeGuiPtr> NodeGuiList;



class MoveMultipleNodesCommand
    : public QUndoCommand
{
public:

    MoveMultipleNodesCommand(const NodeGuiList & nodes,
                             double dx,
                             double dy,
                             QUndoCommand *parent = 0);
    virtual void undo();
    virtual void redo();


private:

    void move(double dx,double dy);

    bool _firstRedoCalled;
    NodeGuiList _nodes;
    double _dx,_dy;
};


/**
 * @class The first redo() call will do nothing, it assumes the node has already been added.
 * undo() just call deactivate() on all nodes, and following calls to redo() call activate()
 *
 * This class is used for many similar action such as add/duplicate/paste,etc...
 **/
class AddMultipleNodesCommand
    : public QUndoCommand
{
public:

    AddMultipleNodesCommand(NodeGraph* graph,
                            const std::list<boost::shared_ptr<NodeGui> > & nodes,
                            QUndoCommand *parent = 0);

    AddMultipleNodesCommand(NodeGraph* graph,
                            const boost::shared_ptr<NodeGui> & node,
                            QUndoCommand* parent = 0);


    virtual ~AddMultipleNodesCommand();

    virtual void undo();
    virtual void redo();

private:

    std::list<boost::weak_ptr<NodeGui> > _nodes;
    NodeGraph* _graph;
    bool _firstRedoCalled;
    bool _isUndone;
};


class RemoveMultipleNodesCommand
    : public QUndoCommand
{
public:

    RemoveMultipleNodesCommand(NodeGraph* graph,
                               const std::list<boost::shared_ptr<NodeGui> > & nodes,
                               QUndoCommand *parent = 0);

    virtual ~RemoveMultipleNodesCommand();

    virtual void undo();
    virtual void redo();

private:
    struct NodeToRemove
    {
        ///This contains the output nodes whose input should be reconnected to this node afterwards.
        ///This list contains only nodes that are not part of the selection: we restore only the
        ///inputs of the outputs nodes of the graph that were not removed
        std::list<Natron::Node* > outputsToRestore;
        boost::weak_ptr<NodeGui> node;
    };

    std::list<NodeToRemove> _nodes;
    NodeGraph* _graph;
    bool _isRedone;
};

class ConnectCommand
    : public QUndoCommand
{
public:
    ConnectCommand(NodeGraph* graph,
                   Edge* edge,
                   const boost::shared_ptr<NodeGui> &oldSrc,
                   const boost::shared_ptr<NodeGui> & newSrc,
                   QUndoCommand *parent = 0);

    virtual void undo();
    virtual void redo();

protected:
    
    static void doConnect(const NodeGuiPtr &oldSrc,
                          const NodeGuiPtr & newSrc,
                          const NodeGuiPtr& dst,
                          int inputNb);
    
    boost::weak_ptr<NodeGui> _oldSrc,_newSrc;
    boost::weak_ptr<NodeGui> _dst;
    NodeGraph* _graph;
    int _inputNb;
};

/*
 * @brief Inserts an existing node in a stream
 */
class InsertNodeCommand : public ConnectCommand
{
public:
    
    InsertNodeCommand(NodeGraph* graph,
                   Edge* edge,
                   const boost::shared_ptr<NodeGui> & newSrc,
                   QUndoCommand *parent = 0);
    
    virtual void undo();
    virtual void redo();
    
private:
    
    Edge* _inputEdge;
    
};


class ResizeBackDropCommand
    : public QUndoCommand
{
public:

    ResizeBackDropCommand(const NodeGuiPtr& bd,
                          int w,
                          int h,
                          QUndoCommand *parent = 0);
    virtual ~ResizeBackDropCommand();

    virtual void undo();
    virtual void redo();
    virtual int id() const
    {
        return kNodeGraphResizeNodeBackDropCommandCompressionID;
    }

    virtual bool mergeWith(const QUndoCommand *command);

private:

    NodeGuiPtr _bd;
    int _w,_h;
    int _oldW,_oldH;
};


class DecloneMultipleNodesCommand
    : public QUndoCommand
{
public:

    DecloneMultipleNodesCommand(NodeGraph* graph,
                                const std::list<boost::shared_ptr<NodeGui> > & nodes,
                                QUndoCommand *parent = 0);


    virtual ~DecloneMultipleNodesCommand();

    virtual void undo();
    virtual void redo();

private:

    struct NodeToDeclone
    {
        boost::weak_ptr<NodeGui> node;
        boost::weak_ptr<Natron::Node> master;
    };

  

    std::list<NodeToDeclone> _nodes;
    NodeGraph* _graph;
};


class RearrangeNodesCommand
    : public QUndoCommand
{
public:

    struct NodeToRearrange
    {
        boost::shared_ptr<NodeGui> node;
        QPointF oldPos,newPos;
    };

    RearrangeNodesCommand(const std::list<boost::shared_ptr<NodeGui> > & nodes,
                          QUndoCommand *parent = 0);
    virtual void undo();
    virtual void redo();

private:

    std::list<NodeToRearrange> _nodes;
};

class DisableNodesCommand
    : public QUndoCommand
{
public:

    DisableNodesCommand(const std::list<boost::shared_ptr<NodeGui> > & nodes,
                        QUndoCommand *parent = 0);
    virtual void undo();
    virtual void redo();

private:

    std::list<boost::weak_ptr<NodeGui> >_nodes;
};

class EnableNodesCommand
    : public QUndoCommand
{
public:

    EnableNodesCommand(const std::list<boost::shared_ptr<NodeGui> > & nodes,
                       QUndoCommand *parent = 0);
    virtual void undo();
    virtual void redo();

private:

    std::list<boost::weak_ptr<NodeGui> >_nodes;
};


class LoadNodePresetsCommand
: public QUndoCommand
{
    
public:
    
    LoadNodePresetsCommand(const boost::shared_ptr<NodeGui> & node,
                           const std::list<boost::shared_ptr<NodeSerialization> >& serialization,
                       QUndoCommand *parent = 0);
    
    virtual ~LoadNodePresetsCommand();
    virtual void undo();
    virtual void redo();

private:
    
    void getListAsShared(const std::list< boost::weak_ptr<Natron::Node> >& original,
                         std::list< boost::shared_ptr<Natron::Node> >& shared) const;
    
    bool _firstRedoCalled;
    bool _isUndone;
    boost::weak_ptr<NodeGui> _node;
    std::list< boost::weak_ptr<Natron::Node> > _oldChildren,_newChildren; //< children if multi-instance
    std::list<boost::shared_ptr<NodeSerialization> > _newSerializations,_oldSerialization;
};

class RenameNodeUndoRedoCommand
: public QUndoCommand
{
public:
    
    RenameNodeUndoRedoCommand(const boost::shared_ptr<NodeGui> & node,
                              const QString& oldName,
                              const QString& newName);
    
    virtual ~RenameNodeUndoRedoCommand();
    virtual void undo();
    virtual void redo();
    
private:
    
    boost::weak_ptr<NodeGui> _node;
    QString _oldName,_newName;
};

struct ExtractedOutput
{
    boost::weak_ptr<NodeGui> node;
    std::list<std::pair<int,Natron::Node*> > outputs;
};

struct ExtractedInput
{
    boost::weak_ptr<NodeGui> node;
    std::vector<boost::weak_ptr<Natron::Node> > inputs;
};

struct ExtractedTree
{
    ExtractedOutput output;
    std::list<ExtractedInput> inputs;
    std::list<boost::weak_ptr<NodeGui> > inbetweenNodes;
};


class ExtractNodeUndoRedoCommand
: public QUndoCommand
{
public:
    
    ExtractNodeUndoRedoCommand(NodeGraph* graph,const std::list<boost::shared_ptr<NodeGui> > & nodes);
    
    virtual ~ExtractNodeUndoRedoCommand();
    virtual void undo();
    virtual void redo();
    
    
    private:
    
  
    NodeGraph* _graph;
    std::list<ExtractedTree> _trees;
};

class GroupFromSelectionCommand
: public QUndoCommand
{
    
public:
    
    GroupFromSelectionCommand(NodeGraph* graph,const std::list<boost::shared_ptr<NodeGui> > & nodes);
    
    virtual ~GroupFromSelectionCommand();
    
    virtual void undo();
    virtual void redo();
    
private:
    
    NodeGraph* _graph;
    std::list<boost::weak_ptr<NodeGui> > _originalNodes;
    boost::weak_ptr<NodeGui> _group;
    bool _firstRedoCalled;
    bool _isRedone;
};

class InlineGroupCommand
: public QUndoCommand
{
    
public:
    
    InlineGroupCommand(NodeGraph* graph,const std::list<boost::shared_ptr<NodeGui> > & nodes);
    
    virtual ~InlineGroupCommand();
    
    virtual void undo();
    virtual void redo();
    
private:
    
    struct NodeToConnect {
        boost::weak_ptr<NodeGui> input;
        std::map<boost::weak_ptr<NodeGui>,int> outputs;
    };
    
    
    struct InlinedGroup
    {
        boost::weak_ptr<NodeGui> group;
        std::list<boost::weak_ptr<NodeGui> > inlinedNodes;
        std::map<int,NodeToConnect> connections;
    };
    
    NodeGraph* _graph;
    
    std::list<InlinedGroup> _groupNodes;
    bool _firstRedoCalled;
};


#endif // NODEGRAPHUNDOREDO_H<|MERGE_RESOLUTION|>--- conflicted
+++ resolved
@@ -39,10 +39,7 @@
 #include "Global/GlobalDefines.h"
 
 #include "Engine/EngineFwd.h"
-<<<<<<< HEAD
-=======
-
->>>>>>> c8f80237
+
 #include "Gui/GuiFwd.h"
 
 
