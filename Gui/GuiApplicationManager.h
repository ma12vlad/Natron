--- conflicted
+++ resolved
@@ -186,13 +186,11 @@
     
     virtual int getAppFontSize() const OVERRIDE FINAL WARN_UNUSED_RETURN;
     
-<<<<<<< HEAD
     bool isNodeClipBoardEmpty() const;
     
     NodeClipBoard& getNodeClipBoard();
-=======
+    
     virtual void reloadStylesheets() OVERRIDE FINAL;
->>>>>>> 6a6c8031
     
     void clearNodeClipBoard();
     
