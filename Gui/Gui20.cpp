/* ***** BEGIN LICENSE BLOCK *****
 * This file is part of Natron <http://www.natron.fr/>,
 * Copyright (C) 2016 INRIA and Alexandre Gauthier-Foichat
 *
 * Natron is free software: you can redistribute it and/or modify
 * it under the terms of the GNU General Public License as published by
 * the Free Software Foundation; either version 2 of the License, or
 * (at your option) any later version.
 *
 * Natron is distributed in the hope that it will be useful,
 * but WITHOUT ANY WARRANTY; without even the implied warranty of
 * MERCHANTABILITY or FITNESS FOR A PARTICULAR PURPOSE.  See the
 * GNU General Public License for more details.
 *
 * You should have received a copy of the GNU General Public License
 * along with Natron.  If not, see <http://www.gnu.org/licenses/gpl-2.0.html>
 * ***** END LICENSE BLOCK ***** */

// ***** BEGIN PYTHON BLOCK *****
// from <https://docs.python.org/3/c-api/intro.html#include-files>:
// "Since Python may define some pre-processor definitions which affect the standard headers on some systems, you must include Python.h before any standard headers are included."
#include <Python.h>
// ***** END PYTHON BLOCK *****

#include "Gui.h"

#include <cassert>
#include <sstream> // stringstream
#include <algorithm> // min, max
#include <map>
#include <list>
#include <utility>
#include <stdexcept>

#include "Global/Macros.h"

#include <QtCore/QTextStream>
#include <QtCore/QSettings>
#include <QtCore/QFile>
#include <QtCore/QFileInfo>

#include <QAction>
#include <QApplication>

#include "Engine/CLArgs.h"
#include "Engine/KnobSerialization.h" // createDefaultValueForParam
#include "Engine/Lut.h" // Color, floatToInt
#include "Engine/Node.h"
#include "Engine/NodeGroup.h" // NodeGroup, NodeCollection, NodesList
#include "Engine/Project.h"
#include "Engine/Settings.h"
#include "Engine/ViewerInstance.h"

#include "Gui/CurveEditor.h"
#include "Gui/GuiAppInstance.h"
#include "Gui/GuiApplicationManager.h" // appPTR
#include "Gui/GuiPrivate.h"
#include "Gui/Histogram.h"
#include "Gui/Menu.h"
#include "Gui/NodeGraph.h"
#include "Gui/NodeGui.h"
#include "Gui/ProjectGui.h"
#include "Gui/SequenceFileDialog.h"
#include "Gui/Splitter.h"
#include "Gui/TabWidget.h"
#include "Gui/ToolButton.h"
#include "Gui/ScriptEditor.h"
#include "Gui/ViewerGL.h"
#include "Gui/ViewerTab.h"

#include "Global/QtCompat.h" // removeFileExtension

#include "SequenceParsing.h"

#define NAMED_PLUGIN_GROUP_NO 15

#define PLUGIN_GROUP_DEFAULT_ICON_PATH NATRON_IMAGES_PATH "GroupingIcons/Set" NATRON_ICON_SET_NUMBER "/other_grouping_" NATRON_ICON_SET_NUMBER ".png"

NATRON_NAMESPACE_ENTER;

static std::string namedGroupsOrdered[NAMED_PLUGIN_GROUP_NO] = {
    PLUGIN_GROUP_IMAGE,
    PLUGIN_GROUP_COLOR,
    PLUGIN_GROUP_CHANNEL,
    PLUGIN_GROUP_MERGE,
    PLUGIN_GROUP_FILTER,
    PLUGIN_GROUP_TRANSFORM,
    PLUGIN_GROUP_TIME,
    PLUGIN_GROUP_PAINT,
    PLUGIN_GROUP_KEYER,
    PLUGIN_GROUP_MULTIVIEW,
    PLUGIN_GROUP_DEEP,
    PLUGIN_GROUP_3D,
    PLUGIN_GROUP_TOOLSETS,
    PLUGIN_GROUP_OTHER,
    PLUGIN_GROUP_DEFAULT
};


NATRON_NAMESPACE_ANONYMOUS_ENTER

static void
getPixmapForGrouping(QPixmap* pixmap,
                     int size,
                     const QString & grouping)
{
    PixmapEnum e = NATRON_PIXMAP_OTHER_PLUGINS;

    if ( grouping == QString::fromUtf8(PLUGIN_GROUP_COLOR) ) {
        e = NATRON_PIXMAP_COLOR_GROUPING;
    } else if ( grouping == QString::fromUtf8(PLUGIN_GROUP_FILTER) ) {
        e = NATRON_PIXMAP_FILTER_GROUPING;
    } else if ( grouping == QString::fromUtf8(PLUGIN_GROUP_IMAGE) ) {
        e = NATRON_PIXMAP_IO_GROUPING;
    } else if ( grouping == QString::fromUtf8(PLUGIN_GROUP_TRANSFORM) ) {
        e = NATRON_PIXMAP_TRANSFORM_GROUPING;
    } else if ( grouping == QString::fromUtf8(PLUGIN_GROUP_DEEP) ) {
        e = NATRON_PIXMAP_DEEP_GROUPING;
    } else if ( grouping == QString::fromUtf8(PLUGIN_GROUP_MULTIVIEW) ) {
        e = NATRON_PIXMAP_MULTIVIEW_GROUPING;
    } else if ( grouping == QString::fromUtf8(PLUGIN_GROUP_TIME) ) {
        e = NATRON_PIXMAP_TIME_GROUPING;
    } else if ( grouping == QString::fromUtf8(PLUGIN_GROUP_PAINT) ) {
        e = NATRON_PIXMAP_PAINT_GROUPING;
    } else if ( grouping == QString::fromUtf8(PLUGIN_GROUP_OTHER) ) {
        e = NATRON_PIXMAP_MISC_GROUPING;
    } else if ( grouping == QString::fromUtf8(PLUGIN_GROUP_KEYER) ) {
        e = NATRON_PIXMAP_KEYER_GROUPING;
    } else if ( grouping == QString::fromUtf8(PLUGIN_GROUP_TOOLSETS) ) {
        e = NATRON_PIXMAP_TOOLSETS_GROUPING;
    } else if ( grouping == QString::fromUtf8(PLUGIN_GROUP_3D) ) {
        e = NATRON_PIXMAP_3D_GROUPING;
    } else if ( grouping == QString::fromUtf8(PLUGIN_GROUP_CHANNEL) ) {
        e = NATRON_PIXMAP_CHANNEL_GROUPING;
    } else if ( grouping == QString::fromUtf8(PLUGIN_GROUP_MERGE) ) {
        e = NATRON_PIXMAP_MERGE_GROUPING;
    }
    appPTR->getIcon(e, size, pixmap);
}

NATRON_NAMESPACE_ANONYMOUS_EXIT


void
Gui::reloadStylesheet()
{
    Gui::loadStyleSheet();

    if (_imp->_scriptEditor) {
        _imp->_scriptEditor->reloadHighlighter();
    }
}

static
QString
qcolor_to_qstring(const QColor& col)
{
    return QString::fromUtf8("rgb(%1,%2,%3)").arg( col.red() ).arg( col.green() ).arg( col.blue() );
}

static inline
QColor
to_qcolor(double r,
          double g,
          double b)
{
    return QColor( Color::floatToInt<256>(r), Color::floatToInt<256>(g), Color::floatToInt<256>(b) );
}

void
Gui::loadStyleSheet()
{
    boost::shared_ptr<Settings> settings = appPTR->getCurrentSettings();
    QColor selCol, sunkCol, baseCol, raisedCol, txtCol, intCol, kfCol, disCol, eCol, altCol, lightSelCol;

    //settings->
    {
        double r, g, b;
        settings->getSelectionColor(&r, &g, &b);
        selCol = to_qcolor(r, g, b);
    }
    {
        double r, g, b;
        r = 1;
        g = 0.75;
        b = 0.47;
        lightSelCol = to_qcolor(r, g, b);
    }
    {
        double r, g, b;
        settings->getBaseColor(&r, &g, &b);
        baseCol = to_qcolor(r, g, b);
    }
    {
        double r, g, b;
        settings->getRaisedColor(&r, &g, &b);
        raisedCol = to_qcolor(r, g, b);
    }
    {
        double r, g, b;
        settings->getSunkenColor(&r, &g, &b);
        sunkCol = to_qcolor(r, g, b);
    }
    {
        double r, g, b;
        settings->getTextColor(&r, &g, &b);
        txtCol = to_qcolor(r, g, b);
    }
    {
        double r, g, b;
        settings->getInterpolatedColor(&r, &g, &b);
        intCol = to_qcolor(r, g, b);
    }
    {
        double r, g, b;
        settings->getKeyframeColor(&r, &g, &b);
        kfCol = to_qcolor(r, g, b);
    }
    {
        double r, g, b;
        r = g = b = 0.;
        disCol = to_qcolor(r, g, b);
    }
    {
        double r, g, b;
        settings->getExprColor(&r, &g, &b);
        eCol = to_qcolor(r, g, b);
    }
    {
        double r, g, b;
        settings->getAltTextColor(&r, &g, &b);
        altCol = to_qcolor(r, g, b);
    }

    // First, set the global palette colors
    // Note: the following colors may be wrong, please test and fix these on Linux with an empty mainstyle.css
    QPalette p = qApp->palette();

    p.setBrush( QPalette::Window, sunkCol );
    p.setBrush( QPalette::WindowText, txtCol );
    p.setBrush( QPalette::Base, baseCol );
    //p.setBrush( QPalette::ToolTipBase, baseCol );
    //p.setBrush( QPalette::ToolTipText, txtCol );
    p.setBrush( QPalette::Text, txtCol );
    p.setBrush( QPalette::Button, baseCol );
    p.setBrush( QPalette::ButtonText, txtCol );
    p.setBrush( QPalette::Light, raisedCol );
    p.setBrush( QPalette::Dark, sunkCol );
    p.setBrush( QPalette::Mid, baseCol );
    //p.setBrush( QPalette::Shadow, sunkCol );
    p.setBrush( QPalette::BrightText, txtCol );
    p.setBrush( QPalette::Link, selCol ); // can only be set via palette
    p.setBrush( QPalette::LinkVisited, selCol ); // can only be set via palette
    qApp->setPalette( p );

    QFile qss;
    std::string userQss = settings->getUserStyleSheetFilePath();
    if ( !userQss.empty() ) {
        qss.setFileName( QString::fromUtf8( userQss.c_str() ) );
    } else {
        qss.setFileName( QString::fromUtf8(":/Resources/Stylesheets/mainstyle.qss") );
    }

    if ( qss.open(QIODevice::ReadOnly
                  | QIODevice::Text) ) {
        QTextStream in(&qss);
        QString content( in.readAll() );
        qApp->setStyleSheet( content
                             .arg( qcolor_to_qstring(selCol) ) // %1: selection-color
                             .arg( qcolor_to_qstring(baseCol) ) // %2: medium background
                             .arg( qcolor_to_qstring(raisedCol) ) // %3: soft background
                             .arg( qcolor_to_qstring(sunkCol) ) // %4: strong background
                             .arg( qcolor_to_qstring(txtCol) ) // %5: text colour
                             .arg( qcolor_to_qstring(intCol) ) // %6: interpolated value color
                             .arg( qcolor_to_qstring(kfCol) ) // %7: keyframe value color
                             .arg( qcolor_to_qstring(disCol) ) // %8: disabled editable text
                             .arg( qcolor_to_qstring(eCol) ) // %9: expression background color
                             .arg( qcolor_to_qstring(altCol) ) // %10 = altered text color
                             .arg( qcolor_to_qstring(lightSelCol) ) ); // %11 = mouse over selection color
    } else {
        Dialogs::errorDialog( tr("Stylesheet").toStdString(), tr("Failure to load stylesheet file ").toStdString() + qss.fileName().toStdString() );
    }
} // Gui::loadStyleSheet

void
Gui::maximize(TabWidget* what)
{
    assert(what);
    if ( what->isFloatingWindowChild() ) {
        return;
    }

    QMutexLocker l(&_imp->_panesMutex);
    for (std::list<TabWidget*>::iterator it = _imp->_panes.begin(); it != _imp->_panes.end(); ++it) {
        //if the widget is not what we want to maximize and it is not floating , hide it
        if ( (*it != what) && !(*it)->isFloatingWindowChild() ) {
            // also if we want to maximize the workshop pane, don't hide the properties pane

            bool hasProperties = false;
            for (int i = 0; i < (*it)->count(); ++i) {
                QString tabName = (*it)->tabAt(i)->getWidget()->objectName();
                if ( tabName == QString::fromUtf8(kPropertiesBinName) ) {
                    hasProperties = true;
                    break;
                }
            }

            bool hasNodeGraphOrCurveEditor = false;
            for (int i = 0; i < what->count(); ++i) {
                QWidget* tab = what->tabAt(i)->getWidget();
                assert(tab);
                NodeGraph* isGraph = dynamic_cast<NodeGraph*>(tab);
                CurveEditor* isEditor = dynamic_cast<CurveEditor*>(tab);
                if (isGraph || isEditor) {
                    hasNodeGraphOrCurveEditor = true;
                    break;
                }
            }

            if (hasProperties && hasNodeGraphOrCurveEditor) {
                continue;
            }
            (*it)->hide();
        }
    }
}

void
Gui::minimize()
{
    QMutexLocker l(&_imp->_panesMutex);

    for (std::list<TabWidget*>::iterator it = _imp->_panes.begin(); it != _imp->_panes.end(); ++it) {
        (*it)->show();
    }
}

ViewerTab*
Gui::addNewViewerTab(ViewerInstance* viewer,
                     TabWidget* where)
{
    std::map<NodeGui*, RotoGui*> rotoNodes;
    std::list<NodeGui*> rotoNodesList;
    std::pair<NodeGui*, RotoGui*> currentRoto;
    std::map<NodeGui*, TrackerGui*> trackerNodes;
    std::list<NodeGui*> trackerNodesList;
    std::pair<NodeGui*, TrackerGui*> currentTracker;

    if (!viewer) {
        return 0;
    }

    //Don't create tracker & roto interface for file dialog preview viewer
    if (viewer->getNode()->getScriptName() != NATRON_FILE_DIALOG_PREVIEW_VIEWER_NAME) {
        if ( !_imp->_viewerTabs.empty() ) {
            ( *_imp->_viewerTabs.begin() )->getRotoContext(&rotoNodes, &currentRoto);
            ( *_imp->_viewerTabs.begin() )->getTrackerContext(&trackerNodes, &currentTracker);
        } else {
            const NodesGuiList & allNodes = _imp->_nodeGraphArea->getAllActiveNodes();
            for (NodesGuiList::const_iterator it = allNodes.begin(); it != allNodes.end(); ++it) {
                if ( (*it)->getNode()->getRotoContext() ) {
                    rotoNodesList.push_back( it->get() );
                    if (!currentRoto.first) {
                        currentRoto.first = it->get();
                    }
                } else if ( (*it)->getNode()->isPointTrackerNode() ) {
                    trackerNodesList.push_back( it->get() );
                    if (!currentTracker.first) {
                        currentTracker.first = it->get();
                    }
                }
            }
        }
    }
    for (std::map<NodeGui*, RotoGui*>::iterator it = rotoNodes.begin(); it != rotoNodes.end(); ++it) {
        rotoNodesList.push_back(it->first);
    }

    for (std::map<NodeGui*, TrackerGui*>::iterator it = trackerNodes.begin(); it != trackerNodes.end(); ++it) {
        trackerNodesList.push_back(it->first);
    }

    ViewerTab* tab = new ViewerTab(rotoNodesList, currentRoto.first, trackerNodesList, currentTracker.first, this, viewer, where);
    QObject::connect( tab->getViewer(), SIGNAL(imageChanged(int,bool)), this, SLOT(onViewerImageChanged(int,bool)) );
    {
        QMutexLocker l(&_imp->_viewerTabsMutex);
        _imp->_viewerTabs.push_back(tab);
    }
    where->appendTab(tab, tab);
    Q_EMIT viewersChanged();

    return tab;
} // Gui::addNewViewerTab

void
Gui::onViewerImageChanged(int texIndex,
                          bool hasImageBackend)
{
    ///notify all histograms a viewer image changed
    ViewerGL* viewer = qobject_cast<ViewerGL*>( sender() );

    if (viewer) {
        QMutexLocker l(&_imp->_histogramsMutex);
        for (std::list<Histogram*>::iterator it = _imp->_histograms.begin(); it != _imp->_histograms.end(); ++it) {
            (*it)->onViewerImageChanged(viewer, texIndex, hasImageBackend);
        }
    }
}

void
Gui::addViewerTab(ViewerTab* tab,
                  TabWidget* where)
{
    assert(tab);
    assert(where);
    {
        QMutexLocker l(&_imp->_viewerTabsMutex);
        std::list<ViewerTab*>::iterator it = std::find(_imp->_viewerTabs.begin(), _imp->_viewerTabs.end(), tab);
        if ( it == _imp->_viewerTabs.end() ) {
            _imp->_viewerTabs.push_back(tab);
        }
    }
    where->appendTab(tab, tab);
    Q_EMIT viewersChanged();
}

void
Gui::registerTab(PanelWidget* tab,
                 ScriptObject* obj)
{
    std::string name = obj->getScriptName();
    RegisteredTabs::iterator registeredTab = _imp->_registeredTabs.find(name);

    if ( registeredTab == _imp->_registeredTabs.end() ) {
        _imp->_registeredTabs.insert( std::make_pair( name, std::make_pair(tab, obj) ) );
    }
}

void
Gui::unregisterTab(PanelWidget* tab)
{
    if (getCurrentPanelFocus() == tab) {
        tab->removeClickFocus();
    }
    for (RegisteredTabs::iterator it = _imp->_registeredTabs.begin(); it != _imp->_registeredTabs.end(); ++it) {
        if (it->second.first == tab) {
            _imp->_registeredTabs.erase(it);
            break;
        }
    }
}

void
Gui::registerFloatingWindow(FloatingWidget* window)
{
    QMutexLocker k(&_imp->_floatingWindowMutex);
    std::list<FloatingWidget*>::iterator found = std::find(_imp->_floatingWindows.begin(), _imp->_floatingWindows.end(), window);

    if ( found == _imp->_floatingWindows.end() ) {
        _imp->_floatingWindows.push_back(window);
    }
}

void
Gui::unregisterFloatingWindow(FloatingWidget* window)
{
    QMutexLocker k(&_imp->_floatingWindowMutex);
    std::list<FloatingWidget*>::iterator found = std::find(_imp->_floatingWindows.begin(), _imp->_floatingWindows.end(), window);

    if ( found != _imp->_floatingWindows.end() ) {
        _imp->_floatingWindows.erase(found);
    }
}

std::list<FloatingWidget*>
Gui::getFloatingWindows() const
{
    QMutexLocker l(&_imp->_floatingWindowMutex);

    return _imp->_floatingWindows;
}

void
Gui::removeViewerTab(ViewerTab* tab,
                     bool initiatedFromNode,
                     bool deleteData)
{
    assert(tab);
    unregisterTab(tab);

    if (tab == _imp->_activeViewer) {
        _imp->_activeViewer = 0;
    }
    tab->abortRendering();
    NodeGraph* graph = 0;
    NodeGroup* isGrp = 0;
    boost::shared_ptr<NodeCollection> collection;
    if ( tab->getInternalNode() && tab->getInternalNode()->getNode() ) {
        boost::shared_ptr<NodeCollection> collection = tab->getInternalNode()->getNode()->getGroup();
        isGrp = dynamic_cast<NodeGroup*>( collection.get() );
    }


    if (isGrp) {
        NodeGraphI* graph_i = isGrp->getNodeGraph();
        assert(graph_i);
        graph = dynamic_cast<NodeGraph*>(graph_i);
    } else {
        graph = getNodeGraph();
    }
    assert(graph);
    if (!graph) {
        throw std::logic_error("");
    }
    
    ViewerTab* lastSelectedViewer = graph->getLastSelectedViewer();

    if (lastSelectedViewer == tab) {
        bool foundOne = false;
        NodesList nodes;
        if (collection) {
            nodes = collection->getNodes();
        }
        for (NodesList::iterator it = nodes.begin(); it != nodes.end(); ++it) {
            ViewerInstance* isViewer = (*it)->isEffectViewer();
            if ( !isViewer || ( isViewer == tab->getInternalNode() ) || !(*it)->isActivated() ) {
                continue;
            }
            OpenGLViewerI* viewerI = isViewer->getUiContext();
            assert(viewerI);
            ViewerGL* glViewer = dynamic_cast<ViewerGL*>(viewerI);
            assert(glViewer);
            if (glViewer) {
                graph->setLastSelectedViewer( glViewer->getViewerTab() );
            }
            foundOne = true;
            break;
        }
        if (!foundOne) {
            graph->setLastSelectedViewer(0);
        }
    }

    ViewerInstance* internalViewer = tab->getInternalNode();
    if (internalViewer) {
        if (getApp()->getLastViewerUsingTimeline() == internalViewer) {
            getApp()->discardLastViewerUsingTimeline();
        }
    }

    if (!initiatedFromNode) {
        assert(_imp->_nodeGraphArea);
        ///call the deleteNode which will call this function again when the node will be deactivated.
        NodePtr internalNode = tab->getInternalNode()->getNode();
        boost::shared_ptr<NodeGuiI> guiI = internalNode->getNodeGui();
        NodeGuiPtr gui = boost::dynamic_pointer_cast<NodeGui>(guiI);
        assert(gui);
        NodeGraphI* graph_i = internalNode->getGroup()->getNodeGraph();
        assert(graph_i);
        NodeGraph* graph = dynamic_cast<NodeGraph*>(graph_i);
        assert(graph);
        if (graph) {
            graph->removeNode(gui);
        }
    } else {
        tab->hide();


        TabWidget* container = dynamic_cast<TabWidget*>( tab->parentWidget() );
        if (container) {
            container->removeTab(tab, false);
        }

        if (deleteData) {
            QMutexLocker l(&_imp->_viewerTabsMutex);
            std::list<ViewerTab*>::iterator it = std::find(_imp->_viewerTabs.begin(), _imp->_viewerTabs.end(), tab);
            if ( it != _imp->_viewerTabs.end() ) {
                _imp->_viewerTabs.erase(it);
            }
            tab->notifyGuiClosingPublic();
            tab->deleteLater();
        }
    }
    Q_EMIT viewersChanged();
} // Gui::removeViewerTab

Histogram*
Gui::addNewHistogram()
{
    Histogram* h = new Histogram(this);
    QMutexLocker l(&_imp->_histogramsMutex);
    std::stringstream ss;

    ss << _imp->_nextHistogramIndex;

    h->setScriptName( "histogram" + ss.str() );
    h->setLabel( "Histogram" + ss.str() );
    ++_imp->_nextHistogramIndex;
    _imp->_histograms.push_back(h);

    return h;
}

void
Gui::removeHistogram(Histogram* h)
{
    unregisterTab(h);
    QMutexLocker l(&_imp->_histogramsMutex);
    std::list<Histogram*>::iterator it = std::find(_imp->_histograms.begin(), _imp->_histograms.end(), h);

    assert( it != _imp->_histograms.end() );
    delete *it;
    _imp->_histograms.erase(it);
}

const std::list<Histogram*> &
Gui::getHistograms() const
{
    QMutexLocker l(&_imp->_histogramsMutex);

    return _imp->_histograms;
}

std::list<Histogram*>
Gui::getHistograms_mt_safe() const
{
    QMutexLocker l(&_imp->_histogramsMutex);

    return _imp->_histograms;
}

void
Gui::unregisterPane(TabWidget* pane)
{
    {
        QMutexLocker l(&_imp->_panesMutex);
        std::list<TabWidget*>::iterator found = std::find(_imp->_panes.begin(), _imp->_panes.end(), pane);

        if ( found != _imp->_panes.end() ) {
            if (_imp->_lastEnteredTabWidget == pane) {
                _imp->_lastEnteredTabWidget = 0;
            }
            _imp->_panes.erase(found);
        }

        if ( ( pane->isAnchor() ) && !_imp->_panes.empty() ) {
            _imp->_panes.front()->setAsAnchor(true);
        }
    }
    checkNumberOfNonFloatingPanes();
}

void
Gui::checkNumberOfNonFloatingPanes()
{
    QMutexLocker l(&_imp->_panesMutex);
    ///If dropping to 1 non floating pane, make it non closable:floatable
    int nbNonFloatingPanes;
    TabWidget* nonFloatingPane = _imp->getOnly1NonFloatingPane(nbNonFloatingPanes);

    ///When there's only 1 tab left make it closable/floatable again
    if (nbNonFloatingPanes == 1) {
        assert(nonFloatingPane);
        nonFloatingPane->setClosable(false);
    } else {
        for (std::list<TabWidget*>::iterator it = _imp->_panes.begin(); it != _imp->_panes.end(); ++it) {
            (*it)->setClosable(true);
        }
    }
}

void
Gui::registerPane(TabWidget* pane)
{
    {
        QMutexLocker l(&_imp->_panesMutex);
        bool hasAnchor = false;

        for (std::list<TabWidget*>::iterator it = _imp->_panes.begin(); it != _imp->_panes.end(); ++it) {
            if ( (*it)->isAnchor() ) {
                hasAnchor = true;
                break;
            }
        }
        std::list<TabWidget*>::iterator found = std::find(_imp->_panes.begin(), _imp->_panes.end(), pane);

        if ( found == _imp->_panes.end() ) {
            if ( _imp->_panes.empty() ) {
                _imp->_leftRightSplitter->addWidget(pane);
                pane->setClosable(false);
            }
            _imp->_panes.push_back(pane);

            if (!hasAnchor) {
                pane->setAsAnchor(true);
            }
        }
    }
    checkNumberOfNonFloatingPanes();
}

void
Gui::registerSplitter(Splitter* s)
{
    QMutexLocker l(&_imp->_splittersMutex);
    std::list<Splitter*>::iterator found = std::find(_imp->_splitters.begin(), _imp->_splitters.end(), s);

    if ( found == _imp->_splitters.end() ) {
        _imp->_splitters.push_back(s);
    }
}

void
Gui::unregisterSplitter(Splitter* s)
{
    QMutexLocker l(&_imp->_splittersMutex);
    std::list<Splitter*>::iterator found = std::find(_imp->_splitters.begin(), _imp->_splitters.end(), s);

    if ( found != _imp->_splitters.end() ) {
        _imp->_splitters.erase(found);
    }
}

void
Gui::registerPyPanel(NATRON_PYTHON_NAMESPACE::PyPanel* panel,
                     const std::string & pythonFunction)
{
    QMutexLocker l(&_imp->_pyPanelsMutex);
    std::map<NATRON_PYTHON_NAMESPACE::PyPanel*, std::string>::iterator found = _imp->_userPanels.find(panel);

    if ( found == _imp->_userPanels.end() ) {
        _imp->_userPanels.insert( std::make_pair(panel, pythonFunction) );
    }
}

void
Gui::unregisterPyPanel(NATRON_PYTHON_NAMESPACE::PyPanel* panel)
{
    QMutexLocker l(&_imp->_pyPanelsMutex);
    std::map<NATRON_PYTHON_NAMESPACE::PyPanel*, std::string>::iterator found = _imp->_userPanels.find(panel);

    if ( found != _imp->_userPanels.end() ) {
        _imp->_userPanels.erase(found);
    }
}

std::map<NATRON_PYTHON_NAMESPACE::PyPanel*, std::string>
Gui::getPythonPanels() const
{
    QMutexLocker l(&_imp->_pyPanelsMutex);

    return _imp->_userPanels;
}

PanelWidget*
Gui::findExistingTab(const std::string & name) const
{
    RegisteredTabs::const_iterator it = _imp->_registeredTabs.find(name);

    if ( it != _imp->_registeredTabs.end() ) {
        return it->second.first;
    } else {
        return NULL;
    }
}

void
Gui::findExistingTab(const std::string & name,
                     PanelWidget** w,
                     ScriptObject** o) const
{
    RegisteredTabs::const_iterator it = _imp->_registeredTabs.find(name);

    if ( it != _imp->_registeredTabs.end() ) {
        *w = it->second.first;
        *o = it->second.second;
    } else {
        *w = 0;
        *o = 0;
    }
}

ToolButton*
Gui::findExistingToolButton(const QString & label) const
{
    for (U32 i = 0; i < _imp->_toolButtons.size(); ++i) {
        if (_imp->_toolButtons[i]->getLabel() == label) {
            return _imp->_toolButtons[i];
        }
    }

    return NULL;
}

void
Gui::sortAllPluginsToolButtons()
{
    for (U32 i = 0; i < _imp->_toolButtons.size(); ++i) {
        _imp->_toolButtons[i]->sortChildren();
    }
}

ToolButton*
Gui::findOrCreateToolButton(const boost::shared_ptr<PluginGroupNode> & plugin)
{
    if ( !plugin->getIsUserCreatable() && plugin->getChildren().empty() ) {
        return 0;
    }

    for (U32 i = 0; i < _imp->_toolButtons.size(); ++i) {
        if (_imp->_toolButtons[i]->getPluginToolButton() == plugin) {
            return _imp->_toolButtons[i];
        }
    }

    //first-off create the tool-button's parent, if any
    ToolButton* parentToolButton = NULL;
    if ( plugin->hasParent() ) {
        assert(plugin->getParent() != plugin);
        if (plugin->getParent() != plugin) {
            parentToolButton = findOrCreateToolButton( plugin->getParent() );
        }
    }

    QIcon toolButtonIcon, menuIcon;
    if ( !plugin->getIconPath().isEmpty() && QFile::exists( plugin->getIconPath() ) ) {
        QPixmap pix( plugin->getIconPath() );
        int menuSize = TO_DPIX(NATRON_MEDIUM_BUTTON_ICON_SIZE);
        int toolButtonSize = !plugin->hasParent() ? TO_DPIX(NATRON_TOOL_BUTTON_ICON_SIZE) : TO_DPIX(NATRON_MEDIUM_BUTTON_ICON_SIZE);
        QPixmap menuPix = pix, toolbuttonPix = pix;
        if (std::max( menuPix.width(), menuPix.height() ) != menuSize) {
            menuPix = menuPix.scaled(menuSize, menuSize, Qt::KeepAspectRatio, Qt::SmoothTransformation);
        }
        if (std::max( toolbuttonPix.width(), toolbuttonPix.height() ) != toolButtonSize) {
            toolbuttonPix = toolbuttonPix.scaled(toolButtonSize, toolButtonSize, Qt::KeepAspectRatio, Qt::SmoothTransformation);
        }
        menuIcon.addPixmap(menuPix);
        toolButtonIcon.addPixmap(toolbuttonPix);
    } else {
        //add the default group icon only if it has no parent
        if ( !plugin->hasParent() ) {
            QPixmap toolbuttonPix, menuPix;
            getPixmapForGrouping( &toolbuttonPix, TO_DPIX(NATRON_TOOL_BUTTON_ICON_SIZE), plugin->getLabel() );
            toolButtonIcon.addPixmap(toolbuttonPix);
            getPixmapForGrouping( &menuPix, TO_DPIX(NATRON_TOOL_BUTTON_ICON_SIZE), plugin->getLabel() );
            menuIcon.addPixmap(menuPix);
        }
    }
    //if the tool-button has no children, this is a leaf, we must create an action
    bool isLeaf = false;
    if ( plugin->getChildren().empty() ) {
        isLeaf = true;
        //if the plugin has no children and no parent, put it in the "others" group
        if ( !plugin->hasParent() ) {
            ToolButton* othersGroup = findExistingToolButton( QString::fromUtf8(PLUGIN_GROUP_DEFAULT) );
            QStringList grouping( QString::fromUtf8(PLUGIN_GROUP_DEFAULT) );
            QStringList iconGrouping( QString::fromUtf8(PLUGIN_GROUP_DEFAULT_ICON_PATH) );
            boost::shared_ptr<PluginGroupNode> othersToolButton =
                appPTR->findPluginToolButtonOrCreate(grouping,
                                                     QString::fromUtf8(PLUGIN_GROUP_DEFAULT),
                                                     iconGrouping,
                                                     QString::fromUtf8(PLUGIN_GROUP_DEFAULT_ICON_PATH),
                                                     1,
                                                     0,
                                                     true);
            othersToolButton->tryAddChild(plugin);

            //if the othersGroup doesn't exist, create it
            if (!othersGroup) {
                othersGroup = findOrCreateToolButton(othersToolButton);
            }
            parentToolButton = othersGroup;
        }
    }
    ToolButton* pluginsToolButton = new ToolButton(_imp->_appInstance, plugin, plugin->getID(), plugin->getMajorVersion(),
                                                   plugin->getMinorVersion(),
                                                   plugin->getLabel(), toolButtonIcon, menuIcon);

    if (isLeaf) {
        QString label = plugin->getNotHighestMajorVersion() ? plugin->getLabelVersionMajorEncoded() : plugin->getLabel();
        assert(parentToolButton);
        QAction* action = new QAction(this);
        action->setText(label);
        action->setIcon( pluginsToolButton->getMenuIcon() );
        QObject::connect( action, SIGNAL(triggered()), pluginsToolButton, SLOT(onTriggered()) );
        pluginsToolButton->setAction(action);
    } else {
        Menu* menu = new Menu(this);
        //menu->setFont( QFont(appFont,appFontSize) );
        menu->setTitle( pluginsToolButton->getLabel() );
        menu->setIcon(menuIcon);
        pluginsToolButton->setMenu(menu);
        pluginsToolButton->setAction( menu->menuAction() );
    }

#ifndef NATRON_ENABLE_IO_META_NODES
    if ( !plugin->getParent() && ( pluginsToolButton->getLabel() == QString::fromUtf8(PLUGIN_GROUP_IMAGE) ) ) {
        ///create 2 special actions to create a reader and a writer so the user doesn't have to guess what
        ///plugin to choose for reading/writing images, let Natron deal with it. THe user can still change
        ///the behavior of Natron via the Preferences Readers/Writers tabs.
        QMenu* imageMenu = pluginsToolButton->getMenu();
        assert(imageMenu);
        QAction* createReaderAction = new QAction(this);
        QObject::connect( createReaderAction, SIGNAL(triggered()), this, SLOT(createReader()) );
        createReaderAction->setText( tr("Read") );
        QPixmap readImagePix;
        appPTR->getIcon(NATRON_PIXMAP_READ_IMAGE, TO_DPIX(NATRON_MEDIUM_BUTTON_ICON_SIZE), &readImagePix);
        createReaderAction->setIcon( QIcon(readImagePix) );
        createReaderAction->setShortcutContext(Qt::WidgetShortcut);
        createReaderAction->setShortcut( QKeySequence(Qt::Key_R) );
        imageMenu->addAction(createReaderAction);

        QAction* createWriterAction = new QAction(this);
        QObject::connect( createWriterAction, SIGNAL(triggered()), this, SLOT(createWriter()) );
        createWriterAction->setText( tr("Write") );
        QPixmap writeImagePix;
        appPTR->getIcon(NATRON_PIXMAP_WRITE_IMAGE, TO_DPIX(NATRON_MEDIUM_BUTTON_ICON_SIZE), &writeImagePix);
        createWriterAction->setIcon( QIcon(writeImagePix) );
        createWriterAction->setShortcutContext(Qt::WidgetShortcut);
        createWriterAction->setShortcut( QKeySequence(Qt::Key_W) );
        imageMenu->addAction(createWriterAction);
    }
#endif


    //if it has a parent, add the new tool button as a child
    if (parentToolButton) {
        parentToolButton->tryAddChild(pluginsToolButton);
    }
    _imp->_toolButtons.push_back(pluginsToolButton);

    return pluginsToolButton;
} // findOrCreateToolButton

std::list<ToolButton*>
Gui::getToolButtonsOrdered() const
{
    ///First-off find the tool buttons that should be ordered
    ///and put in another list the rest
    std::list<ToolButton*> namedToolButtons;
    std::list<ToolButton*> otherToolButtons;

    for (int n = 0; n < NAMED_PLUGIN_GROUP_NO; ++n) {
        for (U32 i = 0; i < _imp->_toolButtons.size(); ++i) {
            if ( _imp->_toolButtons[i]->hasChildren() && !_imp->_toolButtons[i]->getPluginToolButton()->hasParent() ) {
                std::string toolButtonName = _imp->_toolButtons[i]->getLabel().toStdString();

                if (n == 0) {
                    ///he first time register unnamed buttons
                    bool isNamedToolButton = false;
                    for (int j = 0; j < NAMED_PLUGIN_GROUP_NO; ++j) {
                        if (toolButtonName == namedGroupsOrdered[j]) {
                            isNamedToolButton = true;
                            break;
                        }
                    }
                    if (!isNamedToolButton) {
                        otherToolButtons.push_back(_imp->_toolButtons[i]);
                    }
                }
                if (toolButtonName == namedGroupsOrdered[n]) {
                    namedToolButtons.push_back(_imp->_toolButtons[i]);
                }
            }
        }
    }
    namedToolButtons.insert( namedToolButtons.end(), otherToolButtons.begin(), otherToolButtons.end() );

    return namedToolButtons;
}

void
Gui::addToolButttonsToToolBar()
{
    std::list<ToolButton*> orederedToolButtons = getToolButtonsOrdered();

    for (std::list<ToolButton*>::iterator it = orederedToolButtons.begin(); it != orederedToolButtons.end(); ++it) {
        _imp->addToolButton(*it);
    }
}

void
Gui::setToolButtonMenuOpened(QToolButton* button)
{
    _imp->_toolButtonMenuOpened = button;
}

QToolButton*
Gui::getToolButtonMenuOpened() const
{
    return _imp->_toolButtonMenuOpened;
}

AppInstance*
Gui::createNewProject()
{
    CLArgs cl;
    AppInstance* app = appPTR->newAppInstance(cl, false);

    app->execOnProjectCreatedCallback();

    return app;
}

void
Gui::newProject()
{
    createNewProject();
}

void
Gui::openProject()
{
    std::vector<std::string> filters;

    filters.push_back(NATRON_PROJECT_FILE_EXT);
    std::string selectedFile =  popOpenFileDialog( false, filters, _imp->_lastLoadProjectOpenedDir.toStdString(), false );

    if ( !selectedFile.empty() ) {
        std::string patternCpy = selectedFile;
        std::string path = SequenceParsing::removePath(patternCpy);
        _imp->_lastLoadProjectOpenedDir = QString::fromUtf8( path.c_str() );
        AppInstance* app = openProjectInternal(selectedFile, true);
        Q_UNUSED(app);
    }
}

AppInstance*
Gui::openProject(const std::string & filename)
{
    return openProjectInternal(filename, true);
}

AppInstance*
Gui::openProjectInternal(const std::string & absoluteFileName,
                         bool attemptToLoadAutosave)
{
    QFileInfo file( QString::fromUtf8( absoluteFileName.c_str() ) );

    if ( !file.exists() ) {
        return 0;
    }
    QString fileUnPathed = file.fileName();
    QString path = file.path() + QLatin1Char('/');
    int openedProject = appPTR->isProjectAlreadyOpened(absoluteFileName);

    if (openedProject != -1) {
        AppInstance* instance = appPTR->getAppInstance(openedProject);
        if (instance) {
            GuiAppInstance* guiApp = dynamic_cast<GuiAppInstance*>(instance);
            if (guiApp) {
                guiApp->getGui()->activateWindow();

                return instance;
            }
        }
    }

    AppInstance* ret = 0;
    ///if the current graph has no value, just load the project in the same window
    if ( _imp->_appInstance->getProject()->isGraphWorthLess() ) {
        bool ok = _imp->_appInstance->getProject()->loadProject( path, fileUnPathed, false, attemptToLoadAutosave);
        if (ok) {
            ret = _imp->_appInstance;
        }
    } else {
        CLArgs cl;
        AppInstance* newApp = appPTR->newAppInstance(cl, false);
        bool ok  = newApp->getProject()->loadProject( path, fileUnPathed, false, attemptToLoadAutosave);
        if (ok) {
            ret = newApp;
        }
    }

    QSettings settings;
    QStringList recentFiles = settings.value( QString::fromUtf8("recentFileList") ).toStringList();
    recentFiles.removeAll( QString::fromUtf8( absoluteFileName.c_str() ) );
    recentFiles.prepend( QString::fromUtf8( absoluteFileName.c_str() ) );
    while (recentFiles.size() > NATRON_MAX_RECENT_FILES) {
        recentFiles.removeLast();
    }

    settings.setValue(QString::fromUtf8("recentFileList"), recentFiles);
    appPTR->updateAllRecentFileMenus();

    return ret;
} // Gui::openProjectInternal

static void
updateRecentFiles(const QString & filename)
{
    QSettings settings;
    QStringList recentFiles = settings.value( QString::fromUtf8("recentFileList") ).toStringList();

    recentFiles.removeAll(filename);
    recentFiles.prepend(filename);
    while (recentFiles.size() > NATRON_MAX_RECENT_FILES) {
        recentFiles.removeLast();
    }

    settings.setValue(QString::fromUtf8("recentFileList"), recentFiles);
    appPTR->updateAllRecentFileMenus();
}

bool
Gui::saveProject()
{
    boost::shared_ptr<Project> project = _imp->_appInstance->getProject();

    if ( project->hasProjectBeenSavedByUser() ) {
        QString projectFilename = project->getProjectFilename();
        QString projectPath = project->getProjectPath();

        if ( !_imp->checkProjectLockAndWarn(projectPath, projectFilename) ) {
            return false;
        }

        bool ret = project->saveProject(projectPath, projectFilename, 0);

        ///update the open recents
        if ( !projectPath.endsWith( QLatin1Char('/') ) ) {
            projectPath.append( QLatin1Char('/') );
        }
        if (ret) {
            QString file = projectPath + projectFilename;
            updateRecentFiles(file);
        }

        return ret;
    } else {
        return saveProjectAs();
    }
}

bool
Gui::saveProjectAs(const std::string& filename)
{
    std::string fileCopy = filename;

    if (fileCopy.find("." NATRON_PROJECT_FILE_EXT) == std::string::npos) {
        fileCopy.append("." NATRON_PROJECT_FILE_EXT);
    }
    std::string path = SequenceParsing::removePath(fileCopy);

    if ( !_imp->checkProjectLockAndWarn( QString::fromUtf8( path.c_str() ), QString::fromUtf8( fileCopy.c_str() ) ) ) {
        return false;
    }
    _imp->_lastSaveProjectOpenedDir = QString::fromUtf8( path.c_str() );

    bool ret = _imp->_appInstance->getProject()->saveProject(QString::fromUtf8( path.c_str() ), QString::fromUtf8( fileCopy.c_str() ), 0);

    if (ret) {
        QString filePath = QString::fromUtf8( path.c_str() ) + QString::fromUtf8( fileCopy.c_str() );
        updateRecentFiles(filePath);
    }

    return ret;
}

bool
Gui::saveProjectAs()
{
    std::vector<std::string> filter;

    filter.push_back(NATRON_PROJECT_FILE_EXT);
    std::string outFile = popSaveFileDialog( false, filter, _imp->_lastSaveProjectOpenedDir.toStdString(), false );
    if (outFile.size() > 0) {
        return saveProjectAs(outFile);
    }

    return false;
}

void
Gui::saveAndIncrVersion()
{
    QString path = _imp->_appInstance->getProject()->getProjectPath();
    QString name = _imp->_appInstance->getProject()->getProjectFilename();
    int currentVersion = 0;
    int positionToInsertVersion;
    bool mustAppendFileExtension = false;

    // extension is everything after the last '.'
    int lastDotPos = name.lastIndexOf( QLatin1Char('.') );

    if (lastDotPos == -1) {
        positionToInsertVersion = name.size();
        mustAppendFileExtension = true;
    } else {
        //Extract the current version number if any
        QString versionStr;
        int i = lastDotPos - 1;
        while ( i >= 0 && name.at(i).isDigit() ) {
            versionStr.prepend( name.at(i) );
            --i;
        }

        ++i; //move back the head to the first digit

        if ( !versionStr.isEmpty() ) {
            name.remove( i, versionStr.size() );
            --i; //move 1 char backward, if the char is a '_' remove it
            if ( (i >= 0) && ( name.at(i) == QLatin1Char('_') ) ) {
                name.remove(i, 1);
            }
            currentVersion = versionStr.toInt();
        }

        positionToInsertVersion = i;
    }

    //Incr version
    ++currentVersion;

    QString newVersionStr = QString::number(currentVersion);

    //Add enough 0s in the beginning of the version number to have at least 3 digits
    int nb0s = 3 - newVersionStr.size();
    nb0s = std::max(0, nb0s);

    QString toInsert( QLatin1Char('_') );
    for (int c = 0; c < nb0s; ++c) {
        toInsert.append( QLatin1Char('0') );
    }
    toInsert.append(newVersionStr);
    if (mustAppendFileExtension) {
        toInsert.append( QString::fromUtf8("." NATRON_PROJECT_FILE_EXT) );
    }

    if ( positionToInsertVersion >= name.size() ) {
        name.append(toInsert);
    } else {
        name.insert(positionToInsertVersion, toInsert);
    }

    _imp->_appInstance->getProject()->saveProject(path, name, 0);

    QString filename = path + QLatin1Char('/') + name;
    updateRecentFiles(filename);
} // Gui::saveAndIncrVersion

void
Gui::createNewViewer()
{
    NodeGraph* graph = _imp->_lastFocusedGraph ? _imp->_lastFocusedGraph : _imp->_nodeGraphArea;

    assert(graph);
    if (!graph) {
        throw std::logic_error("");
    }
    CreateNodeArgs args( QString::fromUtf8(PLUGINID_NATRON_VIEWER), eCreateNodeReasonUserCreate, graph->getGroup() );
    ignore_result( _imp->_appInstance->createNode(args) );
}

NodePtr
Gui::createReader()
{
    NodePtr ret;
    std::map<std::string, std::string> readersForFormat;

    appPTR->getCurrentSettings()->getFileFormatsForReadingAndReader(&readersForFormat);
    std::vector<std::string> filters;
    for (std::map<std::string, std::string>::const_iterator it = readersForFormat.begin(); it != readersForFormat.end(); ++it) {
        filters.push_back(it->first);
    }
    std::string pattern = popOpenFileDialog( true, filters, _imp->_lastLoadSequenceOpenedDir.toStdString(), true );
    if ( !pattern.empty() ) {
        NodeGraph* graph = 0;
        if (_imp->_lastFocusedGraph) {
            graph = _imp->_lastFocusedGraph;
        } else {
            graph = _imp->_nodeGraphArea;
        }
        boost::shared_ptr<NodeCollection> group = graph->getGroup();
        assert(group);

#ifdef NATRON_ENABLE_IO_META_NODES
        ret = getApp()->createReader(pattern, eCreateNodeReasonUserCreate, group);
#else

        QString qpattern = QString::fromUtf8( pattern.c_str() );
        std::string patternCpy = pattern;
        std::string path = SequenceParsing::removePath(patternCpy);
        _imp->_lastLoadSequenceOpenedDir = QString::fromUtf8( path.c_str() );

        std::string ext = QtCompat::removeFileExtension(qpattern).toLower().toStdString();
        std::map<std::string, std::string>::iterator found = readersForFormat.find(ext);
        if ( found == readersForFormat.end() ) {
            errorDialog( tr("Reader").toStdString(), tr("No plugin capable of decoding ").toStdString() + ext + tr(" was found.").toStdString(), false);
        } else {
<<<<<<< HEAD
            CreateNodeArgs args(QString::fromUtf8( found->second.c_str() ), eCreateNodeReasonUserCreate, group);
            args.paramValues.push_back( createDefaultValueForParam<std::string>(kOfxImageEffectFileParamName, pattern) );
=======
            
            
            CreateNodeArgs args(QString::fromUtf8(found->second.c_str()), eCreateNodeReasonUserCreate, group);
            args.paramValues.push_back(createDefaultValueForParam(kOfxImageEffectFileParamName, pattern));
            std::string canonicalFilename = pattern;
            getApp()->getProject()->canonicalizePath(canonicalFilename);
            int firstFrame,lastFrame;
            Node::getOriginalFrameRangeForReader(found->second, canonicalFilename, &firstFrame, &lastFrame);
            args.paramValues.push_back(createDefaultValueForParam(kReaderParamNameOriginalFrameRange, firstFrame, lastFrame));

            
>>>>>>> 4ccf4250
            ret = _imp->_appInstance->createNode(args);

            if (!ret) {
                return ret;
            }
        }
#endif
    }

    return ret;
}

NodePtr
Gui::createWriter()
{
    NodePtr ret;
    std::map<std::string, std::string> writersForFormat;

    appPTR->getCurrentSettings()->getFileFormatsForWritingAndWriter(&writersForFormat);
    std::vector<std::string> filters;
    for (std::map<std::string, std::string>::const_iterator it = writersForFormat.begin(); it != writersForFormat.end(); ++it) {
        filters.push_back(it->first);
    }


    std::string file;
#ifdef NATRON_ENABLE_IO_META_NODES
    bool useDialogForWriters = appPTR->getCurrentSettings()->isFileDialogEnabledForNewWriters();
#else
    bool useDialogForWriters = true;
#endif
    if (useDialogForWriters) {
        file = popSaveFileDialog( true, filters, _imp->_lastSaveSequenceOpenedDir.toStdString(), true );
        if ( file.empty() ) {
            return NodePtr();
        }
    }


    if ( !file.empty() ) {
        std::string patternCpy = file;
        std::string path = SequenceParsing::removePath(patternCpy);
        _imp->_lastSaveSequenceOpenedDir = QString::fromUtf8( path.c_str() );
    }

    NodeGraph* graph = 0;
    if (_imp->_lastFocusedGraph) {
        graph = _imp->_lastFocusedGraph;
    } else {
        graph = _imp->_nodeGraphArea;
    }
    boost::shared_ptr<NodeCollection> group = graph->getGroup();
    assert(group);

    ret =  getApp()->createWriter(file, eCreateNodeReasonUserCreate, group);


    return ret;
}

std::string
Gui::popOpenFileDialog(bool sequenceDialog,
                       const std::vector<std::string> & initialfilters,
                       const std::string & initialDir,
                       bool allowRelativePaths)
{
    SequenceFileDialog dialog(this, initialfilters, sequenceDialog, SequenceFileDialog::eFileDialogModeOpen, initialDir, this, allowRelativePaths);

    if ( dialog.exec() ) {
        return dialog.selectedFiles();
    } else {
        return std::string();
    }
}

std::string
Gui::openImageSequenceDialog()
{
    std::map<std::string, std::string> readersForFormat;

    appPTR->getCurrentSettings()->getFileFormatsForReadingAndReader(&readersForFormat);
    std::vector<std::string> filters;
    for (std::map<std::string, std::string>::const_iterator it = readersForFormat.begin(); it != readersForFormat.end(); ++it) {
        filters.push_back(it->first);
    }

    return popOpenFileDialog(true, filters, _imp->_lastLoadSequenceOpenedDir.toStdString(), true);
}

std::string
Gui::saveImageSequenceDialog()
{
    std::map<std::string, std::string> writersForFormat;

    appPTR->getCurrentSettings()->getFileFormatsForWritingAndWriter(&writersForFormat);
    std::vector<std::string> filters;
    for (std::map<std::string, std::string>::const_iterator it = writersForFormat.begin(); it != writersForFormat.end(); ++it) {
        filters.push_back(it->first);
    }

    return popSaveFileDialog(true, filters, _imp->_lastSaveSequenceOpenedDir.toStdString(), true);
}

std::string
Gui::popSaveFileDialog(bool sequenceDialog,
                       const std::vector<std::string> & initialfilters,
                       const std::string & initialDir,
                       bool allowRelativePaths)
{
    SequenceFileDialog dialog(this, initialfilters, sequenceDialog, SequenceFileDialog::eFileDialogModeSave, initialDir, this, allowRelativePaths);

    if ( dialog.exec() ) {
        return dialog.filesToSave();
    } else {
        return "";
    }
}

void
Gui::autoSave()
{
    _imp->_appInstance->getProject()->autoSave();
}

int
Gui::saveWarning()
{
    if ( !_imp->_appInstance->getProject()->isSaveUpToDate() ) {
        StandardButtonEnum ret =  Dialogs::questionDialog(NATRON_APPLICATION_NAME, tr("Save changes to ").toStdString() +
                                                          _imp->_appInstance->getProject()->getProjectFilename().toStdString() + " ?",
                                                          false,
                                                          StandardButtons(eStandardButtonSave | eStandardButtonDiscard | eStandardButtonCancel), eStandardButtonSave);
        if ( (ret == eStandardButtonEscape) || (ret == eStandardButtonCancel) ) {
            return 2;
        } else if (ret == eStandardButtonDiscard) {
            return 1;
        } else {
            return 0;
        }
    }

    return -1;
}

void
Gui::loadProjectGui(boost::archive::xml_iarchive & obj) const
{
    assert(_imp->_projectGui);
    _imp->_projectGui->load(obj /*, version*/);
}

void
Gui::saveProjectGui(boost::archive::xml_oarchive & archive)
{
    assert(_imp->_projectGui);
    _imp->_projectGui->save(archive /*, version*/);
}

bool
Gui::isAboutToClose() const
{
    QMutexLocker l(&_imp->aboutToCloseMutex);

    return _imp->_aboutToClose;
}

NATRON_NAMESPACE_EXIT;
<|MERGE_RESOLUTION|>--- conflicted
+++ resolved
@@ -1288,12 +1288,7 @@
         if ( found == readersForFormat.end() ) {
             errorDialog( tr("Reader").toStdString(), tr("No plugin capable of decoding ").toStdString() + ext + tr(" was found.").toStdString(), false);
         } else {
-<<<<<<< HEAD
-            CreateNodeArgs args(QString::fromUtf8( found->second.c_str() ), eCreateNodeReasonUserCreate, group);
-            args.paramValues.push_back( createDefaultValueForParam<std::string>(kOfxImageEffectFileParamName, pattern) );
-=======
-            
-            
+
             CreateNodeArgs args(QString::fromUtf8(found->second.c_str()), eCreateNodeReasonUserCreate, group);
             args.paramValues.push_back(createDefaultValueForParam(kOfxImageEffectFileParamName, pattern));
             std::string canonicalFilename = pattern;
@@ -1303,7 +1298,6 @@
             args.paramValues.push_back(createDefaultValueForParam(kReaderParamNameOriginalFrameRange, firstFrame, lastFrame));
 
             
->>>>>>> 4ccf4250
             ret = _imp->_appInstance->createNode(args);
 
             if (!ret) {
