--- conflicted
+++ resolved
@@ -1017,13 +1017,8 @@
         std::string patternCpy = selectedFile;
         std::string path = SequenceParsing::removePath(patternCpy);
         _imp->_lastLoadProjectOpenedDir = QString::fromUtf8( path.c_str() );
-<<<<<<< HEAD
-        AppInstance* app = openProjectInternal(selectedFile, true);
-        Q_UNUSED(app);
-=======
         AppInstance* appInstance = openProjectInternal(selectedFile, true);
         Q_UNUSED(appInstance);
->>>>>>> 251cdd4e
     }
 }
 
