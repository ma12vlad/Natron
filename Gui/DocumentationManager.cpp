--- conflicted
+++ resolved
@@ -310,7 +310,7 @@
 
     if ( result.contains( QString::fromUtf8("<body>") ) ) { // 1.3 and lower
         plainBody = true;
-    } else if ( result.contains( QString::fromUtf8("<body role=\"document\">") ) )   { // 1.4+
+    } else if ( result.contains( QString::fromUtf8("<body role=\"document\">") ) ) {   // 1.4+
         plainBody = false;
     }
 
@@ -321,13 +321,7 @@
     // fix sphinx compat
     if (plainBody) {
         menuHTML.append( QString::fromUtf8("<body>\n") );
-<<<<<<< HEAD
-    } else   {
-=======
-    }
-    else {
-
->>>>>>> 502ca48d
+    } else {
         menuHTML.append( QString::fromUtf8("<body role=\"document\">\n") );
     }
     menuHTML.append( QString::fromUtf8("<div id=\"header\">\n<a href=\"/\"><div id=\"logo\"></div></a>\n") );
@@ -368,7 +362,7 @@
     // fix sphinx compat
     if (plainBody) {
         result.replace(QString::fromUtf8("<body>"), menuHTML);
-    } else   {
+    } else {
         result.replace(QString::fromUtf8("<body role=\"document\">"), menuHTML);
     }
 
