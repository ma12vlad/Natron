--- conflicted
+++ resolved
@@ -188,14 +188,7 @@
     if (_imp->timeline) {
         //connect the internal timeline to the gui
         QObject::disconnect( _imp->timeline.get(), SIGNAL( frameChanged(SequenceTime,int) ), this, SLOT( onFrameChanged(SequenceTime,int) ) );
-<<<<<<< HEAD
-        QObject::disconnect( _imp->timeline.get(), SIGNAL( frameRangeChanged(SequenceTime,SequenceTime) ),
-                             this, SLOT( onFrameRangeChanged(SequenceTime,SequenceTime) ) );
-        
-        
-=======
-
->>>>>>> eea3e37b
+
         //connect the gui to the internal timeline
         QObject::disconnect( this, SIGNAL( frameChanged(SequenceTime) ), _imp->timeline.get(), SLOT( onFrameChanged(SequenceTime) ) );
         QObject::disconnect( _imp->timeline.get(), SIGNAL( keyframeIndicatorsChanged() ), this, SLOT( onKeyframesIndicatorsChanged() ) );
