--- conflicted
+++ resolved
@@ -870,20 +870,26 @@
     memcpy(dst, src, byteCount);
 }
 
-void ViewerGL::copyPBOToRenderTexture(const TextureRect& region){
+void ViewerGL::unMapPBO(){
     GLint currentBoundPBO;
     glGetIntegerv(GL_PIXEL_UNPACK_BUFFER_BINDING, &currentBoundPBO);
     if (currentBoundPBO == 0) {
         cout << "(ViewerGL::copyPBOtoTexture WARNING: Attempting to copy data from a PBO that is not mapped." << endl;
         return;
     }
-    /*Don't assert here. This function is not used only with the frameData buffer (see ViewerNode::cachedEngine). 
+    glUnmapBufferARB(GL_PIXEL_UNPACK_BUFFER_ARB);
+    _pBOmapped = false;
+
+
+}
+
+void ViewerGL::copyPBOToRenderTexture(const TextureRect& region){
+       /*Don't assert here. This function is not used only with the frameData buffer (see ViewerNode::cachedEngine).
      This buffer (frameData) might be NULL if we were running in cached mode.*/
     // [FD]: where is ViewerNode::cachedEngine ?
     //assert(frameData);
     assert(_pBOmapped);
-    glUnmapBufferARB(GL_PIXEL_UNPACK_BUFFER_ARB);
-    _pBOmapped = false;
+    unMapPBO();
     checkGLErrors();
     if (frameData) {
         frameData = NULL;
@@ -1117,25 +1123,9 @@
             _infoViewer->hideColorAndMouseInfo();
         }
     }
-<<<<<<< HEAD
-    if(event->modifiers().testFlag(Qt::AltModifier)){
-        if(_ms == DRAGGING){
-            // if(!ctrlPTR->getModel()->getVideoEngine()->isWorking() || !_drawing){
-            QPoint newClick =  event->pos();
-            QPointF newClick_opengl = toImgCoordinates_fast(newClick.x(),newClick.y());
-            QPointF oldClick_opengl = toImgCoordinates_fast(_zoomCtx._oldClick.x(),_zoomCtx._oldClick.y());
-            float dy = (oldClick_opengl.y() - newClick_opengl.y());
-            _zoomCtx._bottom += dy;
-            _zoomCtx._left += (oldClick_opengl.x() - newClick_opengl.x());
-            _zoomCtx._oldClick = newClick;
-            if(_drawing){
-                _viewerTab->getInternalNode()->updateDAGAndRender();
-            }
-            //    else
-=======
+
 
     if (_ms == DRAGGING) {
-        // if(!ctrlPTR->getModel()->getVideoEngine()->isWorking() || !_displayingImage){
         QPoint newClick =  event->pos();
         QPointF newClick_opengl = toImgCoordinates_fast(newClick.x(),newClick.y());
         QPointF oldClick_opengl = toImgCoordinates_fast(_zoomCtx._oldClick.x(),_zoomCtx._oldClick.y());
@@ -1144,9 +1134,8 @@
         _zoomCtx._left += (oldClick_opengl.x() - newClick_opengl.x());
         _zoomCtx._oldClick = newClick;
         if(_displayingImage){
-            emit engineNeeded();
+            _viewerTab->getInternalNode()->updateDAGAndRender();
         } else {
->>>>>>> e63232c1
             updateGL();
         }
         // no need to update the color picker or mouse posn: they should be unchanged
@@ -1202,13 +1191,9 @@
     _zoomCtx._zoomFactor = newZoomFactor;
     if(_displayingImage){
         _viewerTab->getGui()->getApp()->clearPlaybackCache();
-<<<<<<< HEAD
         _viewerTab->getInternalNode()->updateDAGAndRender();
-=======
-        emit engineNeeded();
     } else {
         updateGL();
->>>>>>> e63232c1
     }
 
     assert(0 < _zoomCtx._zoomFactor && _zoomCtx._zoomFactor <= 1024);
@@ -1222,23 +1207,6 @@
 
 void ViewerGL::zoomSlot(int v) {
     assert(v > 0);
-<<<<<<< HEAD
-    if(!_viewerTab->getInternalNode()->getVideoEngine()->isWorking()){
-        double value = v/100.f;
-        if(value < 0.01) {
-            value = 0.01;
-        } else if (value > 1024.) {
-            value = 1024.;
-        }
-        _zoomCtx._zoomFactor = value;
-        if(_drawing){
-            _viewerTab->getGui()->getApp()->clearPlaybackCache();
-            _viewerTab->getInternalNode()->updateDAGAndRender();
-        }else{
-            updateGL();
-        }
-=======
-
     double newZoomFactor = v/100.;
     if(newZoomFactor < 0.01) {
         newZoomFactor = 0.01;
@@ -1259,10 +1227,9 @@
     _zoomCtx._zoomFactor = newZoomFactor;
     if(_displayingImage){
         _viewerTab->getGui()->getApp()->clearPlaybackCache();
-        emit engineNeeded();
+        _viewerTab->getInternalNode()->updateDAGAndRender();
     } else {
         updateGL();
->>>>>>> e63232c1
     }
     assert(0 < _zoomCtx._zoomFactor && _zoomCtx._zoomFactor <= 1024);
 }
@@ -1413,13 +1380,9 @@
 }
 void ViewerGL::updateExposure(double d){
     exposure = d;
-<<<<<<< HEAD
-    if((byteMode()==1 || !_hasHW) && _drawing)
-        _viewerTab->getInternalNode()->updateDAGAndRender();
-=======
+
     if((byteMode()==1 || !_hasHW) && _displayingImage)
-        emit engineNeeded();
->>>>>>> e63232c1
+         _viewerTab->getInternalNode()->updateDAGAndRender();
     else
         updateGL();
     
@@ -1782,7 +1745,7 @@
 
 /*display black in the viewer*/
 void ViewerGL::clearViewer(){
-    _displayingImage = false;
+    setDisplayingImage(false);
     updateGL();
 }
 
