//  Powiter
/* This Source Code Form is subject to the terms of the Mozilla Public
 * License, v. 2.0. If a copy of the MPL was not distributed with this
 * file, You can obtain one at http://mozilla.org/MPL/2.0/. */
/*
 *Created by Alexandre GAUTHIER-FOICHAT on 6/1/2012.
 *contact: immarespond at gmail dot com
 *
 */

#include "ViewerGL.h"

#include <cassert>
#include <map>

#include <QtGui/QPainter>
#include <QtCore/QCoreApplication>
#include <QtGui/QImage>
#include <QMenu>
#include <QDockWidget>
#include <QtOpenGL/QGLShaderProgram>
#include <QtCore/QEvent>
#if QT_VERSION < 0x050000
CLANG_DIAG_OFF(unused-private-field);
#include <QtGui/qmime.h>
CLANG_DIAG_ON(unused-private-field);
#endif
#include <QtGui/QKeyEvent>
#include <QtCore/QFile>

#include <FTGL/ftgl.h>

#include "Global/Macros.h"
GCC_DIAG_OFF(unused-parameter);
#include <ImfAttribute.h> // FIXME: should be PIMPL'ed
GCC_DIAG_ON(unused-parameter);

#include "Gui/TabWidget.h"
#include "Engine/VideoEngine.h"
#include "Gui/Shaders.h"
#include "Engine/Lut.h"
#include "Global/AppManager.h"
#include "Gui/InfoViewerWidget.h"
#include "Gui/SpinBox.h"
#include "Gui/TimeLineGui.h"
#include "Engine/FrameEntry.h"
#include "Engine/Settings.h"
#include "Engine/MemoryFile.h"
#include "Engine/ViewerNode.h"
#include "Gui/ViewerTab.h"
#include "Gui/Gui.h"


/*This class is the the core of the viewer : what displays images, overlays, etc...
 Everything related to OpenGL will (almost always) be in this class */

//using namespace Imf;
//using namespace Imath;
using namespace Powiter;
using std::cout; using std::endl;

static const double pi= 3.14159265358979323846264338327950288419717;


static GLfloat renderingTextureCoordinates[32] = {
    0 , 1 , //0
    0 , 1 , //1
    1 , 1 ,//2
    1 , 1 , //3
    0 , 1 , //4
    0 , 1 , //5
    1 , 1 , //6
    1 , 1 , //7
    0 , 0 , //8
    0 , 0 , //9
    1 , 0 ,  //10
    1 , 0 , //11
    0 , 0 , // 12
    0 , 0 , //13
    1 , 0 , //14
    1 , 0   //15
};

/*see http://www.learnopengles.com/android-lesson-eight-an-introduction-to-index-buffer-objects-ibos/ */
static GLubyte triangleStrip[28] = {0,4,1,5,2,6,3,7,
    7,4,
    4,8,5,9,6,10,7,11,
    11,8,
    8,12,9,13,10,14,11,15
};

/*
 ASCII art of the vertices used to render.
 The actual texture seen on the viewport is the rect (5,9,10,6).
 We draw  3*6 strips
 
 0 ___1___2___3
 |  /|  /|  /|
 | / | / | / |
 |/  |/  |/  |
 4---5---6----7
 |  /|  /|  /|
 | / | / | / |
 |/  |/  |/  |
 8---9--10--11
 |  /|  /|  /|
 | / | / | / |
 |/  |/  |/  |
 12--13--14--15
 */
void ViewerGL::drawRenderingVAO(){
    const TextureRect& r = _displayingImage ? _defaultDisplayTexture->getTextureRect() : _blackTex->getTextureRect();
    const Box2D& img = _clipToDisplayWindow ? getDisplayWindow() : getRoD();
    GLfloat vertices[32] = {
        (GLfloat)img.left() ,(GLfloat)img.top()  , //0
        (GLfloat)r.x       , (GLfloat)img.top()  , //1
        (GLfloat)r.r + 1.f , (GLfloat)img.top()  , //2
        (GLfloat)img.right(),(GLfloat)img.top()  , //3
        (GLfloat)img.left(), (GLfloat)r.t + 1.f, //4
        (GLfloat)r.x      ,  (GLfloat)r.t + 1.f, //5
        (GLfloat)r.r + 1.f,  (GLfloat)r.t + 1.f, //6
        (GLfloat)img.right(),(GLfloat)r.t + 1.f, //7
        (GLfloat)img.left() ,(GLfloat)r.y      , //8
        (GLfloat)r.x      ,  (GLfloat)r.y      , //9
        (GLfloat)r.r + 1.f,  (GLfloat)r.y      , //10
        (GLfloat)img.right(),(GLfloat)r.y      , //11
        (GLfloat)img.left(), (GLfloat)img.bottom(), //12
        (GLfloat)r.x      ,  (GLfloat)img.bottom(), //13
        (GLfloat)r.r + 1.f,  (GLfloat)img.bottom(), //14
        (GLfloat)img.right(),(GLfloat)img.bottom() //15
    };
    
    glBindBuffer(GL_ARRAY_BUFFER, _vboVerticesId);
    glBufferSubData(GL_ARRAY_BUFFER, 0, 32*sizeof(GLfloat), vertices);
    glEnableClientState(GL_VERTEX_ARRAY);
    glVertexPointer(2, GL_FLOAT, 0, 0);
    
    glBindBuffer(GL_ARRAY_BUFFER, _vboTexturesId);
    glClientActiveTexture(GL_TEXTURE0);
    glEnableClientState(GL_TEXTURE_COORD_ARRAY);
    glTexCoordPointer(2, GL_FLOAT, 0 , 0);
    
    glBindBuffer(GL_ARRAY_BUFFER,0);
    
    glBindBuffer(GL_ELEMENT_ARRAY_BUFFER, _iboTriangleStripId);
    glDrawElements(GL_TRIANGLE_STRIP, 28, GL_UNSIGNED_BYTE, 0);
    checkGLErrors();
    
    glBindBuffer(GL_ELEMENT_ARRAY_BUFFER, 0);
    glDisableClientState(GL_VERTEX_ARRAY);
    glDisableClientState(GL_TEXTURE_COORD_ARRAY);
    checkGLErrors();
}

#if 0
void ViewerGL::checkFrameBufferCompleteness(const char where[],bool silent){
	GLenum error = glCheckFramebufferStatus(GL_FRAMEBUFFER);
	if( error == GL_FRAMEBUFFER_UNDEFINED)
		cout << where << ": Framebuffer undefined" << endl;
	else if(error == GL_FRAMEBUFFER_INCOMPLETE_ATTACHMENT)
		cout << where << ": Framebuffer incomplete attachment " << endl;
	else if(error == GL_FRAMEBUFFER_INCOMPLETE_MISSING_ATTACHMENT)
		cout << where << ": Framebuffer incomplete missing attachment" << endl;
	else if( error == GL_FRAMEBUFFER_INCOMPLETE_DRAW_BUFFER)
		cout << where << ": Framebuffer incomplete draw buffer" << endl;
	else if( error == GL_FRAMEBUFFER_INCOMPLETE_READ_BUFFER)
		cout << where << ": Framebuffer incomplete read buffer" << endl;
	else if( error == GL_FRAMEBUFFER_ATTACHMENT_OBJECT_TYPE)
		cout << where << ": Framebuffer incomplete read buffer" << endl;
	else if( error== GL_FRAMEBUFFER_UNSUPPORTED)
		cout << where << ": Framebuffer unsupported" << endl;
	else if( error == GL_FRAMEBUFFER_INCOMPLETE_MULTISAMPLE)
		cout << where << ": Framebuffer incomplete multisample" << endl;
	else if( error == GL_FRAMEBUFFER_INCOMPLETE_LAYER_TARGETS_EXT)
		cout << where << ": Framebuffer incomplete layer targets" << endl;
	else if(error == GL_FRAMEBUFFER_COMPLETE ){
		if(!silent)
			cout << where << ": Framebuffer complete" << endl;
	}
	else if ( error == 0)
		cout << where << ": an error occured determining the status of the framebuffer" << endl;
	else
		cout << where << ": UNDEFINED FRAMEBUFFER STATUS" << endl;
	checkGLErrors();
}
#endif

void ViewerGL::initConstructor(){
    
    _hasHW = true;
    _blankViewerInfos.setChannels(Powiter::Mask_RGBA);
    Format frmt(0, 0, 1920, 1080,"HD",1.0);
    _blankViewerInfos.setRoD(Box2D(0, 0, 1920, 1080));
    _blankViewerInfos.setDisplayWindow(frmt);
    setRod(_blankViewerInfos.getRoD());
    onProjectFormatChanged(frmt);
	_displayingImage = false;
	exposure = 1;
	setMouseTracking(true);
	_ms = UNDEFINED;
	shaderLC = NULL;
	shaderRGB = NULL;
    shaderBlack = NULL;
    _overlay = true;
    frameData = NULL;
    _colorSpace = Color::getLut(Color::LUT_DEFAULT_VIEWER);
    _usingColorSpaceCounter = 0;
    _defaultDisplayTexture = 0;
    _pBOmapped = false;
    _displayChannels = 0.f;
    _progressBarY = -1;
    _drawProgressBar = false;
    _updatingTexture = false;
    populateMenu();
    initTextFont();
    _clipToDisplayWindow = true;
}

void ViewerGL::initTextFont(){
    QFile font(":/Resources/fonts/DejaVuSans.ttf");
    uchar* buf = font.map(0,font.size());
    _font = new FTTextureFont(buf,font.size());
    if(_font->Error())
        cout << "Failed to load the OpenGL text renderer font. " << endl;
    else
        _font->FaceSize(14);
}
ViewerGL::ViewerGL(QGLContext* context,ViewerTab* parent,const QGLWidget* shareWidget)
: QGLWidget(context,parent,shareWidget)
, _shaderLoaded(false)
, _lut(1)
, _viewerTab(parent)
, _displayingImage(false)
, _must_initBlackTex(true)
, _clearColor(0,0,0,255)
, _menu(new QMenu(this))
{
    initConstructor();
}

ViewerGL::ViewerGL(const QGLFormat& format,ViewerTab* parent ,const QGLWidget* shareWidget)
: QGLWidget(format,parent,shareWidget)
, _shaderLoaded(false)
, _lut(1)
, _viewerTab(parent)
, _displayingImage(false)
, _must_initBlackTex(true)
, _clearColor(0,0,0,255)
, _menu(new QMenu(this))
{
    initConstructor();
}

ViewerGL::ViewerGL(ViewerTab* parent,const QGLWidget* shareWidget)
: QGLWidget(parent,shareWidget)
, _shaderLoaded(false)
, _lut(1)
, _viewerTab(parent)
, _displayingImage(false)
, _must_initBlackTex(true)
, _clearColor(0,0,0,255)
, _menu(new QMenu(this))
{
    initConstructor();
}


ViewerGL::~ViewerGL(){
    if(shaderLC){
        shaderLC->removeAllShaders();
        delete shaderLC;
        
    }
    if(shaderRGB){
        shaderRGB->removeAllShaders();
        delete shaderRGB;
    }
    if(shaderBlack){
        shaderBlack->removeAllShaders();
        delete shaderBlack;
        
    }
    delete _blackTex;
    delete _defaultDisplayTexture;
    glDeleteBuffers(2, &_pboIds[0]);
    glDeleteBuffers(1, &_vboVerticesId);
    glDeleteBuffers(1, &_vboTexturesId);
    glDeleteBuffers(1, &_iboTriangleStripId);
    checkGLErrors();
    delete _font;
}

QSize ViewerGL::sizeHint() const{
    return QSize(500,500);
}
void ViewerGL::resizeGL(int width, int height){
    if(height == 0)// prevent division by 0
        height=1;
    float ap = getDisplayWindow().getPixelAspect();
    if(ap > 1.f){
        glViewport (0, 0, (int)(width*ap), height);
    }else{
        glViewport (0, 0, width, (int)(height/ap));
    }
    checkGLErrors();
    _ms = UNDEFINED;
    assert(_viewerTab);
    ViewerNode* viewer = _viewerTab->getInternalNode();
    assert(viewer);
    if (viewer->getUiContext()) {
        _viewerTab->getInternalNode()->refreshAndContinueRender(true);
        updateGL();
    }
}
void ViewerGL::paintGL()
{
    checkGLErrors();
    if (_must_initBlackTex) {
        initBlackTex();
    }
    double w = (double)width();
    double h = (double)height();
    glMatrixMode (GL_PROJECTION);
    glLoadIdentity();
    assert(_zoomCtx._zoomFactor > 0);
    assert(_zoomCtx._zoomFactor <= 1024);
    double bottom = _zoomCtx._bottom;
    double left = _zoomCtx._left;
    double top =  bottom +  h / (double)_zoomCtx._zoomFactor;
    double right = left +  w / (double)_zoomCtx._zoomFactor;
    if(left == right || top == bottom){
        clearColorBuffer(_clearColor.redF(),_clearColor.greenF(),_clearColor.blueF(),_clearColor.alphaF());
        return;
    }
    assert(left != right);
    assert(top != bottom);
    glOrtho(left, right, bottom, top, -1, 1);
    checkGLErrors();
    
    glMatrixMode (GL_MODELVIEW);
    glLoadIdentity();
    
    
    glEnable (GL_TEXTURE_2D);
    if(_displayingImage){
        glBindTexture(GL_TEXTURE_2D, _defaultDisplayTexture->getTexID());
        // debug (so the OpenGL debugger can make a breakpoint here)
        // GLfloat d;
        //  glReadPixels(0, 0, 1, 1, GL_RED, GL_FLOAT, &d);
        activateShaderRGB();
        checkGLErrors();
    }else{
        glBindTexture(GL_TEXTURE_2D, _blackTex->getTexID());
        checkGLErrors();
        if(_hasHW && !shaderBlack->bind()){
            cout << qPrintable(shaderBlack->log()) << endl;
            checkGLErrors();
        }
        if(_hasHW)
            shaderBlack->setUniformValue("Tex", 0);
        checkGLErrors();
        
    }
    checkGLErrors();
    clearColorBuffer(_clearColor.redF(),_clearColor.greenF(),_clearColor.blueF(),_clearColor.alphaF());
    checkGLErrors();
    drawRenderingVAO();
    glBindTexture(GL_TEXTURE_2D, 0);
    
    if(_displayingImage){
        if(_hasHW){
            shaderRGB->release();
        }
        
    }else{
        if(_hasHW)
            shaderBlack->release();
    }
    if(_overlay){
        drawOverlay();
    }
    if(_drawProgressBar){
        drawProgressBar();
    }
    assert_checkGLErrors();
}


void ViewerGL::clearColorBuffer(double r ,double g ,double b ,double a ){
    glClearColor(r,g,b,a);
    glClear(GL_COLOR_BUFFER_BIT);
}
void ViewerGL::backgroundColor(double &r,double &g,double &b){
    r = _clearColor.redF();
    g = _clearColor.greenF();
    b = _clearColor.blueF();
}
void ViewerGL::drawOverlay(){
    
    ///TODO: use glVertexArrays instead!
    glDisable(GL_TEXTURE_2D);
    const Box2D& dispW = getDisplayWindow();
    
    if(_clipToDisplayWindow){
        print(dispW.right(),dispW.bottom(), _resolutionOverlay,QColor(233,233,233));
        
        QPoint topRight(dispW.right(),dispW.top());
        QPoint topLeft(dispW.left(),dispW.top());
        QPoint btmLeft(dispW.left(),dispW.bottom());
        QPoint btmRight(dispW.right(),dispW.bottom() );
        
        glBegin(GL_LINES);
        glColor4f(0.5, 0.5, 0.5,1.0);
        glVertex3f(btmRight.x(),btmRight.y(),1);
        glVertex3f(btmLeft.x(),btmLeft.y(),1);
        
        glVertex3f(btmLeft.x(),btmLeft.y(),1);
        glVertex3f(topLeft.x(),topLeft.y(),1);
        
        glVertex3f(topLeft.x(),topLeft.y(),1);
        glVertex3f(topRight.x(),topRight.y(),1);
        
        glVertex3f(topRight.x(),topRight.y(),1);
        glVertex3f(btmRight.x(),btmRight.y(),1);
        
        glEnd();
        checkGLErrors();
    }
    const Box2D& dataW = getRoD();
    if((dispW != dataW && _clipToDisplayWindow) || !_clipToDisplayWindow){
        
        print(dataW.right(), dataW.top(),_topRightBBOXoverlay, QColor(150,150,150));
        print(dataW.left(), dataW.bottom(), _btmLeftBBOXoverlay, QColor(150,150,150));
        
        
        QPoint topRight2(dataW.right(), dataW.top());
        QPoint topLeft2(dataW.left(),dataW.top());
        QPoint btmLeft2(dataW.left(),dataW.bottom() );
        QPoint btmRight2(dataW.right(),dataW.bottom() );
        glPushAttrib(GL_LINE_BIT);
        glLineStipple(2, 0xAAAA);
        glEnable(GL_LINE_STIPPLE);
        glBegin(GL_LINES);
        glColor3f(0.3, 0.3, 0.3);
        glVertex3f(btmRight2.x(),btmRight2.y(),1);
        glVertex3f(btmLeft2.x(),btmLeft2.y(),1);
        
        glVertex3f(btmLeft2.x(),btmLeft2.y(),1);
        glVertex3f(topLeft2.x(),topLeft2.y(),1);
        
        glVertex3f(topLeft2.x(),topLeft2.y(),1);
        glVertex3f(topRight2.x(),topRight2.y(),1);
        
        glVertex3f(topRight2.x(),topRight2.y(),1);
        glVertex3f(btmRight2.x(),btmRight2.y(),1);
        glEnd();
        glDisable(GL_LINE_STIPPLE);
        glPopAttrib();
        checkGLErrors();
    }
    if(_displayingImage){
        _viewerTab->getInternalNode()->drawOverlays();
    }
    //reseting color for next pass
    glColor4f(1., 1., 1., 1.);
    checkGLErrors();
}
void ViewerGL::drawProgressBar(){
    const Format& dW = getDisplayWindow();
    glLineWidth(5);
    glBegin(GL_LINES);
    
    glVertex3f(dW.left(),_progressBarY,1);
    glVertex3f(dW.right(),_progressBarY,1);
    
    glEnd();
    glLineWidth(1);
    checkGLErrors();
}


void ViewerGL::initializeGL(){
	initAndCheckGlExtensions();
    _blackTex = new Texture;
    _defaultDisplayTexture = new Texture;
    glGenBuffersARB(2, &_pboIds[0]);
    
    // glGenVertexArrays(1, &_vaoId);
    glGenBuffers(1, &_vboVerticesId);
    glGenBuffers(1, &_vboTexturesId);
    glGenBuffers(1 , &_iboTriangleStripId);
    
    glBindBuffer(GL_ARRAY_BUFFER, _vboTexturesId);
    glBufferData(GL_ARRAY_BUFFER, 32*sizeof(GLfloat), renderingTextureCoordinates, GL_STATIC_DRAW);
    
    
    glBindBuffer(GL_ARRAY_BUFFER, _vboVerticesId);
    glBufferData(GL_ARRAY_BUFFER, 32*sizeof(GLfloat), 0, GL_DYNAMIC_DRAW);
    glBindBuffer(GL_ARRAY_BUFFER, 0);
    
    
    glBindBuffer(GL_ELEMENT_ARRAY_BUFFER, _iboTriangleStripId);
    glBufferData(GL_ELEMENT_ARRAY_BUFFER, 28*sizeof(GLubyte), triangleStrip, GL_STATIC_DRAW);
    
    
    
    glBindBuffer(GL_ELEMENT_ARRAY_BUFFER, 0);
    checkGLErrors();
    
    
    if(_hasHW){
        shaderBlack=new QGLShaderProgram(context());
        if(!shaderBlack->addShaderFromSourceCode(QGLShader::Vertex,vertRGB))
            cout << qPrintable(shaderBlack->log()) << endl;
        if(!shaderBlack->addShaderFromSourceCode(QGLShader::Fragment,blackFrag))
            cout << qPrintable(shaderBlack->log()) << endl;
        if(!shaderBlack->link()){
            cout << qPrintable(shaderBlack->log()) << endl;
        }
        initShaderGLSL();
        checkGLErrors();
    }
    
    initBlackTex();
    checkGLErrors();
}

/*Little improvment to the Qt version of makeCurrent to make it faster*/
void ViewerGL::makeCurrent(){
	const QGLContext* ctx=context();
	QGLFormat viewerFormat=ctx->format();
	const QGLContext* currentCtx=QGLContext::currentContext();
	if(currentCtx){
		QGLFormat currentFormat=currentCtx->format();
		if(currentFormat == viewerFormat){
			return;
		}else{
			QGLWidget::makeCurrent();
		}
	}else{
		QGLWidget::makeCurrent();
	}
}

std::pair<int,int> ViewerGL::computeRowSpan(int bottom,int top, std::vector<int>* rows) {
    /*First off,we test the 1st and last row to check wether the
     image is contained in the viewer*/
    // testing top of the image
    assert(rows);
    assert(rows->size() == 0);
    std::pair<int,int> ret;
    int y = 0;
    int prev = -1;
    double res = toImgCoordinates_fast(0,y).y();
    ret.first = bottom;
    ret.second = top-1;
    if (res < 0.) { // all the image is above the viewer
        return ret; // do not add any row
    }
    // testing bottom now
    y = height()-1;
    res = toImgCoordinates_fast(0,y).y();
    /*for all the others row (apart the first and last) we can check.
     */
    while(y >= 0 && res < bottom){
        /*while y is an invalid line, iterate*/
        --y;
        res = toImgCoordinates_fast(0,y).y();
    }
    while(y >= 0 && res >= bottom && res < top){
        /*y is a valid line in widget coord && res contains the image y coord.*/
        int row = (int)std::floor(res);
        assert(row >= bottom && row < top);
        if(row != prev){
            rows->push_back(row);
            prev = row;
        }
        --y;
        res = toImgCoordinates_fast(0,y).y();
    }
    if(rows->size() > 0){
        ret.first = rows->front();
        ret.second = rows->back();
    }
    assert(ret.first >= bottom && ret.first <= std::max(bottom, top-1));
    assert(ret.second >= std::min(bottom,top-1) && ret.second < top);
    return ret;
}

std::pair<int,int> ViewerGL::computeColumnSpan(int left,int right, std::vector<int>* columns) {
    /*First off,we test the 1st and last columns to check wether the
     image is contained in the viewer*/
    // testing right of the image
    assert(columns);
    assert(columns->size() == 0);
    std::pair<int,int> ret;
    int x = width()-1;
    int prev = -1;
    double res = toImgCoordinates_fast(x,0).x();
    ret.first = left;
    ret.second = right-1;
    if (res < 0.) { // all the image is on the left of the viewer
        return ret;
    }
    // testing right now
    x = 0;
    res = toImgCoordinates_fast(x,0).x();
    /*for all the others columns (apart the first and last) we can check.
     */
    while(x < width() && res < left) {
        /*while x is an invalid column, iterate from left to right*/
        ++x;
        res = toImgCoordinates_fast(x,0).x();
    }
    while(x < width() && res >= left && res < right) {
        /*y is a valid column in widget coord && res contains the image x coord.*/
        int column = (int)std::floor(res);
        assert(column >= left && column < right);
        if(column != prev){
            columns->push_back(column);
            prev = column;
        }
        ++x;
        res = toImgCoordinates_fast(x,0).x();
    }
    if(columns->size() > 0){
        ret.first = columns->front();
        ret.second = columns->back();
    }
    assert(ret.first >= left && ret.first <= std::max(left, right-1));
    assert(ret.second >= std::min(left,right-1) && ret.second < right);
    return ret;
}

int ViewerGL::isExtensionSupported(const char *extension){
	const GLubyte *extensions = NULL;
	const GLubyte *start;
	GLubyte *where, *terminator;
	where = (GLubyte *) strchr(extension, ' ');
	if (where || *extension == '\0')
		return 0;
	extensions = glGetString(GL_EXTENSIONS);
	start = extensions;
	for (;;) {
		where = (GLubyte *) strstr((const char *) start, extension);
		if (!where)
			break;
		terminator = where + strlen(extension);
		if (where == start || *(where - 1) == ' ')
			if (*terminator == ' ' || *terminator == '\0')
				return 1;
		start = terminator;
	}
	return 0;
}
<<<<<<< HEAD
void ViewerGL::initAndCheckGlExtensions(){
    Powiter::errorDialog("lala","mm");
	if(!QGLShaderProgram::hasOpenGLShaderPrograms(context())){
        Powiter::errorDialog("Viewer error","The viewer is unable to work without a proper version of GLSL.");
        cout << "Warning : GLSL not present on this hardware, no material acceleration possible." << endl;
		_hasHW = false;
	}
    
#ifdef __POWITER_WIN32__
=======
<<<<<<< HEAD

void ViewerGL::initAndCheckGlExtensions() {
>>>>>>> a708f7b9
	GLenum err = glewInit();
	if (GLEW_OK != err) {
		/* Problem: glewInit failed, something is seriously wrong. */
		Powiter::errorDialog("OpenGL/GLEW error",
							 (const char*)glewGetErrorString(err));
	}
	//fprintf(stdout, "Status: Using GLEW %s\n", glewGetString(GLEW_VERSION));

	// is GL_VERSION_2_0 necessary? note that GL_VERSION_2_0 includes GLSL
	if (!glewIsSupported("GL_VERSION_1_5 "
						 "GL_ARB_texture_non_power_of_two " // or GL_IMG_texture_npot, or GL_OES_texture_npot, core since 2.0
						 "GL_ARB_shader_objects " // GLSL, Uniform*, core since 2.0
						 "GL_ARB_vertex_buffer_object " // BindBuffer, MapBuffer, etc.
						 "GL_ARB_pixel_buffer_object " // BindBuffer(PIXEL_UNPACK_BUFFER,...
						 //"GL_ARB_vertex_array_object " // BindVertexArray, DeleteVertexArrays, GenVertexArrays, IsVertexArray (VAO), core since 3.0
						 //"GL_ARB_framebuffer_object " // or GL_EXT_framebuffer_object GenFramebuffers, core since version 3.0
						 )) {
		Powiter::errorDialog("Missing OpenGL requirements",
							 "The viewer may not be fully functionnal. "
							 "This software needs at least OpenGL 1.5 with NPOT textures, GLSL, VBO, PBO, vertex arrays. ");
	}
	if (!QGLShaderProgram::hasOpenGLShaderPrograms(context())) {
        // no need to pull out a dialog, it was already presented after the GLEW check above
		
		//Powiter::errorDialog("Viewer error","The viewer is unable to work without a proper version of GLSL.");
        //cout << "Warning : GLSL not present on this hardware, no material acceleration possible." << endl;
		_hasHW = false;
	}
}

void ViewerGL::activateShaderLC(){
    if(!_hasHW) return;
	if(!shaderLC->bind()){
		cout << qPrintable(shaderLC->log()) << endl;
	}
	shaderLC->setUniformValue("Tex", 0);
	shaderLC->setUniformValue("yw",1.0,1.0,1.0);
    shaderLC->setUniformValue("expMult",  (GLfloat)exposure);
    // FIXME: why a float to really represent an enum????
    shaderLC->setUniformValue("lut", (GLfloat)_lut);
    // FIXME-seeabove: why a float to really represent an enum????
    shaderLC->setUniformValue("byteMode", (GLfloat)byteMode());
    
}
void ViewerGL::activateShaderRGB(){
    if(!_hasHW) return;
	if(!shaderRGB->bind()){
		cout << qPrintable(shaderRGB->log()) << endl;
	}
    
    shaderRGB->setUniformValue("Tex", 0);
    // FIXME-seeabove: why a float to really represent an enum????
    shaderRGB->setUniformValue("byteMode", (GLfloat)byteMode());
	shaderRGB->setUniformValue("expMult",  (GLfloat)exposure);
    // FIXME-seeabove: why a float to really represent an enum????
    shaderRGB->setUniformValue("lut", (GLfloat)_lut);
    // FIXME-seeabove: why a float to really represent an enum????
    shaderRGB->setUniformValue("channels", (GLfloat)_displayChannels);
    
    
}

void ViewerGL::initShaderGLSL(){
    if(!_shaderLoaded && _hasHW){
        shaderRGB=new QGLShaderProgram(context());
        if(!shaderRGB->addShaderFromSourceCode(QGLShader::Vertex,vertRGB))
            cout << qPrintable(shaderRGB->log()) << endl;
        if(!shaderRGB->addShaderFromSourceCode(QGLShader::Fragment,fragRGB))
            cout << qPrintable(shaderRGB->log()) << endl;
        
        shaderLC = new QGLShaderProgram(context());
        if (!shaderLC->addShaderFromSourceCode(QGLShader::Vertex, vertLC)){
            cout << qPrintable(shaderLC->log()) << endl;
        }
        if(!shaderLC->addShaderFromSourceCode(QGLShader::Fragment,fragLC))
            cout << qPrintable(shaderLC->log())<< endl;
        
        
        if(!shaderRGB->link()){
            cout << qPrintable(shaderRGB->log()) << endl;
        }
        _shaderLoaded = true;
    }
    
}

void ViewerGL::saveGLState()
{
	glPushAttrib(GL_ALL_ATTRIB_BITS);
	glMatrixMode(GL_PROJECTION);
	glPushMatrix();
	glMatrixMode(GL_MODELVIEW);
	glPushMatrix();
}

void ViewerGL::restoreGLState()
{
	glMatrixMode(GL_PROJECTION);
	glPopMatrix();
	glMatrixMode(GL_MODELVIEW);
	glPopMatrix();
	glPopAttrib();
}

void ViewerGL::initBlackTex(){
    // assert(_must_initBlackTex);
    fitToFormat(getDisplayWindow());
    
    TextureRect texSize(0, 0, 2047, 1555,2048,1556);
    assert_checkGLErrors();
    glBindBufferARB(GL_PIXEL_UNPACK_BUFFER_ARB, _pboIds[0]);
    checkGLErrors();
    glBufferDataARB(GL_PIXEL_UNPACK_BUFFER_ARB, texSize.w*texSize.h*sizeof(U32), NULL, GL_DYNAMIC_DRAW_ARB);
    checkGLErrors();
    assert(!frameData);
    //assert(!_pBOmapped);
    frameData = (char*)glMapBufferARB(GL_PIXEL_UNPACK_BUFFER_ARB, GL_WRITE_ONLY_ARB);
    checkGLErrors();
    assert(frameData);
    _pBOmapped = true;
    U32* output = reinterpret_cast<U32*>(frameData);
    for(int i = 0 ; i < texSize.w*texSize.h ; ++i) {
        output[i] = toBGRA(0, 0, 0, 255);
    }
	glUnmapBuffer(GL_PIXEL_UNPACK_BUFFER_ARB);
    frameData = NULL;
    _pBOmapped = false;
    checkGLErrors();
    _blackTex->fillOrAllocateTexture(texSize,Texture::BYTE);
    
    glBindBufferARB(GL_PIXEL_UNPACK_BUFFER_ARB, 0);
    checkGLErrors();
    _must_initBlackTex = false;
}



void ViewerGL::drawRow(const float* data ,const std::vector<int>& columns,int zoomedY){
    
    while(_updatingTexture){}
    if(byteMode()==0 && _hasHW){
        convertRowToFitTextureBGRA_fp(data,columns,zoomedY);
    }
    else{
        convertRowToFitTextureBGRA(data,columns,zoomedY);
        
    }
}

void ViewerGL::allocateFrameStorage(size_t dataSize){
    GLint currentBoundPBO;
    glGetIntegerv(GL_PIXEL_UNPACK_BUFFER_BINDING, &currentBoundPBO);
    if (currentBoundPBO != 0) {
        cout << "(ViewerGL::allocateFrameStorage): Another PBO is currently mapped, glMap failed." << endl;
        return;
    }
    assert(!frameData);
    /*MUST map the PBO AFTER that we allocate the texture.*/
    frameData = (char*)allocateAndMapPBO(dataSize,_pboIds[0]);
    assert(frameData);
    checkGLErrors();
}

void* ViewerGL::allocateAndMapPBO(size_t dataSize,GLuint pboID) {
    //cout << "    + mapping PBO" << endl;
    if(byteMode() != 1 && _hasHW){
        dataSize*=sizeof(float);
    }
	glBindBufferARB(GL_PIXEL_UNPACK_BUFFER_ARB,pboID);
    glBufferDataARB(GL_PIXEL_UNPACK_BUFFER_ARB, dataSize, NULL, GL_DYNAMIC_DRAW_ARB);
    assert(!_pBOmapped);
    GLvoid *ret = glMapBufferARB(GL_PIXEL_UNPACK_BUFFER_ARB, GL_WRITE_ONLY_ARB);
    checkGLErrors();
    assert(ret);
    _pBOmapped = true;
    return ret;
}

void ViewerGL::fillPBO(const char *src, void *dst, size_t byteCount){
    assert(dst);
    assert(src);
    if(byteMode() != 1 && _hasHW){
        byteCount*=sizeof(float);
    }
    memcpy(dst, src, byteCount);
}

void ViewerGL::unMapPBO(){
    GLint currentBoundPBO;
    glGetIntegerv(GL_PIXEL_UNPACK_BUFFER_BINDING, &currentBoundPBO);
    if (currentBoundPBO == 0) {
        cout << "(ViewerGL::unMapPBO) WARNING: No PBO currently mapped." << endl;
        return;
    }
    glUnmapBufferARB(GL_PIXEL_UNPACK_BUFFER_ARB);
    _pBOmapped = false;
    if (frameData) {
        frameData = NULL;
    }
    
}
void ViewerGL::unBindPBO(){
    glBindBufferARB(GL_PIXEL_UNPACK_BUFFER_ARB,0);
}

void ViewerGL::copyPBOToRenderTexture(const TextureRect& region){
    assert(_pBOmapped);
    unMapPBO();
    checkGLErrors();
    
    if(byteMode() == 1.f || !_hasHW){
        _defaultDisplayTexture->fillOrAllocateTexture(region,Texture::BYTE);
    }else{
        _defaultDisplayTexture->fillOrAllocateTexture(region,Texture::FLOAT);
    }
    unBindPBO();
    checkGLErrors();
}

void ViewerGL::convertRowToFitTextureBGRA(const float* data,const std::vector<int>& columnSpan,int yOffset){
    /*Converting one row (float32) to 8bit BGRA portion of texture. We apply a dithering algorithm based on error diffusion.
     This error diffusion will produce stripes in any image that has identical scanlines.
     To prevent this, a random horizontal position is chosen to start the error diffusion at,
     and it proceeds in both directions away from this point.*/
    assert(frameData);
    {
        QMutexLocker colorSpaceLocker(&_usingColorSpaceMutex);
        ++_usingColorSpaceCounter;
    }
    U32* output = reinterpret_cast<U32*>(frameData);
    unsigned int row_width = columnSpan.size();
    yOffset *= row_width;
    output += yOffset;
    
    if(_colorSpace->linear()){
        int start = (int)(rand() % row_width);
        /* go fowards from starting point to end of line: */
        for(unsigned int i = start ; i < row_width; ++i) {
            int col = columnSpan[i]*4;
            double  _a = data[col+3];
            U8 a_,r_,g_,b_;
            a_ = (U8)std::min((int)(_a*256),255);
            r_ = (U8)std::min((int)((data[col])*_a*exposure*256),255);
            g_ = (U8)std::min((int)((data[col+1])*_a*exposure*256),255);
            b_ = (U8)std::min((int)((data[col+2])*_a*exposure*256),255);
            output[i] = toBGRA(r_,g_,b_,a_);
        }
        /* go backwards from starting point to start of line: */
        for(int i = start-1 ; i >= 0 ; --i){
            int col = columnSpan[i]*4;
            double  _a = data[col+3];
            U8 a_,r_,g_,b_;
            a_ = (U8)std::min((int)(_a*256),255);
            r_ = (U8)std::min((int)((data[col])*_a*exposure*256),255);
            g_ = (U8)std::min((int)((data[col+1])*_a*exposure*256),255);
            b_ = (U8)std::min((int)((data[col+2])*_a*exposure*256),255);
            output[i] = toBGRA(r_,g_,b_,a_);
        }
    }else{ // !linear
        /*flaging that we're using the colorspace so it doesn't try to change it in the same time
         if the user requested it*/
        int start = (int)(rand() % row_width);
        unsigned error_r = 0x80;
        unsigned error_g = 0x80;
        unsigned error_b = 0x80;
        /* go fowards from starting point to end of line: */
        _colorSpace->validate();
        for (unsigned int i = start ; i < columnSpan.size() ; ++i) {
            int col = columnSpan[i]*4;
            U8 r_,g_,b_,a_;
            double _a =  data[col+3];
            error_r = (error_r&0xff) + _colorSpace->toFloatFast(data[col]*_a*exposure);
            error_g = (error_g&0xff) + _colorSpace->toFloatFast(data[col+1]*_a*exposure);
            error_b = (error_b&0xff) + _colorSpace->toFloatFast(data[col+2]*_a*exposure);
            a_ = (U8)std::min(_a*256.,255.);
            r_ = (U8)(error_r >> 8);
            g_ = (U8)(error_g >> 8);
            b_ = (U8)(error_b >> 8);
            output[i] = toBGRA(r_,g_,b_,a_);
        }
        /* go backwards from starting point to start of line: */
        error_r = 0x80;
        error_g = 0x80;
        error_b = 0x80;
        
        for (int i = start-1 ; i >= 0 ; --i) {
            int col = columnSpan[i]*4;
            U8 r_,g_,b_,a_;
            double _a =  data[col+3];
            error_r = (error_r&0xff) + _colorSpace->toFloatFast(data[col]*_a*exposure);
            error_g = (error_g&0xff) + _colorSpace->toFloatFast(data[col+1]*_a*exposure);
            error_b = (error_b&0xff) + _colorSpace->toFloatFast(data[col+2]*_a*exposure);
            a_ = (U8)std::min(_a*256.,255.);
            r_ = (U8)(error_r >> 8);
            g_ = (U8)(error_g >> 8);
            b_ = (U8)(error_b >> 8);
            output[i] = toBGRA(r_,g_,b_,a_);
        }
    }
    {
        QMutexLocker colorSpaceLocker(&_usingColorSpaceMutex);
        --_usingColorSpaceCounter;
        _usingColorSpaceCondition.wakeAll();
    }
    
}

// nbbytesoutput is the size in bytes of 1 channel for the row
void ViewerGL::convertRowToFitTextureBGRA_fp(const float* data,const std::vector<int>& columnSpan,int yOffset){
    assert(frameData);
    float* output = reinterpret_cast<float*>(frameData);
    // offset in the buffer : (y)*(w) where y is the zoomedY of the row and w=nbbytes/sizeof(float)*4 = nbbytes
    yOffset *= columnSpan.size()*sizeof(float);
    output+=yOffset;
    for (unsigned int i = 0 ; i < columnSpan.size(); ++i) {
        int col = columnSpan[i]*4;
        output[i]   = data[col];
        output[i+1] = data[col+1];
        output[i+2] = data[col+2];
        output[i+3] = data[col+3];
    }
    
}


U32 ViewerGL::toBGRA(U32 r,U32 g,U32 b,U32 a){
    U32 res = 0x0;
    res |= b;
    res |= (g << 8);
    res |= (r << 16);
    res |= (a << 24);
    return res;
    
}

#if QT_VERSION < 0x050000
#define QMouseEventLocalPos(e) (e->posF())
#else
#define QMouseEventLocalPos(e) (e->localPos())
#endif

void ViewerGL::mousePressEvent(QMouseEvent *event){
    if(event->button() == Qt::RightButton){
        _menu->exec(mapToGlobal(event->pos()));
        return;
    }
    
    _zoomCtx._oldClick = event->pos();
    if (event->button() == Qt::MiddleButton || event->modifiers().testFlag(Qt::AltModifier) ) {
        _ms = DRAGGING;
    } else if (event->button() == Qt::LeftButton) {
        _viewerTab->getInternalNode()->notifyOverlaysPenDown(QMouseEventLocalPos(event),
                                                             toImgCoordinates_fast(event->x(), event->y()));
    }
    QGLWidget::mousePressEvent(event);
}

void ViewerGL::mouseReleaseEvent(QMouseEvent *event){
    _ms = UNDEFINED;
    _viewerTab->getInternalNode()->notifyOverlaysPenUp(QMouseEventLocalPos(event),
                                                       toImgCoordinates_fast(event->x(), event->y()));
    QGLWidget::mouseReleaseEvent(event);
}
void ViewerGL::mouseMoveEvent(QMouseEvent *event) {
    QPointF pos = toImgCoordinates_fast(event->x(), event->y());
    const Format& dispW = getDisplayWindow();
    // if the mouse is inside the image, update the color picker
    if (pos.x() >= dispW.left() &&
        pos.x() <= dispW.width() &&
        pos.y() >= dispW.bottom() &&
        pos.y() <= dispW.height() &&
        event->x() >= 0 && event->x() < width() &&
        event->y() >= 0 && event->y() < height()) {
        if (!_infoViewer->colorAndMouseVisible()) {
            _infoViewer->showColorAndMouseInfo();
        }
        boost::shared_ptr<VideoEngine> videoEngine = _viewerTab->getInternalNode()->getVideoEngine();
        if (!videoEngine->isWorking()) {
            updateColorPicker(event->x(),event->y());
        }
        _infoViewer->setMousePos(QPoint((int)pos.x(),(int)pos.y()));
        emit infoMousePosChanged();
    } else {
        if(_infoViewer->colorAndMouseVisible()){
            _infoViewer->hideColorAndMouseInfo();
        }
    }
    
    
    if (_ms == DRAGGING) {
        QPoint newClick =  event->pos();
        QPointF newClick_opengl = toImgCoordinates_fast(newClick.x(),newClick.y());
        QPointF oldClick_opengl = toImgCoordinates_fast(_zoomCtx._oldClick.x(),_zoomCtx._oldClick.y());
        float dy = (oldClick_opengl.y() - newClick_opengl.y());
        _zoomCtx._bottom += dy;
        _zoomCtx._left += (oldClick_opengl.x() - newClick_opengl.x());
        _zoomCtx._oldClick = newClick;
        if(_displayingImage){
            _viewerTab->getInternalNode()->refreshAndContinueRender();
        }
        //else {
            updateGL();
        // }
        // no need to update the color picker or mouse posn: they should be unchanged
    } else {
        _viewerTab->getInternalNode()->notifyOverlaysPenMotion(QMouseEventLocalPos(event),pos);
    }
}

void ViewerGL::updateColorPicker(int x,int y){
    QPoint pos;
    bool xInitialized = false;
    bool yInitialized = false;
    if(x != INT_MAX){
        xInitialized = true;
        pos.setX(x);
    }
    if(y != INT_MAX){
        yInitialized = true;
        pos.setY(y);
    }
    QPoint currentPos = mapFromGlobal(QCursor::pos());
    if(!xInitialized){
        pos.setX(currentPos.x());
    }
    if(!yInitialized){
        pos.setY(currentPos.y());
    }
    QVector4D color = getColorUnderMouse(pos.x(),pos.y());
    //   cout << "r: " << color.x() << " g: " << color.y() << " b: " << color.z() << endl;
    _infoViewer->setColor(color);
    emit infoColorUnderMouseChanged();
}

void ViewerGL::wheelEvent(QWheelEvent *event) {
    double newZoomFactor;
    if (event->delta() > 0) {
        newZoomFactor = _zoomCtx._zoomFactor*std::pow(POWITER_WHEEL_ZOOM_PER_DELTA, event->delta());
    } else {
        newZoomFactor = _zoomCtx._zoomFactor/std::pow(POWITER_WHEEL_ZOOM_PER_DELTA, -event->delta());
    }
    if (newZoomFactor <= 0.01) {
        newZoomFactor = 0.01;
    } else if (newZoomFactor > 1024.) {
        newZoomFactor = 1024.;
    }
    QPointF zoomCenter = toImgCoordinates_fast(event->x(), event->y());
    double zoomRatio =   _zoomCtx._zoomFactor / newZoomFactor;
    _zoomCtx._left = zoomCenter.x() - (zoomCenter.x() - _zoomCtx._left)*zoomRatio;
    _zoomCtx._bottom = zoomCenter.y() - (zoomCenter.y() - _zoomCtx._bottom)*zoomRatio;
    
    _zoomCtx._zoomFactor = newZoomFactor;
    if(_displayingImage){
        appPTR->clearPlaybackCache();
        _viewerTab->getInternalNode()->refreshAndContinueRender();
    }
    //else {
        updateGL();
    //}
    
    assert(0 < _zoomCtx._zoomFactor && _zoomCtx._zoomFactor <= 1024);
    int zoomValue = (int)(100*_zoomCtx._zoomFactor);
    if (zoomValue == 0) {
        zoomValue = 1; // sometimes, floor(100*0.01) makes 0
    }
    assert(zoomValue > 0);
    emit zoomChanged(zoomValue);
}

void ViewerGL::zoomSlot(int v) {
    assert(v > 0);
    double newZoomFactor = v/100.;
    if(newZoomFactor < 0.01) {
        newZoomFactor = 0.01;
    } else if (newZoomFactor > 1024.) {
        newZoomFactor = 1024.;
    }
    double zoomRatio =   _zoomCtx._zoomFactor / newZoomFactor;
    double w = (double)width();
    double h = (double)height();
    double bottom = _zoomCtx._bottom;
    double left = _zoomCtx._left;
    double top =  bottom +  h / (double)_zoomCtx._zoomFactor;
    double right = left +  w / (double)_zoomCtx._zoomFactor;
    
    _zoomCtx._left = (right + left)/2. - zoomRatio * (right - left)/2.;
    _zoomCtx._bottom = (top + bottom)/2. - zoomRatio * (top - bottom)/2.;
    
    _zoomCtx._zoomFactor = newZoomFactor;
    if(_displayingImage){
        appPTR->clearPlaybackCache();
        _viewerTab->getInternalNode()->refreshAndContinueRender();
    } else {
        updateGL();
    }
    assert(0 < _zoomCtx._zoomFactor && _zoomCtx._zoomFactor <= 1024);
}

void ViewerGL::zoomSlot(QString str){
    str.remove(QChar('%'));
    int v = str.toInt();
    assert(v > 0);
    zoomSlot(v);
}

QPoint ViewerGL::toWidgetCoordinates(int x, int y){
    double w = width() ;
    double h = height();
    double bottom = _zoomCtx._bottom;
    double left = _zoomCtx._left;
    double top =  bottom +  h / _zoomCtx._zoomFactor;
    double right = left +  w / _zoomCtx._zoomFactor;
    return QPoint((int)(((x - left)/(right - left))*w),(int)(((y - top)/(bottom - top))*h));
}
/*Returns coordinates with 0,0 at top left, Powiter inverts
 y as such : y= displayWindow().height() - y  to get the coordinates
 with 0,0 at bottom left*/
QVector3D ViewerGL::toImgCoordinates_slow(int x,int y){
    GLint viewport[4];
    GLdouble modelview[16];
    GLdouble projection[16];
    GLfloat winX=0, winY=0, winZ=0;
    GLdouble posX=0, posY=0, posZ=0;
    glGetDoublev( GL_MODELVIEW_MATRIX, modelview );
    glGetDoublev( GL_PROJECTION_MATRIX, projection );
    glGetIntegerv( GL_VIEWPORT, viewport );
    winX = (float)x;
    winY = viewport[3]- y;
    glReadPixels( x, (int)winY, 1, 1, GL_DEPTH_COMPONENT, GL_FLOAT, &winZ );
    gluUnProject( winX, winY, winZ, modelview, projection, viewport, &posX, &posY, &posZ);
    checkGLErrors();
    return QVector3D(posX,posY,posZ);
}

QVector4D ViewerGL::getColorUnderMouse(int x,int y){
    
    QPointF pos = toImgCoordinates_fast(x, y);
    if(pos.x() < getDisplayWindow().left() || pos.x() >= getDisplayWindow().width() || pos.y() < getDisplayWindow().bottom() || pos.y() >=getDisplayWindow().height())
        return QVector4D(0,0,0,0);
    if(byteMode()==1 || !_hasHW){
        U32 pixel;
        glReadBuffer(GL_FRONT);
        glReadPixels( x, height()-y, 1, 1, GL_BGRA, GL_UNSIGNED_INT_8_8_8_8_REV, &pixel);
        U8 r=0,g=0,b=0,a=0;
        b |= pixel;
        g |= (pixel >> 8);
        r |= (pixel >> 16);
        a |= (pixel >> 24);
        checkGLErrors();
        return QVector4D((float)r/255.f,(float)g/255.f,(float)b/255.f,(float)a/255.f);//U32toBGRA(pixel);
    }else if(byteMode()==0 && _hasHW){
        GLfloat pixel[4];
        glReadPixels( x, height()-y, 1, 1, GL_RGBA, GL_FLOAT, pixel);
        checkGLErrors();
        return QVector4D(pixel[0],pixel[1],pixel[2],pixel[3]);
    }
    return QVector4D(0,0,0,0);
}

void ViewerGL::fitToFormat(const Box2D& rod){
    double h = rod.height();
    double w = rod.width();
    assert(h > 0. && w > 0.);
    double zoomFactor = height()/h;
    zoomFactor = (zoomFactor > 0.06) ? (zoomFactor-0.05) : std::max(zoomFactor,0.01);
    assert(zoomFactor>=0.01 && zoomFactor <= 1024);
    _zoomCtx.setZoomFactor(zoomFactor);
    emit zoomChanged(zoomFactor * 100);
    resetMousePos();
    _zoomCtx._left = w/2.f - (width()/(2.f*_zoomCtx._zoomFactor));
    _zoomCtx._bottom = h/2.f - (height()/(2.f*_zoomCtx._zoomFactor));
}



void ViewerGL::setInfoViewer(InfoViewerWidget* i ){
    
    _infoViewer = i;
    QObject::connect(this,SIGNAL(infoMousePosChanged()), _infoViewer, SLOT(updateCoordMouse()));
    QObject::connect(this,SIGNAL(infoColorUnderMouseChanged()),_infoViewer,SLOT(updateColor()));
    QObject::connect(this,SIGNAL(infoResolutionChanged()),_infoViewer,SLOT(changeResolution()));
    QObject::connect(this,SIGNAL(infoDataWindowChanged()),_infoViewer,SLOT(changeDataWindow()));
    
    
}


void ViewerGL::updateColorSpace(QString str){
    {
        QMutexLocker colorSpaceLocker(&_usingColorSpaceMutex);
        while(_usingColorSpaceCounter > 0){
            _usingColorSpaceCondition.wait(&_usingColorSpaceMutex);
        }
    }
    if (str == "Linear(None)") {
        if(_lut != 0){ // if it wasnt already this setting
            _colorSpace = Color::getLut(Color::LUT_DEFAULT_FLOAT);
        }
        _lut = 0;
    }else if(str == "sRGB"){
        if(_lut != 1){ // if it wasnt already this setting
            _colorSpace = Color::getLut(Color::LUT_DEFAULT_VIEWER);
        }
        
        _lut = 1;
    }else if(str == "Rec.709"){
        if(_lut != 2){ // if it wasnt already this setting
            _colorSpace = Color::getLut(Color::LUT_DEFAULT_MONITOR);
        }
        _lut = 2;
    }
    if (!_displayingImage) {
        return;
    }
    
    if(byteMode()==1 || !_hasHW)
        _viewerTab->getInternalNode()->refreshAndContinueRender();
    else
        updateGL();
    
}
void ViewerGL::updateExposure(double d){
    appPTR->clearNodeCache();
    exposure = d;
    
    if((byteMode()==1 || !_hasHW) && _displayingImage)
        _viewerTab->getInternalNode()->refreshAndContinueRender();
    else
        updateGL();
    
}

void ViewerGL::disconnectViewer(){
    _viewerTab->getInternalNode()->getVideoEngine()->abortRendering(); // aborting current work
    setRod(_blankViewerInfos.getRoD());
    fitToFormat(getDisplayWindow());
    clearViewer();
}



/*The dataWindow of the currentFrame(BBOX)*/
const Box2D& ViewerGL::getRoD() const {return _currentViewerInfos.getRoD();}

/*The displayWindow of the currentFrame(Resolution)*/
const Format& ViewerGL::getDisplayWindow() const {return _currentViewerInfos.getDisplayWindow();}


void ViewerGL::setRod(const Box2D& rod){

    _currentViewerInfos.setRoD(rod);
    emit infoDataWindowChanged();
    _btmLeftBBOXoverlay.clear();
    _btmLeftBBOXoverlay.append(QString::number(rod.left()));
    _btmLeftBBOXoverlay.append(",");
    _btmLeftBBOXoverlay.append(QString::number(rod.bottom()));
    _topRightBBOXoverlay.clear();
    _topRightBBOXoverlay.append(QString::number(rod.right()));
    _topRightBBOXoverlay.append(",");
    _topRightBBOXoverlay.append(QString::number(rod.top()));
    
    
    
}
void ViewerGL::onProjectFormatChanged(const Format& format){
    _currentViewerInfos.setDisplayWindow(format);
    _blankViewerInfos.setDisplayWindow(format);
    _blankViewerInfos.setRoD(format);
    emit infoResolutionChanged();
    _resolutionOverlay.clear();
    _resolutionOverlay.append(QString::number(format.width()));
    _resolutionOverlay.append("x");
    _resolutionOverlay.append(QString::number(format.height()));

}

void ViewerGL::setClipToDisplayWindow(bool b) {
    _clipToDisplayWindow = b;
    ViewerNode* viewer = _viewerTab->getInternalNode();
    assert(viewer);
    if (viewer->getUiContext()) {
        _viewerTab->abortRendering();
        _viewerTab->getInternalNode()->refreshAndContinueRender(false);
    }
}

/*display black in the viewer*/
void ViewerGL::clearViewer(){
    setDisplayingImage(false);
    updateGL();
}

/*overload of QT enter/leave/resize events*/
void ViewerGL::enterEvent(QEvent *event)
{   QGLWidget::enterEvent(event);
    //    _viewerTab->getInternalNode()->notifyOverlaysFocusGained();
    
}
void ViewerGL::leaveEvent(QEvent *event)
{
    QGLWidget::leaveEvent(event);
    // _viewerTab->getInternalNode()->notifyOverlaysFocusLost();
    
}
void ViewerGL::resizeEvent(QResizeEvent* event){ // public to hack the protected field
    QGLWidget::resizeEvent(event);
}

void ViewerGL::keyPressEvent(QKeyEvent* event){
    if(event->isAutoRepeat())
        _viewerTab->getInternalNode()->notifyOverlaysKeyRepeat(event);
    else{
        _viewerTab->getInternalNode()->notifyOverlaysKeyDown(event);
    }
}


void ViewerGL::keyReleaseEvent(QKeyEvent* event){
    _viewerTab->getInternalNode()->notifyOverlaysKeyUp(event);
}


float ViewerGL::byteMode() const {
    return Settings::getPowiterCurrentSettings()->_viewerSettings.byte_mode;
}

void ViewerGL::setDisplayChannel(const ChannelSet& channels,bool yMode){
    if(yMode){
        _displayChannels = 5.f;
        
    }else{
        if(channels == Powiter::Mask_RGB || channels == Powiter::Mask_RGBA)
            _displayChannels = 0.f;
        else if((channels & Powiter::Channel_red) == Powiter::Channel_red)
            _displayChannels = 1.f;
        else if((channels & Powiter::Channel_green) == Powiter::Channel_green)
            _displayChannels = 2.f;
        else if((channels & Powiter::Channel_blue) == Powiter::Channel_blue)
            _displayChannels = 3.f;
        else if((channels & Powiter::Channel_alpha) == Powiter::Channel_alpha)
            _displayChannels = 4.f;
        
    }
    updateGL();
    
}
void ViewerGL::updateProgressOnViewer(const TextureRect& region,int y , int texY) {
    _updatingTexture = true;
    assert(frameData);
    assert(_pBOmapped);
    glUnmapBufferARB(GL_PIXEL_UNPACK_BUFFER_ARB);
    checkGLErrors();
    _pBOmapped = false;
    frameData = NULL;
    if(byteMode() == 1.f || !_hasHW){
        _defaultDisplayTexture->updatePartOfTexture(region,texY,Texture::BYTE);
    }else{
        _defaultDisplayTexture->updatePartOfTexture(region,texY,Texture::FLOAT);
    }
    _drawProgressBar = true;
    _progressBarY = y;
    updateGL();
    assert(!frameData);
    frameData = (char*)glMapBufferARB(GL_PIXEL_UNPACK_BUFFER_ARB, GL_WRITE_ONLY_ARB);
    checkGLErrors();
    _pBOmapped = true;
    
    _updatingTexture = false;
}

void ViewerGL::doSwapBuffers(){
    swapBuffers();
}
void ViewerGL::populateMenu(){
    _menu->clear();
    QAction* displayOverlaysAction = new QAction("Display overlays",this);
    displayOverlaysAction->setCheckable(true);
    displayOverlaysAction->setChecked(true);
    QObject::connect(displayOverlaysAction,SIGNAL(triggered()),this,SLOT(toggleOverlays()));
    _menu->addAction(displayOverlaysAction);
}

void ViewerGL::print( int x, int y, const QString &string,QColor color )
{
	if(string.isEmpty())
        return;
	glPushMatrix();
    checkGLErrors();
    float zoomFactor = getZoomFactor();
    glTranslatef( x, y , 0 );
    glScalef(1.f/zoomFactor,1.f/zoomFactor, 1);
    double pa = getDisplayWindow().getPixelAspect();
    if(pa >1){
        glScalef(1/pa, 1, 1);
    }else if(pa < 1){
        glScalef(1, pa, 1);
    }
    QByteArray ba = string.toLocal8Bit();
    glColor4f(color.redF(),color.greenF(),color.blueF(),color.alphaF());
    _font->Render(ba.data());
    checkGLErrors();
	glPopMatrix();
	
}

void ViewerGL::showView(int view){
    
}<|MERGE_RESOLUTION|>--- conflicted
+++ resolved
@@ -653,21 +653,9 @@
 	}
 	return 0;
 }
-<<<<<<< HEAD
-void ViewerGL::initAndCheckGlExtensions(){
-    Powiter::errorDialog("lala","mm");
-	if(!QGLShaderProgram::hasOpenGLShaderPrograms(context())){
-        Powiter::errorDialog("Viewer error","The viewer is unable to work without a proper version of GLSL.");
-        cout << "Warning : GLSL not present on this hardware, no material acceleration possible." << endl;
-		_hasHW = false;
-	}
-    
-#ifdef __POWITER_WIN32__
-=======
-<<<<<<< HEAD
+
 
 void ViewerGL::initAndCheckGlExtensions() {
->>>>>>> a708f7b9
 	GLenum err = glewInit();
 	if (GLEW_OK != err) {
 		/* Problem: glewInit failed, something is seriously wrong. */
