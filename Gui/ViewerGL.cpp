//  Natron
/* This Source Code Form is subject to the terms of the Mozilla Public
 * License, v. 2.0. If a copy of the MPL was not distributed with this
 * file, You can obtain one at http://mozilla.org/MPL/2.0/. */
/*
 * Created by Alexandre GAUTHIER-FOICHAT on 6/1/2012.
 * contact: immarespond at gmail dot com
 *
 */

// from <https://docs.python.org/3/c-api/intro.html#include-files>:
// "Since Python may define some pre-processor definitions which affect the standard headers on some systems, you must include Python.h before any standard headers are included."
#include <Python.h>

#include "ViewerGL.h"

#include <cassert>
#include <map>

#include <QtCore/QEvent>
#include <QtCore/QFile>
#include <QtCore/QHash>
#include <QtCore/QMutex>
#include <QtCore/QWaitCondition>
#include <QtGui/QPainter>
#include <QtGui/QImage>
#include <QToolButton>
#include <QApplication>
#include <QDesktopWidget>
#include <QScreen>
#include <QMenu> // in QtGui on Qt4, in QtWidgets on Qt5
#include <QDockWidget> // in QtGui on Qt4, in QtWidgets on Qt5
#include <QtGui/QPainter>
CLANG_DIAG_OFF(unused-private-field)
// /opt/local/include/QtGui/qmime.h:119:10: warning: private field 'type' is not used [-Wunused-private-field]
#include <QtGui/QKeyEvent>
CLANG_DIAG_ON(unused-private-field)
#include <QtGui/QVector4D>
#include <QtOpenGL/QGLShaderProgram>

#include "Global/Macros.h"

#include "Engine/Format.h"
#include "Engine/FrameEntry.h"
#include "Engine/Image.h"
#include "Engine/ImageInfo.h"
#include "Engine/Lut.h"
#include "Engine/MemoryFile.h"
#include "Engine/Settings.h"
#include "Engine/Timer.h"
#include "Engine/ViewerInstance.h"
#include "Engine/Project.h"
#include "Engine/Node.h"

#include "Gui/GuiApplicationManager.h"
#include "Gui/GuiAppInstance.h"
#include "Gui/Gui.h"
#include "Gui/InfoViewerWidget.h"
#include "Gui/Texture.h"
#include "Gui/Shaders.h"
#include "Gui/SpinBox.h"
#include "Gui/TabWidget.h"
#include "Gui/TextRenderer.h"
#include "Gui/TimeLineGui.h"
#include "Gui/ViewerTab.h"
#include "Gui/ProjectGui.h"
#include "Gui/ZoomContext.h"
#include "Gui/GuiMacros.h"
#include "Gui/ActionShortcuts.h"
#include "Gui/NodeGraph.h"
#include "Gui/CurveWidget.h"
#include "Gui/Histogram.h"
#include "Gui/NodeGui.h"

// warning: 'gluErrorString' is deprecated: first deprecated in OS X 10.9 [-Wdeprecated-declarations]
CLANG_DIAG_OFF(deprecated-declarations)
GCC_DIAG_OFF(deprecated-declarations)

#define USER_ROI_BORDER_TICK_SIZE 15.f
#define USER_ROI_CROSS_RADIUS 15.f
#define USER_ROI_SELECTION_POINT_SIZE 8.f
#define USER_ROI_CLICK_TOLERANCE 8.f

#define WIPE_MIX_HANDLE_LENGTH 50.
#define WIPE_ROTATE_HANDLE_LENGTH 100.
#define WIPE_ROTATE_OFFSET 30

#define PERSISTENT_MESSAGE_LEFT_OFFSET_PIXELS 20

#ifndef M_PI
#define M_PI        3.14159265358979323846264338327950288   /* pi             */
#endif

#ifndef M_LN2
#define M_LN2       0.693147180559945309417232121458176568  /* loge(2)        */
#endif


#define MAX_MIP_MAP_LEVELS 20
/*This class is the the core of the viewer : what displays images, overlays, etc...
   Everything related to OpenGL will (almost always) be in this class */

//using namespace Imf;
//using namespace Imath;
using namespace Natron;
using std::cout; using std::endl;

namespace {
/**
 *@enum MouseStateEnum
 *@brief basic state switching for mouse events
 **/
enum MouseStateEnum
{
    eMouseStateSelecting = 0,
    eMouseStateDraggingImage,
    eMouseStateDraggingRoiLeftEdge,
    eMouseStateDraggingRoiRightEdge,
    eMouseStateDraggingRoiTopEdge,
    eMouseStateDraggingRoiBottomEdge,
    eMouseStateDraggingRoiTopLeft,
    eMouseStateDraggingRoiTopRight,
    eMouseStateDraggingRoiBottomRight,
    eMouseStateDraggingRoiBottomLeft,
    eMouseStateDraggingRoiCross,
    eMouseStatePickingColor,
    eMouseStateBuildingPickerRectangle,
    eMouseStateDraggingWipeCenter,
    eMouseStateDraggingWipeMixHandle,
    eMouseStateRotatingWipeHandle,
    eMouseStateZoomingImage,
    eMouseStateUndefined
};

enum HoverStateEnum
{
    eHoverStateNothing = 0,
    eHoverStateWipeMix,
    eHoverStateWipeRotateHandle
};
} // namespace

enum PickerStateEnum
{
    ePickerStateInactive = 0,
    ePickerStatePoint,
    ePickerStateRectangle
};

struct ViewerGL::Implementation
{
    Implementation(ViewerTab* parent,
                   ViewerGL* _this)
        : pboIds()
          , vboVerticesId(0)
          , vboTexturesId(0)
          , iboTriangleStripId(0)
          , activeTextures()
          , displayTextures()
          , shaderRGB(0)
          , shaderBlack(0)
          , shaderLoaded(false)
          , infoViewer()
          , viewerTab(parent)
          , zoomOrPannedSinceLastFit(false)
          , oldClick()
          , blankViewerInfo()
          , displayingImageGain()
          , displayingImageOffset()
          , displayingImageMipMapLevel()
          , displayingImagePremult()
          , displayingImageLut(Natron::eViewerColorSpaceSRGB)
          , ms(eMouseStateUndefined)
          , hs(eHoverStateNothing)
          , textRenderingColor(200,200,200,255)
          , displayWindowOverlayColor(125,125,125,255)
          , rodOverlayColor(100,100,100,255)
          , textFont( new QFont(appFont,appFontSize) )
          , overlay(true)
          , supportsGLSL(true)
          , updatingTexture(false)
          , clearColor(0,0,0,255)
          , menu( new QMenu(_this) )
          , persistentMessages()
          , persistentMessageType(0)
          , displayPersistentMessage(false)
          , textRenderer()
          , isUserRoISet(false)
          , lastMousePosition()
          , lastDragStartPos()
          , hasMovedSincePress(false)
          , currentViewerInfo()
          , projectFormatMutex()
          , projectFormat()
          , currentViewerInfo_btmLeftBBOXoverlay()
          , currentViewerInfo_topRightBBOXoverlay()
          , currentViewerInfo_resolutionOverlay()
          , pickerState(ePickerStateInactive)
          , lastPickerPos()
          , userRoIEnabled(false) // protected by mutex
          , userRoI() // protected by mutex
          , zoomCtx() // protected by mutex
          , clipToDisplayWindow(true) // protected by mutex
          , wipeControlsMutex()
          , mixAmount(1.) // protected by mutex
          , wipeAngle(M_PI / 2.) // protected by mutex
          , wipeCenter()
          , selectionRectangle()
          , checkerboardTextureID(0)
          , checkerboardTileSize(0)
          , savedTexture(0)
          , prevBoundTexture(0)
          , lastRenderedImageMutex()
          , lastRenderedImage()
          , memoryHeldByLastRenderedImages()
          , sizeH()
    {
        infoViewer[0] = 0;
        infoViewer[1] = 0;
        displayTextures[0] = 0;
        displayTextures[1] = 0;
        activeTextures[0] = 0;
        activeTextures[1] = 0;
        memoryHeldByLastRenderedImages[0] = memoryHeldByLastRenderedImages[1] = 0;
        displayingImageGain[0] = displayingImageGain[1] = 1.;
        displayingImageOffset[0] = displayingImageOffset[1] = 0.;
        for (int i = 0; i < 2 ; ++i) {
            displayingImageTime[i] = 0;
            displayingImageMipMapLevel[i] = 0;
            lastRenderedImage[i].resize(MAX_MIP_MAP_LEVELS);
        }
        assert( qApp && qApp->thread() == QThread::currentThread() );
        menu->setFont( QFont(appFont,appFontSize) );
        
//        QDesktopWidget* desktop = QApplication::desktop();
//        QRect r = desktop->screenGeometry();
//        sizeH = r.size();
        sizeH.setWidth(10000);
        sizeH.setHeight(10000);
    }

    /////////////////////////////////////////////////////////
    // The following are only accessed from the main thread:

    std::vector<GLuint> pboIds; //!< PBO's id's used by the OpenGL context
    //   GLuint vaoId; //!< VAO holding the rendering VBOs for texture mapping.
    GLuint vboVerticesId; //!< VBO holding the vertices for the texture mapping.
    GLuint vboTexturesId; //!< VBO holding texture coordinates.
    GLuint iboTriangleStripId; /*!< IBOs holding vertices indexes for triangle strip sets*/
    Texture* activeTextures[2]; /*!< A pointer to the current textures used to display. One for A and B. May point to blackTex */
    Texture* displayTextures[2]; /*!< A pointer to the textures that would be used if A and B are displayed*/
    QGLShaderProgram* shaderRGB; /*!< The shader program used to render RGB data*/
    QGLShaderProgram* shaderBlack; /*!< The shader program used when the viewer is disconnected.*/
    bool shaderLoaded; /*!< Flag to check whether the shaders have already been loaded.*/
    InfoViewerWidget* infoViewer[2]; /*!< Pointer to the info bar below the viewer holding pixel/mouse/format related info*/
    ViewerTab* const viewerTab; /*!< Pointer to the viewer tab GUI*/
    bool zoomOrPannedSinceLastFit; //< true if the user zoomed or panned the image since the last call to fitToRoD
    QPoint oldClick;
    ImageInfo blankViewerInfo; /*!< Pointer to the info used when the viewer is disconnected.*/
    double displayingImageGain[2];
    double displayingImageOffset[2];
    unsigned int displayingImageMipMapLevel[2];
    Natron::ImagePremultiplicationEnum displayingImagePremult[2];
    int displayingImageTime[2];
    Natron::ViewerColorSpaceEnum displayingImageLut;
    MouseStateEnum ms; /*!< Holds the mouse state*/
    HoverStateEnum hs;
    const QColor textRenderingColor;
    const QColor displayWindowOverlayColor;
    const QColor rodOverlayColor;
    QFont* textFont;
    bool overlay; /*!< True if the user enabled overlay dispay*/

    // supportsGLSL is accessed from several threads, but is set only once at startup
    bool supportsGLSL; /*!< True if the user has a GLSL version supporting everything requested.*/
    bool updatingTexture;
    QColor clearColor;
    QMenu* menu;
    QStringList persistentMessages;
    int persistentMessageType;
    bool displayPersistentMessage;
    Natron::TextRenderer textRenderer;
    bool isUserRoISet;
    QPoint lastMousePosition; //< in widget coordinates
    QPointF lastDragStartPos; //< in zoom coordinates
    bool hasMovedSincePress;

    /////// currentViewerInfo
    ImageInfo currentViewerInfo[2]; /*!< Pointer to the ViewerInfo  used for rendering*/
    
    mutable QMutex projectFormatMutex;
    Format projectFormat;
    QString currentViewerInfo_btmLeftBBOXoverlay[2]; /*!< The string holding the bottom left corner coordinates of the dataWindow*/
    QString currentViewerInfo_topRightBBOXoverlay[2]; /*!< The string holding the top right corner coordinates of the dataWindow*/
    QString currentViewerInfo_resolutionOverlay; /*!< The string holding the resolution overlay, e.g: "1920x1080"*/

    ///////Picker info, used only by the main-thread
    PickerStateEnum pickerState;
    QPointF lastPickerPos;
    QRectF pickerRect;

    // projection info, only used by the main thread
    QPointF glShadow; //!< pixel size in projection coordinates - used to create shadow

    //////////////////////////////////////////////////////////
    // The following are accessed from various threads
    QMutex userRoIMutex;
    bool userRoIEnabled;
    RectD userRoI; //< in canonical coords
    ZoomContext zoomCtx; /*!< All zoom related variables are packed into this object. */
    mutable QMutex zoomCtxMutex; /// protectx zoomCtx*
    QMutex clipToDisplayWindowMutex;
    bool clipToDisplayWindow;
    mutable QMutex wipeControlsMutex;
    double mixAmount; /// the amount of the second input to blend, by default 1.
    double wipeAngle; /// the angle to the X axis
    QPointF wipeCenter; /// the center of the wipe control
    QRectF selectionRectangle;
    
    GLuint checkerboardTextureID;
    int checkerboardTileSize; // to avoid a call to getValue() of the settings at each draw

    GLuint savedTexture; // @see saveOpenGLContext/restoreOpenGLContext
    GLuint prevBoundTexture; // @see bindTextureAndActivateShader/unbindTextureAndReleaseShader

    mutable QMutex lastRenderedImageMutex; //protects lastRenderedImage & memoryHeldByLastRenderedImages
    std::vector<boost::shared_ptr<Natron::Image> > lastRenderedImage[2]; //<  last image passed to transferRAMBuffer
    U64 memoryHeldByLastRenderedImages[2];
    
    QSize sizeH;
    
    bool isNearbyWipeCenter(const QPointF & pos,double zoomScreenPixelWidth, double zoomScreenPixelHeight ) const;
    bool isNearbyWipeRotateBar(const QPointF & pos,double zoomScreenPixelWidth, double zoomScreenPixelHeight) const;
    bool isNearbyWipeMixHandle(const QPointF & pos,double zoomScreenPixelWidth, double zoomScreenPixelHeight) const;

    void drawArcOfCircle(const QPointF & center,double radiusX,double radiusY,double startAngle,double endAngle);

    void bindTextureAndActivateShader(int i,
                                      bool useShader)
    {
        assert(activeTextures[i]);
        glActiveTexture(GL_TEXTURE0);
        glGetIntegerv(GL_TEXTURE_BINDING_2D, (GLint*)&prevBoundTexture);
        glBindTexture( GL_TEXTURE_2D, activeTextures[i]->getTexID() );
        // debug (so the OpenGL debugger can make a breakpoint here)
        //GLfloat d;
        //glReadPixels(0, 0, 1, 1, GL_RED, GL_FLOAT, &d);
        if (useShader) {
            activateShaderRGB(i);
        }
        glCheckError();
    }

    void unbindTextureAndReleaseShader(bool useShader)
    {
        if (useShader) {
            shaderRGB->release();
        }
        glCheckError();
        glBindTexture(GL_TEXTURE_2D, prevBoundTexture);
    }

    /**
     *@brief Starts using the RGB shader to display the frame
     **/
    void activateShaderRGB(int texIndex);

    enum WipePolygonEnum
    {
        eWipePolygonEmpty = 0,  // don't draw anything
        eWipePolygonFull,  // draw the whole texture as usual
        eWipePolygonPartial, // use the polygon returned to draw
    };

    WipePolygonEnum getWipePolygon(const RectD & texRectClipped, //!< in canonical coordinates
                                   QPolygonF & polygonPoints,
                                   bool rightPlane) const;

    static void getBaseTextureCoordinates(const RectI & texRect,int closestPo2,int texW,int texH,
                                          GLfloat & bottom,GLfloat & top,GLfloat & left,GLfloat & right);
    static void getPolygonTextureCoordinates(const QPolygonF & polygonPoints,
                                             const RectD & texRect, //!< in canonical coordinates
                                             QPolygonF & texCoords);

    void refreshSelectionRectangle(const QPointF & pos);

    void drawSelectionRectangle();
    
    void initializeCheckerboardTexture(bool mustCreateTexture);
    
    void drawCheckerboardTexture(const RectD& rod);
    
    void getProjectFormatCanonical(RectD& canonicalProjectFormat) const
    {
        QMutexLocker k(&projectFormatMutex);
        canonicalProjectFormat = projectFormat.toCanonicalFormat();
    }
};

#if 0
/**
 *@brief Actually converting to ARGB... but it is called BGRA by
   the texture format GL_UNSIGNED_INT_8_8_8_8_REV
 **/
static unsigned int toBGRA(unsigned char r, unsigned char g, unsigned char b, unsigned char a) WARN_UNUSED_RETURN;
unsigned int
toBGRA(unsigned char r,
       unsigned char g,
       unsigned char b,
       unsigned char a)
{
    return (a << 24) | (r << 16) | (g << 8) | b;
}

#endif
//static const GLfloat renderingTextureCoordinates[32] = {
//    0 , 1 , //0
//    0 , 1 , //1
//    1 , 1 , //2
//    1 , 1 , //3
//    0 , 1 , //4
//    0 , 1 , //5
//    1 , 1 , //6
//    1 , 1 , //7
//    0 , 0 , //8
//    0 , 0 , //9
//    1 , 0 , //10
//    1 , 0 , //11
//    0 , 0 , //12
//    0 , 0 , //13
//    1 , 0 , //14
//    1 , 0   //15
//};

/*see http://www.learnopengles.com/android-lesson-eight-an-introduction-to-index-buffer-objects-ibos/ */
static const GLubyte triangleStrip[28] = {
    0,4,1,5,2,6,3,7,
    7,4,
    4,8,5,9,6,10,7,11,
    11,8,
    8,12,9,13,10,14,11,15
};

/*
   ASCII art of the vertices used to render.
   The actual texture seen on the viewport is the rect (5,9,10,6).
   We draw  3*6 strips

 0___1___2___3
 |  /|  /|  /|
 | / | / | / |
 |/  |/  |/  |
 4---5---6----7
 |  /|  /|  /|
 | / | / | / |
 |/  |/  |/  |
 8---9--10--11
 |  /|  /|  /|
 | / | / | / |
 |/  |/  |/  |
 12--13--14--15
 */


void
ViewerGL::drawRenderingVAO(unsigned int mipMapLevel,
                           int textureIndex,
                           ViewerGL::DrawPolygonModeEnum polygonMode)
{
    // always running in the main thread
    assert( qApp && qApp->thread() == QThread::currentThread() );
    assert( QGLContext::currentContext() == context() );

    bool useShader = getBitDepth() != OpenGLViewerI::eBitDepthByte && _imp->supportsGLSL;

    
    ///the texture rectangle in image coordinates. The values in it are multiples of tile size.
    ///
    const TextureRect &r = _imp->activeTextures[textureIndex]->getTextureRect();

    ///This is the coordinates in the image being rendered where datas are valid, this is in pixel coordinates
    ///at the time we initialize it but we will convert it later to canonical coordinates. See 1)
    RectI texRect(r.x1,r.y1,r.x2,r.y2);

    const double par = r.par;
    
    RectD canonicalTexRect;
    texRect.toCanonical_noClipping(mipMapLevel,par/*, rod*/, &canonicalTexRect);

    ///the RoD of the image in canonical coords.
    RectD rod = getRoD(textureIndex);

    bool clipToDisplayWindow;
    {
        QMutexLocker l(&_imp->clipToDisplayWindowMutex);
        clipToDisplayWindow = _imp->clipToDisplayWindow;
    }
    
    RectD rectClippedToRoI(canonicalTexRect);

    if (clipToDisplayWindow) {
        RectD canonicalProjectFormat;
        _imp->getProjectFormatCanonical(canonicalProjectFormat);
        rod.intersect(canonicalProjectFormat, &rod);
        rectClippedToRoI.intersect(canonicalProjectFormat, &rectClippedToRoI);
    }
    
    
    //if user RoI is enabled, clip the rod to that roi
    bool userRoiEnabled;
    {
        QMutexLocker l(&_imp->userRoIMutex);
        userRoiEnabled = _imp->userRoIEnabled;
    }


    ////The texture real size (r.w,r.h) might be slightly bigger than the actual
    ////pixel coordinates bounds r.x1,r.x2 r.y1 r.y2 because we clipped these bounds against the bounds
    ////in the ViewerInstance::renderViewer function. That means we need to draw actually only the part of
    ////the texture that contains the bounds.
    ////Notice that r.w and r.h are scaled to the closest Po2 of the current scaling factor, so we need to scale it up
    ////So it is in the same coordinates as the bounds.
    ///Edit: we no longer divide by the closestPo2 since the viewer now computes images at lower resolution by itself, the drawing
    ///doesn't need to be scaled.
   
    if (userRoiEnabled) {
        {
            QMutexLocker l(&_imp->userRoIMutex);
            //if the userRoI isn't intersecting the rod, just don't render anything
            if ( !rod.intersect(_imp->userRoI,&rod) ) {
                return;
            }
        }
        rectClippedToRoI.intersect(rod, &rectClippedToRoI);
        //clipTexCoords<RectD>(canonicalTexRect,rectClippedToRoI,texBottom,texTop,texLeft,texRight);
    }

    if (polygonMode != eDrawPolygonModeWhole) {
        /// draw only  the plane defined by the wipe handle
        QPolygonF polygonPoints,polygonTexCoords;
        RectD floatRectClippedToRoI;
        floatRectClippedToRoI.x1 = rectClippedToRoI.x1;
        floatRectClippedToRoI.y1 = rectClippedToRoI.y1;
        floatRectClippedToRoI.x2 = rectClippedToRoI.x2;
        floatRectClippedToRoI.y2 = rectClippedToRoI.y2;
        Implementation::WipePolygonEnum polyType = _imp->getWipePolygon(floatRectClippedToRoI, polygonPoints, polygonMode == eDrawPolygonModeWipeRight);

        if (polyType == Implementation::eWipePolygonEmpty) {
            ///don't draw anything
            return;
        } else if (polyType == Implementation::eWipePolygonPartial) {
            _imp->getPolygonTextureCoordinates(polygonPoints, canonicalTexRect, polygonTexCoords);

            _imp->bindTextureAndActivateShader(textureIndex, useShader);

            glBegin(GL_POLYGON);
            for (int i = 0; i < polygonTexCoords.size(); ++i) {
                const QPointF & tCoord = polygonTexCoords[i];
                const QPointF & vCoord = polygonPoints[i];
                glTexCoord2d( tCoord.x(), tCoord.y() );
                glVertex2d( vCoord.x(), vCoord.y() );
            }
            glEnd();
            
            _imp->unbindTextureAndReleaseShader(useShader);

        } else {
            ///draw the all polygon as usual
            polygonMode = eDrawPolygonModeWhole;
        }
    }

    if (polygonMode == eDrawPolygonModeWhole) {
        
        
        
        ///Vertices are in canonical coords
        GLfloat vertices[32] = {
            (GLfloat)rod.left(),(GLfloat)rod.top(),    //0
            (GLfloat)rectClippedToRoI.x1, (GLfloat)rod.top(),          //1
            (GLfloat)rectClippedToRoI.x2, (GLfloat)rod.top(),    //2
            (GLfloat)rod.right(),(GLfloat)rod.top(),   //3
            (GLfloat)rod.left(), (GLfloat)rectClippedToRoI.y2, //4
            (GLfloat)rectClippedToRoI.x1,  (GLfloat)rectClippedToRoI.y2,       //5
            (GLfloat)rectClippedToRoI.x2,  (GLfloat)rectClippedToRoI.y2, //6
            (GLfloat)rod.right(),(GLfloat)rectClippedToRoI.y2, //7
            (GLfloat)rod.left(),(GLfloat)rectClippedToRoI.y1,        //8
            (GLfloat)rectClippedToRoI.x1,  (GLfloat)rectClippedToRoI.y1,             //9
            (GLfloat)rectClippedToRoI.x2,  (GLfloat)rectClippedToRoI.y1,       //10
            (GLfloat)rod.right(),(GLfloat)rectClippedToRoI.y1,       //11
            (GLfloat)rod.left(), (GLfloat)rod.bottom(), //12
            (GLfloat)rectClippedToRoI.x1,  (GLfloat)rod.bottom(),       //13
            (GLfloat)rectClippedToRoI.x2,  (GLfloat)rod.bottom(), //14
            (GLfloat)rod.right(),(GLfloat)rod.bottom() //15
        };
        
//        GLfloat texBottom =  0;
//        GLfloat texTop =  (GLfloat)(r.y2 - r.y1)  / (GLfloat)(r.h /** r.closestPo2*/);
//        GLfloat texLeft = 0;
//        GLfloat texRight = (GLfloat)(r.x2 - r.x1)  / (GLfloat)(r.w /** r.closestPo2*/);
        GLfloat texBottom = (GLfloat)(rectClippedToRoI.y1 - canonicalTexRect.y1)  / canonicalTexRect.height();
        GLfloat texTop = (GLfloat)(rectClippedToRoI.y2 - canonicalTexRect.y1)  / canonicalTexRect.height();
        GLfloat texLeft = (GLfloat)(rectClippedToRoI.x1 - canonicalTexRect.x1)  / canonicalTexRect.width();
        GLfloat texRight = (GLfloat)(rectClippedToRoI.x2 - canonicalTexRect.x1)  / canonicalTexRect.width();

        
        GLfloat renderingTextureCoordinates[32] = {
            texLeft, texTop,   //0
            texLeft, texTop,   //1
            texRight, texTop,  //2
            texRight, texTop,   //3
            texLeft, texTop,   //4
            texLeft, texTop,   //5
            texRight, texTop,   //6
            texRight, texTop,   //7
            texLeft, texBottom,   //8
            texLeft, texBottom,   //9
            texRight, texBottom,    //10
            texRight, texBottom,   //11
            texLeft, texBottom,   // 12
            texLeft, texBottom,   //13
            texRight, texBottom,   //14
            texRight, texBottom    //15
        };

        
        if (_imp->viewerTab->isCheckerboardEnabled()) {
            _imp->drawCheckerboardTexture(rod);
        }
        
        _imp->bindTextureAndActivateShader(textureIndex, useShader);

        glCheckError();

        glBindBuffer(GL_ARRAY_BUFFER, _imp->vboVerticesId);
        glBufferSubData(GL_ARRAY_BUFFER, 0, 32 * sizeof(GLfloat), vertices);
        glEnableClientState(GL_VERTEX_ARRAY);
        glVertexPointer(2, GL_FLOAT, 0, 0);

        glBindBuffer(GL_ARRAY_BUFFER, _imp->vboTexturesId);
        glBufferSubData(GL_ARRAY_BUFFER, 0, 32 * sizeof(GLfloat), renderingTextureCoordinates);
        glClientActiveTexture(GL_TEXTURE0);
        glEnableClientState(GL_TEXTURE_COORD_ARRAY);
        glTexCoordPointer(2, GL_FLOAT, 0, 0);

        glDisableClientState(GL_COLOR_ARRAY);

        glBindBuffer(GL_ARRAY_BUFFER,0);

        glBindBuffer(GL_ELEMENT_ARRAY_BUFFER, _imp->iboTriangleStripId);
        glDrawElements(GL_TRIANGLE_STRIP, 28, GL_UNSIGNED_BYTE, 0);
        glCheckErrorIgnoreOSXBug();

        glBindBuffer(GL_ELEMENT_ARRAY_BUFFER, 0);
        glDisableClientState(GL_VERTEX_ARRAY);
        glDisableClientState(GL_TEXTURE_COORD_ARRAY);
        glCheckError();
        
        _imp->unbindTextureAndReleaseShader(useShader);
    }
} // drawRenderingVAO

void
ViewerGL::Implementation::getBaseTextureCoordinates(const RectI & r,
                                                    int closestPo2,
                                                    int texW,
                                                    int texH,
                                                    GLfloat & bottom,
                                                    GLfloat & top,
                                                    GLfloat & left,
                                                    GLfloat & right)
{
    bottom =  0;
    top =  (GLfloat)(r.y2 - r.y1)  / (GLfloat)(texH * closestPo2);
    left = 0;
    right = (GLfloat)(r.x2 - r.x1)  / (GLfloat)(texW * closestPo2);
}

void
ViewerGL::Implementation::getPolygonTextureCoordinates(const QPolygonF & polygonPoints,
                                                       const RectD & texRect,
                                                       QPolygonF & texCoords)
{
    texCoords.resize( polygonPoints.size() );
    for (int i = 0; i < polygonPoints.size(); ++i) {
        const QPointF & polygonPoint = polygonPoints.at(i);
        QPointF texCoord;
        texCoord.setX( (polygonPoint.x() - texRect.x1) / texRect.width() ); // * (right - left));
        texCoord.setY( (polygonPoint.y() - texRect.y1) / texRect.height() ); // * (top - bottom));
        texCoords[i] = texCoord;
    }
}

ViewerGL::Implementation::WipePolygonEnum
ViewerGL::Implementation::getWipePolygon(const RectD & texRectClipped,
                                         QPolygonF & polygonPoints,
                                         bool rightPlane) const
{
    ///Compute a second point on the plane separator line
    ///we don't really care how far it is from the center point, it just has to be on the line
    QPointF firstPoint,secondPoint;
    double mpi2 = M_PI / 2.;
    QPointF center;
    double angle;
    {
        QMutexLocker l(&wipeControlsMutex);
        center = wipeCenter;
        angle = wipeAngle;
    }

    ///extrapolate the line to the maximum size of the RoD so we're sure the line
    ///intersection algorithm works
    double maxSize = std::max(texRectClipped.x2 - texRectClipped.x1,texRectClipped.y2 - texRectClipped.y1) * 10000.;
    double xmax,ymax;

    xmax = std::cos(angle + mpi2) * maxSize;
    ymax = std::sin(angle + mpi2) * maxSize;

    firstPoint.setX(center.x() - xmax);
    firstPoint.setY(center.y() - ymax);
    secondPoint.setX(center.x() + xmax);
    secondPoint.setY(center.y() + ymax);

    QLineF inter(firstPoint,secondPoint);
    QLineF::IntersectType intersectionTypes[4];
    QPointF intersections[4];
    QLineF topEdge(texRectClipped.x1,texRectClipped.y2,texRectClipped.x2,texRectClipped.y2);
    QLineF rightEdge(texRectClipped.x2,texRectClipped.y2,texRectClipped.x2,texRectClipped.y1);
    QLineF bottomEdge(texRectClipped.x2,texRectClipped.y1,texRectClipped.x1,texRectClipped.y1);
    QLineF leftEdge(texRectClipped.x1,texRectClipped.y1,texRectClipped.x1,texRectClipped.y2);
    bool crossingTop = false,crossingRight = false,crossingLeft = false,crossingBtm = false;
    int validIntersectionsIndex[4];
    validIntersectionsIndex[0] = validIntersectionsIndex[1] = -1;
    int numIntersec = 0;
    intersectionTypes[0] = inter.intersect(topEdge, &intersections[0]);
    if (intersectionTypes[0] == QLineF::BoundedIntersection) {
        validIntersectionsIndex[numIntersec] = 0;
        crossingTop = true;
        ++numIntersec;
    }
    intersectionTypes[1] = inter.intersect(rightEdge, &intersections[1]);
    if (intersectionTypes[1]  == QLineF::BoundedIntersection) {
        validIntersectionsIndex[numIntersec] = 1;
        crossingRight = true;
        ++numIntersec;
    }
    intersectionTypes[2] = inter.intersect(bottomEdge, &intersections[2]);
    if (intersectionTypes[2]  == QLineF::BoundedIntersection) {
        validIntersectionsIndex[numIntersec] = 2;
        crossingBtm = true;
        ++numIntersec;
    }
    intersectionTypes[3] = inter.intersect(leftEdge, &intersections[3]);
    if (intersectionTypes[3]  == QLineF::BoundedIntersection) {
        validIntersectionsIndex[numIntersec] = 3;
        crossingLeft = true;
        ++numIntersec;
    }

    if ( (numIntersec != 0) && (numIntersec != 2) ) {
        ///Don't bother drawing the polygon, it is most certainly not visible in this case
        return ViewerGL::Implementation::eWipePolygonEmpty;
    }

    ///determine the orientation of the planes
    double crossProd  = ( secondPoint.x() - center.x() ) * ( texRectClipped.y1 - center.y() )
                        - ( secondPoint.y() - center.y() ) * ( texRectClipped.x1 - center.x() );
    if (numIntersec == 0) {
        ///the bottom left corner is on the left plane
        if ( (crossProd > 0) && ( (center.x() >= texRectClipped.x2) || (center.y() >= texRectClipped.y2) ) ) {
            ///the plane is invisible because the wipe handle is below or on the left of the texRectClipped
            return rightPlane ? ViewerGL::Implementation::eWipePolygonEmpty : ViewerGL::Implementation::eWipePolygonFull;
        }

        ///otherwise we draw the entire texture as usual
        return rightPlane ? ViewerGL::Implementation::eWipePolygonFull : ViewerGL::Implementation::eWipePolygonEmpty;
    } else {
        ///we have 2 intersects
        assert(validIntersectionsIndex[0] != -1 && validIntersectionsIndex[1] != -1);
        bool isBottomLeftOnLeftPlane = crossProd > 0;

        ///there are 6 cases
        if (crossingBtm && crossingLeft) {
            if ( (isBottomLeftOnLeftPlane && rightPlane) || (!isBottomLeftOnLeftPlane && !rightPlane) ) {
                //btm intersect is the first
                polygonPoints.insert(0,intersections[validIntersectionsIndex[0]]);
                polygonPoints.insert(1,intersections[validIntersectionsIndex[1]]);
                polygonPoints.insert( 2,QPointF(texRectClipped.x1,texRectClipped.y2) );
                polygonPoints.insert( 3,QPointF(texRectClipped.x2,texRectClipped.y2) );
                polygonPoints.insert( 4,QPointF(texRectClipped.x2,texRectClipped.y1) );
                polygonPoints.insert(5,intersections[validIntersectionsIndex[0]]);
            } else {
                polygonPoints.insert(0,intersections[validIntersectionsIndex[0]]);
                polygonPoints.insert(1,intersections[validIntersectionsIndex[1]]);
                polygonPoints.insert( 2,QPointF(texRectClipped.x1,texRectClipped.y1) );
                polygonPoints.insert(3,intersections[validIntersectionsIndex[0]]);
            }
        } else if (crossingBtm && crossingTop) {
            if ( (isBottomLeftOnLeftPlane && rightPlane) || (!isBottomLeftOnLeftPlane && !rightPlane) ) {
                ///btm intersect is the second
                polygonPoints.insert(0,intersections[validIntersectionsIndex[1]]);
                polygonPoints.insert(1,intersections[validIntersectionsIndex[0]]);
                polygonPoints.insert( 2,QPointF(texRectClipped.x2,texRectClipped.y2) );
                polygonPoints.insert( 3,QPointF(texRectClipped.x2,texRectClipped.y1) );
                polygonPoints.insert(4,intersections[validIntersectionsIndex[1]]);
            } else {
                polygonPoints.insert(0,intersections[validIntersectionsIndex[1]]);
                polygonPoints.insert(1,intersections[validIntersectionsIndex[0]]);
                polygonPoints.insert( 2,QPointF(texRectClipped.x1,texRectClipped.y2) );
                polygonPoints.insert( 3,QPointF(texRectClipped.x1,texRectClipped.y1) );
                polygonPoints.insert(4,intersections[validIntersectionsIndex[1]]);
            }
        } else if (crossingBtm && crossingRight) {
            if ( (isBottomLeftOnLeftPlane && rightPlane) || (!isBottomLeftOnLeftPlane && !rightPlane) ) {
                ///btm intersect is the second
                polygonPoints.insert(0,intersections[validIntersectionsIndex[1]]);
                polygonPoints.insert(1,intersections[validIntersectionsIndex[0]]);
                polygonPoints.insert( 2,QPointF(texRectClipped.x2,texRectClipped.y1) );
                polygonPoints.insert(3,intersections[validIntersectionsIndex[1]]);
            } else {
                polygonPoints.insert(0,intersections[validIntersectionsIndex[1]]);
                polygonPoints.insert(1,intersections[validIntersectionsIndex[0]]);
                polygonPoints.insert( 2,QPointF(texRectClipped.x2,texRectClipped.y2) );
                polygonPoints.insert( 3,QPointF(texRectClipped.x1,texRectClipped.y2) );
                polygonPoints.insert( 4,QPointF(texRectClipped.x1,texRectClipped.y1) );
                polygonPoints.insert(5,intersections[validIntersectionsIndex[1]]);
            }
        } else if (crossingLeft && crossingTop) {
            if ( (isBottomLeftOnLeftPlane && rightPlane) || (!isBottomLeftOnLeftPlane && !rightPlane) ) {
                ///left intersect is the second
                polygonPoints.insert(0,intersections[validIntersectionsIndex[1]]);
                polygonPoints.insert(1,intersections[validIntersectionsIndex[0]]);
                polygonPoints.insert( 2,QPointF(texRectClipped.x1,texRectClipped.y2) );
                polygonPoints.insert(3,intersections[validIntersectionsIndex[1]]);
            } else {
                polygonPoints.insert(0,intersections[validIntersectionsIndex[1]]);
                polygonPoints.insert(1,intersections[validIntersectionsIndex[0]]);
                polygonPoints.insert( 2,QPointF(texRectClipped.x2,texRectClipped.y2) );
                polygonPoints.insert( 3,QPointF(texRectClipped.x2,texRectClipped.y1) );
                polygonPoints.insert( 4,QPointF(texRectClipped.x1,texRectClipped.y1) );
                polygonPoints.insert(5,intersections[validIntersectionsIndex[1]]);
            }
        } else if (crossingLeft && crossingRight) {
            if ( (isBottomLeftOnLeftPlane && rightPlane) || (!isBottomLeftOnLeftPlane && !rightPlane) ) {
                ///left intersect is the second
                polygonPoints.insert(0,intersections[validIntersectionsIndex[1]]);
                polygonPoints.insert( 1,QPointF(texRectClipped.x1,texRectClipped.y2) );
                polygonPoints.insert( 2,QPointF(texRectClipped.x2,texRectClipped.y2) );
                polygonPoints.insert(3,intersections[validIntersectionsIndex[0]]);
                polygonPoints.insert(4,intersections[validIntersectionsIndex[1]]);
            } else {
                polygonPoints.insert(0,intersections[validIntersectionsIndex[1]]);
                polygonPoints.insert(1,intersections[validIntersectionsIndex[0]]);
                polygonPoints.insert( 2,QPointF(texRectClipped.x2,texRectClipped.y1) );
                polygonPoints.insert( 3,QPointF(texRectClipped.x1,texRectClipped.y1) );
                polygonPoints.insert(4,intersections[validIntersectionsIndex[1]]);
            }
        } else if (crossingTop && crossingRight) {
            if ( (isBottomLeftOnLeftPlane && rightPlane) || (!isBottomLeftOnLeftPlane && !rightPlane) ) {
                ///right is second
                polygonPoints.insert(0,intersections[validIntersectionsIndex[0]]);
                polygonPoints.insert( 1,QPointF(texRectClipped.x2,texRectClipped.y2) );
                polygonPoints.insert(2,intersections[validIntersectionsIndex[1]]);
                polygonPoints.insert(3,intersections[validIntersectionsIndex[0]]);
            } else {
                polygonPoints.insert(0,intersections[validIntersectionsIndex[0]]);
                polygonPoints.insert(1,intersections[validIntersectionsIndex[1]]);
                polygonPoints.insert( 2,QPointF(texRectClipped.x2,texRectClipped.y1) );
                polygonPoints.insert( 3,QPointF(texRectClipped.x1,texRectClipped.y1) );
                polygonPoints.insert( 4,QPointF(texRectClipped.x1,texRectClipped.y2) );
                polygonPoints.insert(5,intersections[validIntersectionsIndex[0]]);
            }
        } else {
            assert(false);
        }
    }

    return ViewerGL::Implementation::eWipePolygonPartial;
} // getWipePolygon

ViewerGL::ViewerGL(ViewerTab* parent,
                   const QGLWidget* shareWidget)
    : QGLWidget(parent,shareWidget)
      , _imp( new Implementation(parent, this) )
{
    // always running in the main thread
    assert( qApp && qApp->thread() == QThread::currentThread() );
    setSizePolicy(QSizePolicy::Expanding, QSizePolicy::Expanding);
    //setFocusPolicy(Qt::StrongFocus);
    setMouseTracking(true);

    QObject::connect( parent->getGui()->getApp()->getProject().get(),SIGNAL( formatChanged(Format) ),this,SLOT( onProjectFormatChanged(Format) ) );

    Format projectFormat;
    parent->getGui()->getApp()->getProject()->getProjectDefaultFormat(&projectFormat);

    RectD canonicalFormat = projectFormat.toCanonicalFormat();
    
    _imp->blankViewerInfo.setRoD(canonicalFormat);
    _imp->blankViewerInfo.setDisplayWindow(projectFormat);
    setRegionOfDefinition(_imp->blankViewerInfo.getRoD(),_imp->blankViewerInfo.getDisplayWindow().getPixelAspectRatio(),0);
    setRegionOfDefinition(_imp->blankViewerInfo.getRoD(),_imp->blankViewerInfo.getDisplayWindow().getPixelAspectRatio(),1);
    onProjectFormatChangedInternal(projectFormat,false);
    resetWipeControls();
    populateMenu();

    QObject::connect( appPTR, SIGNAL(checkerboardSettingsChanged()), this, SLOT(onCheckerboardSettingsChanged()));
}

ViewerGL::~ViewerGL()
{
    // always running in the main thread
    assert( qApp && qApp->thread() == QThread::currentThread() );
    makeCurrent();

    if (_imp->shaderRGB) {
        _imp->shaderRGB->removeAllShaders();
        delete _imp->shaderRGB;
    }
    if (_imp->shaderBlack) {
        _imp->shaderBlack->removeAllShaders();
        delete _imp->shaderBlack;
    }
    delete _imp->displayTextures[0];
    delete _imp->displayTextures[1];
    glCheckError();
    for (U32 i = 0; i < _imp->pboIds.size(); ++i) {
        glDeleteBuffers(1,&_imp->pboIds[i]);
    }
    glCheckError();
    glDeleteBuffers(1, &_imp->vboVerticesId);
    glDeleteBuffers(1, &_imp->vboTexturesId);
    glDeleteBuffers(1, &_imp->iboTriangleStripId);
    glCheckError();
    delete _imp->textFont;
    glDeleteTextures(1, &_imp->checkerboardTextureID);
}

QSize
ViewerGL::sizeHint() const
{
    // always running in the main thread
    assert( qApp && qApp->thread() == QThread::currentThread() );

    return _imp->sizeH;
}

const QFont &
ViewerGL::textFont() const
{
    // always running in the main thread
    assert( qApp && qApp->thread() == QThread::currentThread() );

    return *_imp->textFont;
}

void
ViewerGL::setTextFont(const QFont & f)
{
    // always running in the main thread
    assert( qApp && qApp->thread() == QThread::currentThread() );
    *_imp->textFont = f;
}

/**
 *@returns Returns true if the viewer is displaying something.
 **/
bool
ViewerGL::displayingImage() const
{
    // always running in the main thread
    assert( qApp && qApp->thread() == QThread::currentThread() );

    return _imp->activeTextures[0] != 0 || _imp->activeTextures[1] != 0;
}

void
ViewerGL::resizeGL(int w,
                   int h)
{
    // always running in the main thread
    assert( qApp && qApp->thread() == QThread::currentThread() );
    if ( (h == 0) || (w == 0) ) { // prevent division by 0
        return;
    }
    glCheckError();
    assert(w == width() && h == height()); // if this crashes here, then the viewport size has to be stored to compute glShadow
    glViewport (0, 0, w, h);
    bool zoomSinceLastFit;
    int oldWidth,oldHeight;
    {
        QMutexLocker(&_imp->zoomCtxMutex);
        oldWidth = _imp->zoomCtx.screenWidth();
        oldHeight = _imp->zoomCtx.screenHeight();
        _imp->zoomCtx.setScreenSize(w, h);
        zoomSinceLastFit = _imp->zoomOrPannedSinceLastFit;
    }
    glCheckError();
    _imp->ms = eMouseStateUndefined;
    assert(_imp->viewerTab);
    ViewerInstance* viewer = _imp->viewerTab->getInternalNode();
    assert(viewer);
    if (!zoomSinceLastFit) {
        fitImageToFormat();
    }
    if ( viewer->getUiContext() && _imp->viewerTab->getGui() &&
         !_imp->viewerTab->getGui()->getApp()->getProject()->isLoadingProject() &&
         ( ( oldWidth != w) || ( oldHeight != h) ) ) {
        viewer->renderCurrentFrame(false);
        
        if (!_imp->persistentMessages.empty()) {
            updatePersistentMessageToWidth(w - 20);
        } else {
            updateGL();
        }
    }
}

/**
 * @brief Used to setup the blending mode to draw the first texture
 **/
class BlendSetter
{
    
    bool didBlend;
    
public:
    
    BlendSetter(ImagePremultiplicationEnum premult)
    {
        didBlend = premult != eImagePremultiplicationOpaque;
        if (didBlend) {
            glEnable(GL_BLEND);
        }
        switch (premult) {
            case Natron::eImagePremultiplicationPremultiplied:
                glBlendFunc(GL_ONE,GL_ONE_MINUS_SRC_ALPHA);
                break;
            case Natron::eImagePremultiplicationUnPremultiplied:
                glBlendFunc(GL_SRC_ALPHA,GL_ONE_MINUS_SRC_ALPHA);
                break;
            case Natron::eImagePremultiplicationOpaque:
                break;
        }

    }
    
    ~BlendSetter()
    {
        if (didBlend) {
            glDisable(GL_BLEND);
        }
    }
};

void
ViewerGL::paintGL()
{
    // always running in the main thread
    assert( qApp && qApp->thread() == QThread::currentThread() );

    //if app is closing, just return
    if ( !_imp->viewerTab->getGui() ) {
        return;
    }
    glCheckError();

    double zoomLeft, zoomRight, zoomBottom, zoomTop;
    {
        QMutexLocker l(&_imp->zoomCtxMutex);
        assert(0 < _imp->zoomCtx.factor() && _imp->zoomCtx.factor() <= 1024);
        zoomLeft = _imp->zoomCtx.left();
        zoomRight = _imp->zoomCtx.right();
        zoomBottom = _imp->zoomCtx.bottom();
        zoomTop = _imp->zoomCtx.top();
    }
    if ( (zoomLeft == zoomRight) || (zoomTop == zoomBottom) ) {
        clearColorBuffer( _imp->clearColor.redF(),_imp->clearColor.greenF(),_imp->clearColor.blueF(),_imp->clearColor.alphaF() );

        return;
    }

    {
        //GLProtectAttrib a(GL_TRANSFORM_BIT); // GL_MODELVIEW is active by default

        // Note: the OFX spec says that the GL_MODELVIEW should be the identity matrix
        // http://openfx.sourceforge.net/Documentation/1.3/ofxProgrammingReference.html#ImageEffectOverlays
        // However,
        // - Nuke uses a different matrix (RoD.width is the width of the RoD of the displayed image)
        // - Nuke transforms the interacts using the modelview if there are Transform nodes between the viewer and the interact.


        glMatrixMode(GL_PROJECTION);
        glLoadIdentity();
        glOrtho(zoomLeft, zoomRight, zoomBottom, zoomTop, -1, 1);
        _imp->glShadow.setX( (zoomRight - zoomLeft)/width() );
        _imp->glShadow.setY( (zoomTop - zoomBottom)/height() );
        //glScalef(RoD.width, RoD.width, 1.0); // for compatibility with Nuke
        //glTranslatef(1, 1, 0);     // for compatibility with Nuke
        glMatrixMode(GL_MODELVIEW);
        glLoadIdentity();
        //glTranslatef(-1, -1, 0);        // for compatibility with Nuke
        //glScalef(1/RoD.width, 1./RoD.width, 1.0); // for compatibility with Nuke

        glCheckError();


        // don't even bind the shader on 8-bits gamma-compressed textures
        ViewerCompositingOperatorEnum compOp = _imp->viewerTab->getCompositingOperator();

        ///Determine whether we need to draw each texture or not
        int activeInputs[2];
        ViewerInstance* internalViewer = _imp->viewerTab->getInternalNode();
        if (!internalViewer) {
            return;
        }
        internalViewer->getActiveInputs(activeInputs[0], activeInputs[1]);
        bool drawTexture[2];
        drawTexture[0] = _imp->activeTextures[0];
        drawTexture[1] = _imp->activeTextures[1] && compOp != eViewerCompositingOperatorNone;
        if ( (activeInputs[0] == activeInputs[1]) && (compOp != eViewerCompositingOperatorMinus) ) {
            drawTexture[1] = false;
        }
        double wipeMix;
        {
            QMutexLocker l(&_imp->wipeControlsMutex);
            wipeMix = _imp->mixAmount;
        }

        GLuint savedTexture;
        glGetIntegerv(GL_TEXTURE_BINDING_2D, (GLint*)&savedTexture);
        {
            GLProtectAttrib a(GL_COLOR_BUFFER_BIT | GL_ENABLE_BIT | GL_CURRENT_BIT);

            clearColorBuffer( _imp->clearColor.redF(),_imp->clearColor.greenF(),_imp->clearColor.blueF(),_imp->clearColor.alphaF() );
            glCheckErrorIgnoreOSXBug();

            glEnable (GL_TEXTURE_2D);
            glColor4d(1., 1., 1., 1.);
            glBlendColor(1, 1, 1, wipeMix);
            
            ///Depending on the premultiplication of the input image we use a different blending func
            ImagePremultiplicationEnum premultA = _imp->displayingImagePremult[0];
            if (!_imp->viewerTab->isCheckerboardEnabled()) {
                premultA = Natron::eImagePremultiplicationOpaque; ///When no checkerboard, draw opaque
            }

            if (compOp == eViewerCompositingOperatorWipe) {
                ///In wipe mode draw first the input A then only the portion we are interested in the input B

                if (drawTexture[0]) {
                    BlendSetter b(premultA);
                    drawRenderingVAO(_imp->displayingImageMipMapLevel[0], 0, eDrawPolygonModeWhole);
                }
                if (drawTexture[1]) {
                    glEnable(GL_BLEND);
                    glBlendFunc(GL_CONSTANT_ALPHA, GL_ONE_MINUS_CONSTANT_ALPHA);
                    drawRenderingVAO(_imp->displayingImageMipMapLevel[1], 1, eDrawPolygonModeWipeRight);
                    glDisable(GL_BLEND);
                }
            } else if (compOp == eViewerCompositingOperatorMinus) {
                if (drawTexture[0]) {
                    BlendSetter b(premultA);
                    drawRenderingVAO(_imp->displayingImageMipMapLevel[0], 0, eDrawPolygonModeWhole);
                }
                if (drawTexture[1]) {
                    glEnable(GL_BLEND);
                    glBlendFunc(GL_CONSTANT_ALPHA, GL_ONE);
                    glBlendEquation(GL_FUNC_REVERSE_SUBTRACT);
                    drawRenderingVAO(_imp->displayingImageMipMapLevel[1], 1, eDrawPolygonModeWipeRight);
                    glDisable(GL_BLEND);
                }
            } else if (compOp == eViewerCompositingOperatorUnder) {
                if (drawTexture[0]) {
                    BlendSetter b(premultA);
                    drawRenderingVAO(_imp->displayingImageMipMapLevel[0], 0, eDrawPolygonModeWhole);
                }
                if (drawTexture[1]) {
                    glEnable(GL_BLEND);
                    glBlendFunc(GL_ONE_MINUS_DST_ALPHA, GL_ONE);
                    drawRenderingVAO(_imp->displayingImageMipMapLevel[1], 1, eDrawPolygonModeWipeRight);
                    glDisable(GL_BLEND);

                    glEnable(GL_BLEND);
                    glBlendFunc(GL_CONSTANT_ALPHA,GL_ONE_MINUS_CONSTANT_ALPHA);
                    drawRenderingVAO(_imp->displayingImageMipMapLevel[1], 1, eDrawPolygonModeWipeRight);
                    glDisable(GL_BLEND);
                }
            } else if (compOp == eViewerCompositingOperatorOver) {
                ///draw first B then A
                if (drawTexture[1]) {
                    ///Depending on the premultiplication of the input image we use a different blending func
                    ImagePremultiplicationEnum premultB = _imp->displayingImagePremult[1];
                    if (!_imp->viewerTab->isCheckerboardEnabled()) {
                        premultB = Natron::eImagePremultiplicationOpaque; ///When no checkerboard, draw opaque
                    }
                    BlendSetter b(premultB);
                    drawRenderingVAO(_imp->displayingImageMipMapLevel[1], 1, eDrawPolygonModeWipeRight);
                }
                if (drawTexture[0]) {
                    glEnable(GL_BLEND);
                    glBlendFunc(GL_ONE, GL_ONE_MINUS_SRC_ALPHA);
                    drawRenderingVAO(_imp->displayingImageMipMapLevel[0], 0, eDrawPolygonModeWipeRight);
                    glDisable(GL_BLEND);

                    drawRenderingVAO(_imp->displayingImageMipMapLevel[0], 0, eDrawPolygonModeWipeLeft);

                    glEnable(GL_BLEND);
                    glBlendFunc(GL_ONE_MINUS_CONSTANT_ALPHA,GL_CONSTANT_ALPHA);
                    drawRenderingVAO(_imp->displayingImageMipMapLevel[0], 0, eDrawPolygonModeWipeRight);
                    glDisable(GL_BLEND);
                }
            } else {
                if (drawTexture[0]) {
                    glDisable(GL_BLEND);
                    BlendSetter b(premultA);
                    drawRenderingVAO(_imp->displayingImageMipMapLevel[0], 0, eDrawPolygonModeWhole);

                }
            }
        } // GLProtectAttrib a(GL_COLOR_BUFFER_BIT | GL_ENABLE_BIT | GL_CURRENT_BIT);

        ///Unbind render textures for overlays
        glBindTexture(GL_TEXTURE_2D, savedTexture);
        
        glCheckError();
        if (_imp->overlay) {
            drawOverlay(getCurrentRenderScale());
        }
        
        if (_imp->ms == eMouseStateSelecting) {
            _imp->drawSelectionRectangle();
        }
        glCheckErrorAssert();
    } // GLProtectAttrib a(GL_TRANSFORM_BIT);
} // paintGL

void
ViewerGL::clearColorBuffer(double r,
                           double g,
                           double b,
                           double a )
{
    // always running in the main thread
    assert( qApp && qApp->thread() == QThread::currentThread() );
    assert( QGLContext::currentContext() == context() );
    glCheckError();
    {
        GLProtectAttrib att(GL_CURRENT_BIT | GL_COLOR_BUFFER_BIT);

        glClearColor(r,g,b,a);
        glClear(GL_COLOR_BUFFER_BIT);
    } // GLProtectAttrib a(GL_CURRENT_BIT | GL_COLOR_BUFFER_BIT);
    glCheckErrorIgnoreOSXBug();
}

void
ViewerGL::toggleOverlays()
{
    // always running in the main thread
    assert( qApp && qApp->thread() == QThread::currentThread() );
    _imp->overlay = !_imp->overlay;
    updateGL();
}

void
ViewerGL::toggleWipe()
{
    if (getViewerTab()->getCompositingOperator() != Natron::eViewerCompositingOperatorNone) {
        getViewerTab()->setCompositingOperator(Natron::eViewerCompositingOperatorNone);
    } else {
        getViewerTab()->setCompositingOperator(Natron::eViewerCompositingOperatorWipe);
    }
}


void
ViewerGL::drawOverlay(unsigned int mipMapLevel)
{
    // always running in the main thread
    assert( qApp && qApp->thread() == QThread::currentThread() );
    assert( QGLContext::currentContext() == context() );

    glCheckError();
    
    RectD projectFormatCanonical;
    _imp->getProjectFormatCanonical(projectFormatCanonical);
    renderText(projectFormatCanonical.right(),projectFormatCanonical.bottom(), _imp->currentViewerInfo_resolutionOverlay,_imp->textRenderingColor,*_imp->textFont);


    QPoint topRight( projectFormatCanonical.right(),projectFormatCanonical.top() );
    QPoint topLeft( projectFormatCanonical.left(),projectFormatCanonical.top() );
    QPoint btmLeft( projectFormatCanonical.left(),projectFormatCanonical.bottom() );
    QPoint btmRight( projectFormatCanonical.right(),projectFormatCanonical.bottom() );

    {
        GLProtectAttrib a(GL_COLOR_BUFFER_BIT | GL_LINE_BIT | GL_CURRENT_BIT | GL_ENABLE_BIT);

        glDisable(GL_BLEND);

        glBegin(GL_LINES);

        glColor4f( _imp->displayWindowOverlayColor.redF(),
                  _imp->displayWindowOverlayColor.greenF(),
                  _imp->displayWindowOverlayColor.blueF(),
                  _imp->displayWindowOverlayColor.alphaF() );
        glVertex3f(btmRight.x(),btmRight.y(),1);
        glVertex3f(btmLeft.x(),btmLeft.y(),1);

        glVertex3f(btmLeft.x(),btmLeft.y(),1);
        glVertex3f(topLeft.x(),topLeft.y(),1);

        glVertex3f(topLeft.x(),topLeft.y(),1);
        glVertex3f(topRight.x(),topRight.y(),1);

        glVertex3f(topRight.x(),topRight.y(),1);
        glVertex3f(btmRight.x(),btmRight.y(),1);

        glEnd();
        glCheckErrorIgnoreOSXBug();

        int activeInputs[2];
        getInternalNode()->getActiveInputs(activeInputs[0], activeInputs[1]);
        for (int i = 0; i < 2; ++i) {
            
            if (!_imp->activeTextures[i] || activeInputs[i] == -1) {
                continue;
            }
            if (i == 1 && (_imp->viewerTab->getCompositingOperator() == eViewerCompositingOperatorNone)) {
                break;
            }
            RectD dataW = getRoD(i);
            
            if (dataW != projectFormatCanonical) {
                renderText(dataW.right(), dataW.top(),
                           _imp->currentViewerInfo_topRightBBOXoverlay[i], _imp->rodOverlayColor,*_imp->textFont);
                renderText(dataW.left(), dataW.bottom(),
                           _imp->currentViewerInfo_btmLeftBBOXoverlay[i], _imp->rodOverlayColor,*_imp->textFont);
                glCheckError();

                QPointF topRight2( dataW.right(), dataW.top() );
                QPointF topLeft2( dataW.left(),dataW.top() );
                QPointF btmLeft2( dataW.left(),dataW.bottom() );
                QPointF btmRight2( dataW.right(),dataW.bottom() );
                glLineStipple(2, 0xAAAA);
                glEnable(GL_LINE_STIPPLE);
                glBegin(GL_LINES);
                glColor4f( _imp->rodOverlayColor.redF(),
                          _imp->rodOverlayColor.greenF(),
                          _imp->rodOverlayColor.blueF(),
                          _imp->rodOverlayColor.alphaF() );
                glVertex3f(btmRight2.x(),btmRight2.y(),1);
                glVertex3f(btmLeft2.x(),btmLeft2.y(),1);

                glVertex3f(btmLeft2.x(),btmLeft2.y(),1);
                glVertex3f(topLeft2.x(),topLeft2.y(),1);

                glVertex3f(topLeft2.x(),topLeft2.y(),1);
                glVertex3f(topRight2.x(),topRight2.y(),1);

                glVertex3f(topRight2.x(),topRight2.y(),1);
                glVertex3f(btmRight2.x(),btmRight2.y(),1);
                glEnd();
                glDisable(GL_LINE_STIPPLE);
                glCheckErrorIgnoreOSXBug();
            }
        }

        bool userRoIEnabled;
        {
            QMutexLocker l(&_imp->userRoIMutex);
            userRoIEnabled = _imp->userRoIEnabled;
        }
        if (userRoIEnabled) {
            drawUserRoI();
        }

        ViewerCompositingOperatorEnum compOperator = _imp->viewerTab->getCompositingOperator();
        if (compOperator != eViewerCompositingOperatorNone) {
            drawWipeControl();
        }


        glCheckError();
        glColor4f(1., 1., 1., 1.);
        double scale = 1. / (1 << mipMapLevel);
        _imp->viewerTab->drawOverlays(scale,scale);
        glCheckErrorIgnoreOSXBug();

        if (_imp->pickerState == ePickerStateRectangle) {
            if ( _imp->viewerTab->getGui()->hasPickers() ) {
                drawPickerRectangle();
            }
        } else if (_imp->pickerState == ePickerStatePoint) {
            if ( _imp->viewerTab->getGui()->hasPickers() ) {
                drawPickerPixel();
            }
        }

    } // GLProtectAttrib a(GL_COLOR_BUFFER_BIT | GL_LINE_BIT | GL_CURRENT_BIT | GL_ENABLE_BIT);
    glCheckError();
    
    if (_imp->displayPersistentMessage) {
        drawPersistentMessage();
    }
} // drawOverlay

void
ViewerGL::drawUserRoI()
{
    // always running in the main thread
    assert( qApp && qApp->thread() == QThread::currentThread() );
    
    {
        GLProtectAttrib a(GL_COLOR_BUFFER_BIT | GL_CURRENT_BIT | GL_ENABLE_BIT);

        glDisable(GL_BLEND);

        glColor4f(0.9, 0.9, 0.9, 1.);

        double zoomScreenPixelWidth, zoomScreenPixelHeight;
        {
            QMutexLocker l(&_imp->zoomCtxMutex);
            zoomScreenPixelWidth = _imp->zoomCtx.screenPixelWidth();
            zoomScreenPixelHeight = _imp->zoomCtx.screenPixelHeight();
        }
        RectD userRoI;
        {
            QMutexLocker l(&_imp->userRoIMutex);
            userRoI = _imp->userRoI;
        }

        ///base rect
        glBegin(GL_LINE_LOOP);
        glVertex2f(userRoI.x1, userRoI.y1); //bottom left
        glVertex2f(userRoI.x1, userRoI.y2); //top left
        glVertex2f(userRoI.x2, userRoI.y2); //top right
        glVertex2f(userRoI.x2, userRoI.y1); //bottom right
        glEnd();


        glBegin(GL_LINES);
        ///border ticks
        double borderTickWidth = USER_ROI_BORDER_TICK_SIZE * zoomScreenPixelWidth;
        double borderTickHeight = USER_ROI_BORDER_TICK_SIZE * zoomScreenPixelHeight;
        glVertex2f(userRoI.x1, (userRoI.y1 + userRoI.y2) / 2);
        glVertex2f(userRoI.x1 - borderTickWidth, (userRoI.y1 + userRoI.y2) / 2);

        glVertex2f(userRoI.x2, (userRoI.y1 + userRoI.y2) / 2);
        glVertex2f(userRoI.x2 + borderTickWidth, (userRoI.y1 + userRoI.y2) / 2);

        glVertex2f( (userRoI.x1 +  userRoI.x2) / 2, userRoI.y2 );
        glVertex2f( (userRoI.x1 +  userRoI.x2) / 2, userRoI.y2 + borderTickHeight );

        glVertex2f( (userRoI.x1 +  userRoI.x2) / 2, userRoI.y1 );
        glVertex2f( (userRoI.x1 +  userRoI.x2) / 2, userRoI.y1 - borderTickHeight );

        ///middle cross
        double crossWidth = USER_ROI_CROSS_RADIUS * zoomScreenPixelWidth;
        double crossHeight = USER_ROI_CROSS_RADIUS * zoomScreenPixelHeight;
        glVertex2f( (userRoI.x1 +  userRoI.x2) / 2, (userRoI.y1 + userRoI.y2) / 2 - crossHeight );
        glVertex2f( (userRoI.x1 +  userRoI.x2) / 2, (userRoI.y1 + userRoI.y2) / 2 + crossHeight );

        glVertex2f( (userRoI.x1 +  userRoI.x2) / 2  - crossWidth, (userRoI.y1 + userRoI.y2) / 2 );
        glVertex2f( (userRoI.x1 +  userRoI.x2) / 2  + crossWidth, (userRoI.y1 + userRoI.y2) / 2 );
        glEnd();


        ///draw handles hint for the user
        glBegin(GL_QUADS);

        double rectHalfWidth = (USER_ROI_SELECTION_POINT_SIZE * zoomScreenPixelWidth) / 2.;
        double rectHalfHeight = (USER_ROI_SELECTION_POINT_SIZE * zoomScreenPixelWidth) / 2.;
        //left
        glVertex2f(userRoI.x1 + rectHalfWidth, (userRoI.y1 + userRoI.y2) / 2 - rectHalfHeight);
        glVertex2f(userRoI.x1 + rectHalfWidth, (userRoI.y1 + userRoI.y2) / 2 + rectHalfHeight);
        glVertex2f(userRoI.x1 - rectHalfWidth, (userRoI.y1 + userRoI.y2) / 2 + rectHalfHeight);
        glVertex2f(userRoI.x1 - rectHalfWidth, (userRoI.y1 + userRoI.y2) / 2 - rectHalfHeight);

        //top
        glVertex2f( (userRoI.x1 +  userRoI.x2) / 2 - rectHalfWidth, userRoI.y2 - rectHalfHeight );
        glVertex2f( (userRoI.x1 +  userRoI.x2) / 2 - rectHalfWidth, userRoI.y2 + rectHalfHeight );
        glVertex2f( (userRoI.x1 +  userRoI.x2) / 2 + rectHalfWidth, userRoI.y2 + rectHalfHeight );
        glVertex2f( (userRoI.x1 +  userRoI.x2) / 2 + rectHalfWidth, userRoI.y2 - rectHalfHeight );

        //right
        glVertex2f(userRoI.x2 - rectHalfWidth, (userRoI.y1 + userRoI.y2) / 2 - rectHalfHeight);
        glVertex2f(userRoI.x2 - rectHalfWidth, (userRoI.y1 + userRoI.y2) / 2 + rectHalfHeight);
        glVertex2f(userRoI.x2 + rectHalfWidth, (userRoI.y1 + userRoI.y2) / 2 + rectHalfHeight);
        glVertex2f(userRoI.x2 + rectHalfWidth, (userRoI.y1 + userRoI.y2) / 2 - rectHalfHeight);

        //bottom
        glVertex2f( (userRoI.x1 +  userRoI.x2) / 2 - rectHalfWidth, userRoI.y1 - rectHalfHeight );
        glVertex2f( (userRoI.x1 +  userRoI.x2) / 2 - rectHalfWidth, userRoI.y1 + rectHalfHeight );
        glVertex2f( (userRoI.x1 +  userRoI.x2) / 2 + rectHalfWidth, userRoI.y1 + rectHalfHeight );
        glVertex2f( (userRoI.x1 +  userRoI.x2) / 2 + rectHalfWidth, userRoI.y1 - rectHalfHeight );

        //middle
        glVertex2f( (userRoI.x1 +  userRoI.x2) / 2 - rectHalfWidth, (userRoI.y1 + userRoI.y2) / 2 - rectHalfHeight );
        glVertex2f( (userRoI.x1 +  userRoI.x2) / 2 - rectHalfWidth, (userRoI.y1 + userRoI.y2) / 2 + rectHalfHeight );
        glVertex2f( (userRoI.x1 +  userRoI.x2) / 2 + rectHalfWidth, (userRoI.y1 + userRoI.y2) / 2 + rectHalfHeight );
        glVertex2f( (userRoI.x1 +  userRoI.x2) / 2 + rectHalfWidth, (userRoI.y1 + userRoI.y2) / 2 - rectHalfHeight );


        //top left
        glVertex2f(userRoI.x1 - rectHalfWidth, userRoI.y2 - rectHalfHeight);
        glVertex2f(userRoI.x1 - rectHalfWidth, userRoI.y2 + rectHalfHeight);
        glVertex2f(userRoI.x1 + rectHalfWidth, userRoI.y2 + rectHalfHeight);
        glVertex2f(userRoI.x1 + rectHalfWidth, userRoI.y2 - rectHalfHeight);

        //top right
        glVertex2f(userRoI.x2 - rectHalfWidth, userRoI.y2 - rectHalfHeight);
        glVertex2f(userRoI.x2 - rectHalfWidth, userRoI.y2 + rectHalfHeight);
        glVertex2f(userRoI.x2 + rectHalfWidth, userRoI.y2 + rectHalfHeight);
        glVertex2f(userRoI.x2 + rectHalfWidth, userRoI.y2 - rectHalfHeight);

        //bottom right
        glVertex2f(userRoI.x2 - rectHalfWidth, userRoI.y1 - rectHalfHeight);
        glVertex2f(userRoI.x2 - rectHalfWidth, userRoI.y1 + rectHalfHeight);
        glVertex2f(userRoI.x2 + rectHalfWidth, userRoI.y1 + rectHalfHeight);
        glVertex2f(userRoI.x2 + rectHalfWidth, userRoI.y1 - rectHalfHeight);
        
        
        //bottom left
        glVertex2f(userRoI.x1 - rectHalfWidth, userRoI.y1 - rectHalfHeight);
        glVertex2f(userRoI.x1 - rectHalfWidth, userRoI.y1 + rectHalfHeight);
        glVertex2f(userRoI.x1 + rectHalfWidth, userRoI.y1 + rectHalfHeight);
        glVertex2f(userRoI.x1 + rectHalfWidth, userRoI.y1 - rectHalfHeight);
        
        glEnd();
    } // GLProtectAttrib a(GL_COLOR_BUFFER_BIT | GL_CURRENT_BIT | GL_ENABLE_BIT);
} // drawUserRoI

void
ViewerGL::drawWipeControl()
{
    double wipeAngle;
    QPointF wipeCenter;
    double mixAmount;
    {
        QMutexLocker l(&_imp->wipeControlsMutex);
        wipeAngle = _imp->wipeAngle;
        wipeCenter = _imp->wipeCenter;
        mixAmount = _imp->mixAmount;
    }
    double alphaMix1,alphaMix0,alphaCurMix;
    double mpi8 = M_PI / 8;

    alphaMix1 = wipeAngle + mpi8;
    alphaMix0 = wipeAngle + 3. * mpi8;
    alphaCurMix = mixAmount * (alphaMix1 - alphaMix0) + alphaMix0;
    QPointF mix0Pos,mixPos,mix1Pos;
    
    double mixX,mixY,rotateW,rotateH,rotateOffsetX,rotateOffsetY;
    
    double zoomScreenPixelWidth, zoomScreenPixelHeight;
    {
        QMutexLocker l(&_imp->zoomCtxMutex);
        zoomScreenPixelWidth = _imp->zoomCtx.screenPixelWidth();
        zoomScreenPixelHeight = _imp->zoomCtx.screenPixelHeight();
    }

    mixX = WIPE_MIX_HANDLE_LENGTH * zoomScreenPixelWidth;
    mixY = WIPE_MIX_HANDLE_LENGTH * zoomScreenPixelHeight;
    rotateW = WIPE_ROTATE_HANDLE_LENGTH * zoomScreenPixelWidth;
    rotateH = WIPE_ROTATE_HANDLE_LENGTH * zoomScreenPixelHeight;
    rotateOffsetX = WIPE_ROTATE_OFFSET * zoomScreenPixelWidth;
    rotateOffsetY = WIPE_ROTATE_OFFSET * zoomScreenPixelHeight;


    mixPos.setX(wipeCenter.x() + std::cos(alphaCurMix) * mixX);
    mixPos.setY(wipeCenter.y() + std::sin(alphaCurMix) * mixY);
    mix0Pos.setX(wipeCenter.x() + std::cos(alphaMix0) * mixX);
    mix0Pos.setY(wipeCenter.y() + std::sin(alphaMix0) * mixY);
    mix1Pos.setX(wipeCenter.x() + std::cos(alphaMix1) * mixX);
    mix1Pos.setY(wipeCenter.y() + std::sin(alphaMix1) * mixY);

    QPointF oppositeAxisBottom,oppositeAxisTop,rotateAxisLeft,rotateAxisRight;
    rotateAxisRight.setX( wipeCenter.x() + std::cos(wipeAngle) * (rotateW - rotateOffsetX) );
    rotateAxisRight.setY( wipeCenter.y() + std::sin(wipeAngle) * (rotateH - rotateOffsetY) );
    rotateAxisLeft.setX(wipeCenter.x() - std::cos(wipeAngle) * rotateOffsetX);
    rotateAxisLeft.setY( wipeCenter.y() - (std::sin(wipeAngle) * rotateOffsetY) );

    oppositeAxisTop.setX( wipeCenter.x() + std::cos(wipeAngle + M_PI / 2.) * (rotateW / 2.) );
    oppositeAxisTop.setY( wipeCenter.y() + std::sin(wipeAngle + M_PI / 2.) * (rotateH / 2.) );
    oppositeAxisBottom.setX( wipeCenter.x() - std::cos(wipeAngle + M_PI / 2.) * (rotateW / 2.) );
    oppositeAxisBottom.setY( wipeCenter.y() - std::sin(wipeAngle + M_PI / 2.) * (rotateH / 2.) );

    {
        GLProtectAttrib a(GL_ENABLE_BIT | GL_LINE_BIT | GL_CURRENT_BIT | GL_HINT_BIT | GL_TRANSFORM_BIT | GL_COLOR_BUFFER_BIT);
        //GLProtectMatrix p(GL_PROJECTION); // useless (we do two glTranslate in opposite directions)

        // Draw everything twice
        // l = 0: shadow
        // l = 1: drawing
        double baseColor[3];
        for (int l = 0; l < 2; ++l) {
            
            // shadow (uses GL_PROJECTION)
            glMatrixMode(GL_PROJECTION);
            int direction = (l == 0) ? 1 : -1;
            // translate (1,-1) pixels
            glTranslated(direction * _imp->glShadow.x(), -direction * _imp->glShadow.x(), 0);
            glMatrixMode(GL_MODELVIEW); // Modelview should be used on Nuke
            
            if (l == 0) {
                // Draw a shadow for the cross hair
                baseColor[0] = baseColor[1] = baseColor[2] = 0.;
            } else {
                baseColor[0] = baseColor[1] = baseColor[2] = 0.8;
            }

            glEnable(GL_BLEND);
            glBlendFunc(GL_SRC_ALPHA, GL_ONE_MINUS_SRC_ALPHA);
            glEnable(GL_LINE_SMOOTH);
            glHint(GL_LINE_SMOOTH_HINT, GL_DONT_CARE);
            glLineWidth(1.5);
            glBegin(GL_LINES);
            if ( (_imp->hs == eHoverStateWipeRotateHandle) || (_imp->ms == eMouseStateRotatingWipeHandle) ) {
                glColor4f(0., 1. * l, 0., 1.);
            }
            glColor4f(baseColor[0],baseColor[1],baseColor[2],1.);
            glVertex2d( rotateAxisLeft.x(), rotateAxisLeft.y() );
            glVertex2d( rotateAxisRight.x(), rotateAxisRight.y() );
            glVertex2d( oppositeAxisBottom.x(), oppositeAxisBottom.y() );
            glVertex2d( oppositeAxisTop.x(), oppositeAxisTop.y() );
            glVertex2d( wipeCenter.x(),wipeCenter.y() );
            glVertex2d( mixPos.x(), mixPos.y() );
            glEnd();
            glLineWidth(1.);

            ///if hovering the rotate handle or dragging it show a small bended arrow
            if ( (_imp->hs == eHoverStateWipeRotateHandle) || (_imp->ms == eMouseStateRotatingWipeHandle) ) {
                GLProtectMatrix p(GL_MODELVIEW);

                glColor4f(0., 1. * l, 0., 1.);
                double arrowCenterX = WIPE_ROTATE_HANDLE_LENGTH * zoomScreenPixelWidth / 2;
                ///draw an arrow slightly bended. This is an arc of circle of radius 5 in X, and 10 in Y.
                OfxPointD arrowRadius;
                arrowRadius.x = 5. * zoomScreenPixelWidth;
                arrowRadius.y = 10. * zoomScreenPixelHeight;

                glTranslatef(wipeCenter.x(), wipeCenter.y(), 0.);
                glRotatef(wipeAngle * 180.0 / M_PI,0, 0, 1);
                //  center the oval at x_center, y_center
                glTranslatef (arrowCenterX, 0., 0);
                //  draw the oval using line segments
                glBegin (GL_LINE_STRIP);
                glVertex2f (0, arrowRadius.y);
                glVertex2f (arrowRadius.x, 0.);
                glVertex2f (0, -arrowRadius.y);
                glEnd ();


                glBegin(GL_LINES);
                ///draw the top head
                glVertex2f(0., arrowRadius.y);
                glVertex2f(0., arrowRadius.y -  arrowRadius.x );

                glVertex2f(0., arrowRadius.y);
                glVertex2f(4. * zoomScreenPixelWidth, arrowRadius.y - 3. * zoomScreenPixelHeight); // 5^2 = 3^2+4^2

                ///draw the bottom head
                glVertex2f(0., -arrowRadius.y);
                glVertex2f(0., -arrowRadius.y + 5. * zoomScreenPixelHeight);

                glVertex2f(0., -arrowRadius.y);
                glVertex2f(4. * zoomScreenPixelWidth, -arrowRadius.y + 3. * zoomScreenPixelHeight); // 5^2 = 3^2+4^2

                glEnd();

                glColor4f(baseColor[0],baseColor[1],baseColor[2],1.);
            }

            glPointSize(5.);
            glEnable(GL_POINT_SMOOTH);
            glBegin(GL_POINTS);
            glVertex2d( wipeCenter.x(), wipeCenter.y() );
            if ( ( (_imp->hs == eHoverStateWipeMix) && (_imp->ms != eMouseStateRotatingWipeHandle) ) || (_imp->ms == eMouseStateDraggingWipeMixHandle) ) {
                glColor4f(0., 1. * l, 0., 1.);
            }
            glVertex2d( mixPos.x(), mixPos.y() );
            glEnd();
            glPointSize(1.);
            
            _imp->drawArcOfCircle(wipeCenter, mixX, mixY, wipeAngle + M_PI / 8., wipeAngle + 3. * M_PI / 8.);
      
        }
    } // GLProtectAttrib a(GL_ENABLE_BIT | GL_LINE_BIT | GL_CURRENT_BIT | GL_HINT_BIT | GL_TRANSFORM_BIT | GL_COLOR_BUFFER_BIT);
} // drawWipeControl

void
ViewerGL::Implementation::drawArcOfCircle(const QPointF & center,
                                          double radiusX,
                                          double radiusY,
                                          double startAngle,
                                          double endAngle)
{
    double alpha = startAngle;
    double x,y;

    {
        GLProtectAttrib a(GL_CURRENT_BIT);

        if ( (hs == eHoverStateWipeMix) || (ms == eMouseStateDraggingWipeMixHandle) ) {
            glColor3f(0, 1, 0);
        }
        glBegin(GL_POINTS);
        while (alpha <= endAngle) {
            x = center.x()  + radiusX * std::cos(alpha);
            y = center.y()  + radiusY * std::sin(alpha);
            glVertex2d(x, y);
            alpha += 0.01;
        }
        glEnd();
    } // GLProtectAttrib a(GL_CURRENT_BIT);
}

void
ViewerGL::drawPickerRectangle()
{
    {
        GLProtectAttrib a(GL_CURRENT_BIT);

        glColor3f(0.9, 0.7, 0.);
        QPointF topLeft = _imp->pickerRect.topLeft();
        QPointF btmRight = _imp->pickerRect.bottomRight();
        ///base rect
        glBegin(GL_LINE_LOOP);
        glVertex2f( topLeft.x(), btmRight.y() ); //bottom left
        glVertex2f( topLeft.x(), topLeft.y() ); //top left
        glVertex2f( btmRight.x(), topLeft.y() ); //top right
        glVertex2f( btmRight.x(), btmRight.y() ); //bottom right
        glEnd();
    } // GLProtectAttrib a(GL_CURRENT_BIT);
}

void
ViewerGL::drawPickerPixel()
{
    {
        GLProtectAttrib a(GL_CURRENT_BIT | GL_ENABLE_BIT | GL_POINT_BIT | GL_COLOR_BUFFER_BIT);

        glEnable(GL_BLEND);
        glBlendFunc(GL_SRC_ALPHA,GL_ONE_MINUS_SRC_ALPHA);
        glEnable(GL_POINT_SMOOTH);
        {
            QMutexLocker l(&_imp->zoomCtxMutex);
            glPointSize( 1. * _imp->zoomCtx.factor() );
        }

        QPointF pos = _imp->lastPickerPos;
        unsigned int mipMapLevel = getInternalNode()->getMipMapLevel();

        if (mipMapLevel != 0) {
            pos *= (1 << mipMapLevel);
        }
        glColor3f(0.9, 0.7, 0.);
        glBegin(GL_POINTS);
        glVertex2d( pos.x(),pos.y() );
        glEnd();
    } // GLProtectAttrib a(GL_CURRENT_BIT | GL_ENABLE_BIT | GL_POINT_BIT | GL_COLOR_BUFFER_BIT);
}

namespace {

    
static QStringList explode(const QString& str)
{
    QRegExp rx("(\\ |\\-|\\.|\\/|\\t|\\n)"); //RegEx for ' ' '/' '.' '-' '\t' '\n'

    QStringList ret;
    int startIndex = 0;
    while (true) {
        int index = str.indexOf(rx, startIndex);
        
        if (index == -1) {
            ret.push_back(str.mid(startIndex));
            return ret;
        }
        
        QString word = str.mid(startIndex, index - startIndex);
        
        const QChar& nextChar = str[index];
        
        // Dashes and the likes should stick to the word occuring before it. Whitespace doesn't have to.
        if (nextChar.isSpace()) {
            ret.push_back(word);
            ret.push_back(nextChar);
        } else {
            ret.push_back(word + nextChar);
        }
        
        startIndex = index + 1;
    }
    return ret;
}
    
static QStringList wordWrap(const QFontMetrics& fm,const QString& str, int width)
{
    QStringList words = explode(str);
    
    int curLineLength = 0;

    QStringList stringL;
    QString curString;
    
    for(int i = 0; i < words.size(); ++i) {
        
        QString word = words[i];
        int wordPixels = fm.width(word);
        
        // If adding the new word to the current line would be too long,
        // then put it on a new line (and split it up if it's too long).
        if (curLineLength + wordPixels > width) {
            // Only move down to a new line if we have text on the current line.
            // Avoids situation where wrapped whitespace causes emptylines in text.
            if (curLineLength > 0) {
                if (!curString.isEmpty()) {
                    stringL.push_back(curString);
                    curString.clear();
                }
                //tmp.append('\n');
                curLineLength = 0;
            }
            
            // If the current word is too long to fit on a line even on it's own then
            // split the word up.
            while (wordPixels > width) {
                
                curString.clear();
                curString.append(word.mid(0, width - 1));
                word = word.mid(width - 1);
                
                if (!curString.isEmpty()) {
                    stringL.push_back(curString);
                    curString.clear();
                }
                wordPixels = fm.width(word);
                //tmp.append('\n');
            }
            
            // Remove leading whitespace from the word so the new line starts flush to the left.
            word = word.trimmed();
            
        }
        curString.append(word);
        curLineLength += wordPixels;
    }
    if (!curString.isEmpty()) {
        stringL.push_back(curString);
    }
    return stringL;
}

}

void
ViewerGL::drawPersistentMessage()
{
    // always running in the main thread
    assert( qApp && qApp->thread() == QThread::currentThread() );
    assert( QGLContext::currentContext() == context() );

    QFontMetrics metrics( *_imp->textFont );

    int offset =  10;
    double metricsHeightZoomCoord;
    QPointF topLeft, bottomRight,offsetZoomCoord;
    
    {
        QMutexLocker l(&_imp->zoomCtxMutex);
        topLeft = _imp->zoomCtx.toZoomCoordinates(0,0);
        bottomRight = _imp->zoomCtx.toZoomCoordinates( _imp->zoomCtx.screenWidth(),_imp->persistentMessages.size() * (metrics.height() + offset) );
        offsetZoomCoord = _imp->zoomCtx.toZoomCoordinates(PERSISTENT_MESSAGE_LEFT_OFFSET_PIXELS, offset);
        metricsHeightZoomCoord = topLeft.y() - _imp->zoomCtx.toZoomCoordinates(0, metrics.height()).y();
    }
    offsetZoomCoord.ry() = topLeft.y() - offsetZoomCoord.y();
    QPointF textPos(offsetZoomCoord.x(),  topLeft.y() - (offsetZoomCoord.y() / 2.) - metricsHeightZoomCoord);
    
    {
        GLProtectAttrib a(GL_COLOR_BUFFER_BIT | GL_ENABLE_BIT);

        glDisable(GL_BLEND);

        if (_imp->persistentMessageType == 1) { // error
            glColor4f(0.5,0.,0.,1.);
        } else { // warning
            glColor4f(0.65,0.65,0.,1.);
        }
        glBegin(GL_POLYGON);
        glVertex2f( topLeft.x(),topLeft.y() ); //top left
        glVertex2f( topLeft.x(),bottomRight.y() ); //bottom left
        glVertex2f( bottomRight.x(),bottomRight.y() ); //bottom right
        glVertex2f( bottomRight.x(),topLeft.y() ); //top right
        glEnd();


        for (int j = 0; j < _imp->persistentMessages.size(); ++j) {
            renderText(textPos.x(),textPos.y(), _imp->persistentMessages.at(j),_imp->textRenderingColor,*_imp->textFont);
            textPos.setY(textPos.y() - (metricsHeightZoomCoord + offsetZoomCoord.y()));/*metrics.height() * 2 * zoomScreenPixelHeight*/
        }
        glCheckError();
    } // GLProtectAttrib a(GL_COLOR_BUFFER_BIT | GL_ENABLE_BIT);
} // drawPersistentMessage

void
ViewerGL::Implementation::drawSelectionRectangle()
{
    {
        GLProtectAttrib a(GL_HINT_BIT | GL_ENABLE_BIT | GL_LINE_BIT | GL_COLOR_BUFFER_BIT | GL_CURRENT_BIT);

        glEnable(GL_BLEND);
        glBlendFunc(GL_SRC_ALPHA,GL_ONE_MINUS_SRC_ALPHA);
        glEnable(GL_LINE_SMOOTH);
        glHint(GL_LINE_SMOOTH_HINT,GL_DONT_CARE);

        glColor4f(0.5,0.8,1.,0.4);
        QPointF btmRight = selectionRectangle.bottomRight();
        QPointF topLeft = selectionRectangle.topLeft();

        glBegin(GL_POLYGON);
        glVertex2f( topLeft.x(),btmRight.y() );
        glVertex2f( topLeft.x(),topLeft.y() );
        glVertex2f( btmRight.x(),topLeft.y() );
        glVertex2f( btmRight.x(),btmRight.y() );
        glEnd();


        glLineWidth(1.5);

        glBegin(GL_LINE_LOOP);
        glVertex2f( topLeft.x(),btmRight.y() );
        glVertex2f( topLeft.x(),topLeft.y() );
        glVertex2f( btmRight.x(),topLeft.y() );
        glVertex2f( btmRight.x(),btmRight.y() );
        glEnd();

        glCheckError();
    } // GLProtectAttrib a(GL_HINT_BIT | GL_ENABLE_BIT | GL_LINE_BIT | GL_COLOR_BUFFER_BIT | GL_CURRENT_BIT);
}

void
ViewerGL::Implementation::drawCheckerboardTexture(const RectD& rod)
{
    ///We divide by 2 the tiles count because one texture is 4 tiles actually
    QPointF topLeft,btmRight;
    double screenW,screenH;
    QPointF rodBtmLeft;
    QPointF rodTopRight;
    {
        QMutexLocker l(&zoomCtxMutex);
        topLeft = zoomCtx.toZoomCoordinates(0, 0);
        screenW = zoomCtx.screenWidth();
        screenH = zoomCtx.screenHeight();
        btmRight = zoomCtx.toZoomCoordinates(screenW - 1, screenH - 1);
        rodBtmLeft = zoomCtx.toWidgetCoordinates(rod.x1, rod.y1);
        rodTopRight = zoomCtx.toWidgetCoordinates(rod.x2, rod.y2);
    }
    
    double xTilesCountF = screenW / (checkerboardTileSize * 4); //< 4 because the texture contains 4 tiles
    double yTilesCountF = screenH / (checkerboardTileSize * 4);

    GLuint savedTexture;
    glGetIntegerv(GL_TEXTURE_BINDING_2D, (GLint*)&savedTexture);
    {
        GLProtectAttrib a(GL_SCISSOR_BIT | GL_ENABLE_BIT);

        glEnable(GL_SCISSOR_TEST);
        glScissor(rodBtmLeft.x(), screenH - rodBtmLeft.y(), rodTopRight.x() - rodBtmLeft.x(), rodBtmLeft.y() - rodTopRight.y());

        glEnable(GL_TEXTURE_2D);
        glBindTexture(GL_TEXTURE_2D, checkerboardTextureID);
        glBegin(GL_POLYGON);
        glTexCoord2d(0., 0.); glVertex2d(topLeft.x(),btmRight.y());
        glTexCoord2d(0., yTilesCountF); glVertex2d(topLeft.x(),topLeft.y());
        glTexCoord2d(xTilesCountF, yTilesCountF); glVertex2d(btmRight.x(), topLeft.y());
        glTexCoord2d(xTilesCountF, 0.); glVertex2d(btmRight.x(), btmRight.y());
        glEnd();


        //glDisable(GL_SCISSOR_TEST);
    } // GLProtectAttrib a(GL_SCISSOR_BIT | GL_ENABLE_BIT);
    glBindTexture(GL_TEXTURE_2D, savedTexture);
    glCheckError();
}

void
ViewerGL::initializeGL()
{
    // always running in the main thread
    assert( qApp && qApp->thread() == QThread::currentThread() );
    makeCurrent();
    initAndCheckGlExtensions();
    _imp->displayTextures[0] = new Texture(GL_TEXTURE_2D, GL_LINEAR, GL_NEAREST, GL_CLAMP_TO_EDGE);
    _imp->displayTextures[1] = new Texture(GL_TEXTURE_2D, GL_LINEAR, GL_NEAREST, GL_CLAMP_TO_EDGE);


    // glGenVertexArrays(1, &_vaoId);
    glGenBuffers(1, &_imp->vboVerticesId);
    glGenBuffers(1, &_imp->vboTexturesId);
    glGenBuffers(1, &_imp->iboTriangleStripId);

    glBindBuffer(GL_ARRAY_BUFFER, _imp->vboTexturesId);
    glBufferData(GL_ARRAY_BUFFER, 32 * sizeof(GLfloat), 0, GL_DYNAMIC_DRAW);

    glBindBuffer(GL_ARRAY_BUFFER, _imp->vboVerticesId);
    glBufferData(GL_ARRAY_BUFFER, 32 * sizeof(GLfloat), 0, GL_DYNAMIC_DRAW);
    glBindBuffer(GL_ARRAY_BUFFER, 0);

    glBindBuffer(GL_ELEMENT_ARRAY_BUFFER, _imp->iboTriangleStripId);
    glBufferData(GL_ELEMENT_ARRAY_BUFFER, 28 * sizeof(GLubyte), triangleStrip, GL_STATIC_DRAW);

    glBindBuffer(GL_ELEMENT_ARRAY_BUFFER, 0);
    glCheckError();

    _imp->initializeCheckerboardTexture(true);
    
    if (_imp->supportsGLSL) {
        initShaderGLSL();
        glCheckError();
    }

    glCheckError();
}

void
ViewerGL::Implementation::initializeCheckerboardTexture(bool mustCreateTexture)
{
    if (mustCreateTexture) {
        glGenTextures(1, &checkerboardTextureID);
    }
    GLuint savedTexture;
    glGetIntegerv(GL_TEXTURE_BINDING_2D, (GLint*)&savedTexture);
    {
        GLProtectAttrib a(GL_ENABLE_BIT);

        glEnable(GL_TEXTURE_2D);
        glBindTexture (GL_TEXTURE_2D,checkerboardTextureID);

        glTexParameteri (GL_TEXTURE_2D, GL_TEXTURE_MIN_FILTER, GL_NEAREST);
        glTexParameteri (GL_TEXTURE_2D, GL_TEXTURE_MAG_FILTER, GL_NEAREST);

        glTexParameteri (GL_TEXTURE_2D, GL_TEXTURE_WRAP_S, GL_REPEAT);
        glTexParameteri (GL_TEXTURE_2D, GL_TEXTURE_WRAP_T, GL_REPEAT);

        double color1[4];
        double color2[4];
        appPTR->getCurrentSettings()->getCheckerboardColor1(&color1[0], &color1[1], &color1[2], &color1[3]);
        appPTR->getCurrentSettings()->getCheckerboardColor2(&color2[0], &color2[1], &color2[2], &color2[3]);

        unsigned char checkerboardTexture[16];
        ///Fill the first line
        for (int i = 0; i < 4; ++i) {
            checkerboardTexture[i] = Color::floatToInt<256>(color1[i]);
            checkerboardTexture[i + 4] = Color::floatToInt<256>(color2[i]);
        }
        ///Copy the first line to the second line
        memcpy(&checkerboardTexture[8], &checkerboardTexture[4], sizeof(unsigned char) * 4);
        memcpy(&checkerboardTexture[12], &checkerboardTexture[0], sizeof(unsigned char) * 4);

        glTexImage2D(GL_TEXTURE_2D, 0, GL_RGBA8, 2, 2, 0, GL_RGBA, GL_UNSIGNED_INT_8_8_8_8_REV, (void*)checkerboardTexture);
    } // GLProtectAttrib a(GL_ENABLE_BIT);
    glBindTexture(GL_TEXTURE_2D, savedTexture);
    
    checkerboardTileSize = appPTR->getCurrentSettings()->getCheckerboardTileSize();

    
   
}

QString
ViewerGL::getOpenGLVersionString() const
{
    // always running in the main thread
    assert( qApp && qApp->thread() == QThread::currentThread() );
    const char* str = (const char*)glGetString(GL_VERSION);
    QString ret;
    if (str) {
        ret.append(str);
    }

    return ret;
}

QString
ViewerGL::getGlewVersionString() const
{
    // always running in the main thread
    assert( qApp && qApp->thread() == QThread::currentThread() );
    const char* str = reinterpret_cast<const char *>( glewGetString(GLEW_VERSION) );
    QString ret;
    if (str) {
        ret.append(str);
    }

    return ret;
}

GLuint
ViewerGL::getPboID(int index)
{
    // always running in the main thread
    assert( qApp && qApp->thread() == QThread::currentThread() );
    assert( QGLContext::currentContext() == context() );

    if ( index >= (int)_imp->pboIds.size() ) {
        GLuint handle;
        glGenBuffers(1,&handle);
        _imp->pboIds.push_back(handle);

        return handle;
    } else {
        return _imp->pboIds[index];
    }
}

/**
 *@returns Returns the current zoom factor that is applied to the display.
 **/
double
ViewerGL::getZoomFactor() const
{
    // MT-SAFE
    QMutexLocker l(&_imp->zoomCtxMutex);

    return _imp->zoomCtx.factor();
}

///imageRoD is in PIXEL COORDINATES
RectI
ViewerGL::getImageRectangleDisplayed(const RectI & imageRoDPixel, // in pixel coordinates
                                     const double par,
                                     unsigned int mipMapLevel)
{
    // MT-SAFE
    RectD visibleArea;
    RectI ret;
    {
        QMutexLocker l(&_imp->zoomCtxMutex);
        QPointF topLeft =  _imp->zoomCtx.toZoomCoordinates(0, 0);
        visibleArea.x1 =  topLeft.x();
        visibleArea.y2 =  topLeft.y();
        QPointF bottomRight = _imp->zoomCtx.toZoomCoordinates(width() - 1, height() - 1);
        visibleArea.x2 = bottomRight.x() ;
        visibleArea.y1 = bottomRight.y();
    }

    if (mipMapLevel != 0) {
        // for the viewer, we need the smallest enclosing rectangle at the mipmap level, in order to avoid black borders
        visibleArea.toPixelEnclosing(mipMapLevel,par,&ret);
    } else {
        ret.x1 = std::floor(visibleArea.x1 / par);
        ret.x2 = std::ceil(visibleArea.x2 / par);
        ret.y1 = std::floor(visibleArea.y1);
        ret.y2 = std::ceil(visibleArea.y2);
    }

    ///If the roi doesn't intersect the image's Region of Definition just return an empty rectangle
    if ( !ret.intersect(imageRoDPixel, &ret) ) {
        ret.clear();
    }

    ///to clip against the user roi however clip it against the mipmaplevel of the zoomFactor+proxy

    RectD userRoI;
    bool userRoiEnabled;
    {
        QMutexLocker l(&_imp->userRoIMutex);
        userRoiEnabled = _imp->userRoIEnabled;
        userRoI = _imp->userRoI;
    }
    if (userRoiEnabled) {
        RectI userRoIpixel;

        ///If the user roi is enabled, we want to render the smallest enclosing rectangle in order to avoid black borders.
        userRoI.toPixelEnclosing(mipMapLevel,par, &userRoIpixel);

        ///If the user roi doesn't intersect the actually visible portion on the viewer, return an empty rectangle.
        if ( !ret.intersect(userRoIpixel, &ret) ) {
            ret.clear();
        }
    }

    return ret;
}

RectI
ViewerGL::getExactImageRectangleDisplayed(const RectD & rod,const double par,unsigned int mipMapLevel)
{
    bool clipToProject = isClippingImageToProjectWindow();
    RectD clippedRod;
    
    if (clipToProject) {
        RectD projectFormatCanonical;
        _imp->getProjectFormatCanonical(projectFormatCanonical);
        rod.intersect(projectFormatCanonical,&clippedRod);
    } else {
        clippedRod = rod;
    }
    
    RectI bounds;
    clippedRod.toPixelEnclosing(mipMapLevel, par, &bounds);
    RectI roi = getImageRectangleDisplayed(bounds, par, mipMapLevel);
    return roi;
}

RectI
ViewerGL::getImageRectangleDisplayedRoundedToTileSize(const RectD & rod,const double par,unsigned int mipMapLevel)
{
    bool clipToProject = isClippingImageToProjectWindow();
    RectD clippedRod;
    
    if (clipToProject) {
        RectD projectFormatCanonical;
        _imp->getProjectFormatCanonical(projectFormatCanonical);
        rod.intersect(projectFormatCanonical,&clippedRod);
    } else {
        clippedRod = rod;
    }
    
    RectI bounds;
    clippedRod.toPixelEnclosing(mipMapLevel, par, &bounds);
    RectI roi = getImageRectangleDisplayed(bounds, par, mipMapLevel);
    
    ////Texrect is the coordinates of the 4 corners of the texture in the bounds with the current zoom
    ////factor taken into account.
    RectI texRect;
    double tileSize = std::pow( 2., (double)appPTR->getCurrentSettings()->getViewerTilesPowerOf2() );
    texRect.x1 = std::floor( ( (double)roi.x1 ) / tileSize ) * tileSize;
    texRect.y1 = std::floor( ( (double)roi.y1 ) / tileSize ) * tileSize;
    texRect.x2 = std::ceil( ( (double)roi.x2 ) / tileSize ) * tileSize;
    texRect.y2 = std::ceil( ( (double)roi.y2 ) / tileSize ) * tileSize;
    
    ///Make sure the bounds of the area to render in the texture lies in the bounds
    texRect.intersect(bounds, &texRect);

    return texRect;
}

int
ViewerGL::isExtensionSupported(const char *extension)
{
    // always running in the main thread
    assert( qApp && qApp->thread() == QThread::currentThread() );
    const GLubyte *extensions = NULL;
    const GLubyte *start;
    GLubyte *where, *terminator;
    where = (GLubyte *) strchr(extension, ' ');
    if ( where || (*extension == '\0') ) {
        return 0;
    }
    extensions = glGetString(GL_EXTENSIONS);
    start = extensions;
    for (;; ) {
        where = (GLubyte *) strstr( (const char *) start, extension );
        if (!where) {
            break;
        }
        terminator = where + strlen(extension);
        if ( (where == start) || (*(where - 1) == ' ') ) {
            if ( (*terminator == ' ') || (*terminator == '\0') ) {
                return 1;
            }
        }
        start = terminator;
    }

    return 0;
}

void
ViewerGL::initAndCheckGlExtensions()
{
    // always running in the main thread
    assert( qApp && qApp->thread() == QThread::currentThread() );
    assert( QGLContext::currentContext() == context() );
    GLenum err = glewInit();
    if (GLEW_OK != err) {
        /* Problem: glewInit failed, something is seriously wrong. */
        Natron::errorDialog( tr("OpenGL/GLEW error").toStdString(),
                             (const char*)glewGetErrorString(err) );
    }
    //fprintf(stdout, "Status: Using GLEW %s\n", glewGetString(GLEW_VERSION));

    // is GL_VERSION_2_0 necessary? note that GL_VERSION_2_0 includes GLSL
    if ( !glewIsSupported("GL_VERSION_1_5 "
                          "GL_ARB_texture_non_power_of_two " // or GL_IMG_texture_npot, or GL_OES_texture_npot, core since 2.0
                          "GL_ARB_shader_objects " // GLSL, Uniform*, core since 2.0
                          "GL_ARB_vertex_buffer_object " // BindBuffer, MapBuffer, etc.
                          "GL_ARB_pixel_buffer_object " // BindBuffer(PIXEL_UNPACK_BUFFER,...
                          //"GL_ARB_vertex_array_object " // BindVertexArray, DeleteVertexArrays, GenVertexArrays, IsVertexArray (VAO), core since 3.0
                          //"GL_ARB_framebuffer_object " // or GL_EXT_framebuffer_object GenFramebuffers, core since version 3.0
                          ) ) {
        Natron::errorDialog( tr("Missing OpenGL requirements").toStdString(),
                             tr("The viewer may not be fully functional. "
                                "This software needs at least OpenGL 1.5 with NPOT textures, GLSL, VBO, PBO, vertex arrays. ").toStdString() );
    }

    _imp->viewerTab->getGui()->setOpenGLVersion( getOpenGLVersionString() );
    _imp->viewerTab->getGui()->setGlewVersion( getGlewVersionString() );

    if ( !QGLShaderProgram::hasOpenGLShaderPrograms( context() ) ) {
        // no need to pull out a dialog, it was already presented after the GLEW check above

        //Natron::errorDialog("Viewer error","The viewer is unabgile to work without a proper version of GLSL.");
        //cout << "Warning : GLSL not present on this hardware, no material acceleration possible." << endl;
        _imp->supportsGLSL = false;
    }
}

void
ViewerGL::Implementation::activateShaderRGB(int texIndex)
{
    // always running in the main thread
    assert( qApp && qApp->thread() == QThread::currentThread() );

    // we assume that:
    // - 8-bits textures are stored non-linear and must be displayer as is
    // - floating-point textures are linear and must be decompressed according to the given lut

    assert(supportsGLSL);

    if ( !shaderRGB->bind() ) {
        cout << qPrintable( shaderRGB->log() ) << endl;
    }

    shaderRGB->setUniformValue("Tex", 0);
    shaderRGB->setUniformValue("gain", (float)displayingImageGain[texIndex]);
    shaderRGB->setUniformValue("offset", (float)displayingImageOffset[texIndex]);
    shaderRGB->setUniformValue("lut", (GLint)displayingImageLut);
}

void
ViewerGL::initShaderGLSL()
{
    // always running in the main thread
    assert( qApp && qApp->thread() == QThread::currentThread() );
    assert( QGLContext::currentContext() == context() );

    if (!_imp->shaderLoaded && _imp->supportsGLSL) {
        _imp->shaderBlack = new QGLShaderProgram( context() );
        if ( !_imp->shaderBlack->addShaderFromSourceCode(QGLShader::Vertex,vertRGB) ) {
            cout << qPrintable( _imp->shaderBlack->log() ) << endl;
        }
        if ( !_imp->shaderBlack->addShaderFromSourceCode(QGLShader::Fragment,blackFrag) ) {
            cout << qPrintable( _imp->shaderBlack->log() ) << endl;
        }
        if ( !_imp->shaderBlack->link() ) {
            cout << qPrintable( _imp->shaderBlack->log() ) << endl;
        }

        _imp->shaderRGB = new QGLShaderProgram( context() );
        if ( !_imp->shaderRGB->addShaderFromSourceCode(QGLShader::Vertex,vertRGB) ) {
            cout << qPrintable( _imp->shaderRGB->log() ) << endl;
        }
        if ( !_imp->shaderRGB->addShaderFromSourceCode(QGLShader::Fragment,fragRGB) ) {
            cout << qPrintable( _imp->shaderRGB->log() ) << endl;
        }

        if ( !_imp->shaderRGB->link() ) {
            cout << qPrintable( _imp->shaderRGB->log() ) << endl;
        }
        _imp->shaderLoaded = true;
    }
}



void
ViewerGL::transferBufferFromRAMtoGPU(const unsigned char* ramBuffer,
                                     const boost::shared_ptr<Natron::Image>& image,
                                     int time,
                                     const RectD& rod,
                                     size_t bytesCount,
                                     const TextureRect & region,
                                     double gain,
                                     double offset,
                                     int lut,
                                     int pboIndex,
                                     unsigned int mipMapLevel,
                                     Natron::ImagePremultiplicationEnum premult,
                                     int textureIndex)
{
    // always running in the main thread
    assert( qApp && qApp->thread() == QThread::currentThread() );
    assert( QGLContext::currentContext() == context() );
    (void)glGetError();
    GLint currentBoundPBO = 0;
    glGetIntegerv(GL_PIXEL_UNPACK_BUFFER_BINDING, &currentBoundPBO);
    GLenum err = glGetError();
    if ( (err != GL_NO_ERROR) || (currentBoundPBO != 0) ) {
        qDebug() << "(ViewerGL::allocateAndMapPBO): Another PBO is currently mapped, glMap failed." << endl;
    }

    glBindBufferARB( GL_PIXEL_UNPACK_BUFFER_ARB, getPboID(pboIndex) );
    glBufferDataARB(GL_PIXEL_UNPACK_BUFFER_ARB, bytesCount, NULL, GL_DYNAMIC_DRAW_ARB);
    GLvoid *ret = glMapBufferARB(GL_PIXEL_UNPACK_BUFFER_ARB, GL_WRITE_ONLY_ARB);
    glCheckError();
    assert(ret);

    memcpy(ret, (void*)ramBuffer, bytesCount);

    glUnmapBufferARB(GL_PIXEL_UNPACK_BUFFER_ARB);
    glCheckError();

    OpenGLViewerI::BitDepthEnum bd = getBitDepth();
    assert(textureIndex == 0 || textureIndex == 1);
    if (bd == OpenGLViewerI::eBitDepthByte) {
        _imp->displayTextures[textureIndex]->fillOrAllocateTexture(region, Texture::eDataTypeByte);
    } else if ( (bd == OpenGLViewerI::eBitDepthFloat) || (bd == OpenGLViewerI::eBitDepthHalf) ) {
        //do 32bit fp textures either way, don't bother with half float. We might support it further on.
        _imp->displayTextures[textureIndex]->fillOrAllocateTexture(region, Texture::eDataTypeFloat);
    }
    glBindBufferARB(GL_PIXEL_UNPACK_BUFFER_ARB, currentBoundPBO);
    //glBindTexture(GL_TEXTURE_2D, 0); // why should we bind texture 0?
    glCheckError();
    _imp->activeTextures[textureIndex] = _imp->displayTextures[textureIndex];
    _imp->displayingImageGain[textureIndex] = gain;
    _imp->displayingImageOffset[textureIndex] = offset;
    _imp->displayingImageMipMapLevel[textureIndex] = mipMapLevel;
    _imp->displayingImageLut = (Natron::ViewerColorSpaceEnum)lut;
    _imp->displayingImagePremult[textureIndex] = premult;
    _imp->displayingImageTime[textureIndex] = time;
    ViewerInstance* internalNode = getInternalNode();
    
    if (_imp->memoryHeldByLastRenderedImages[textureIndex] > 0) {
        internalNode->unregisterPluginMemory(_imp->memoryHeldByLastRenderedImages[textureIndex]);
        _imp->memoryHeldByLastRenderedImages[textureIndex] = 0;
    }
    


    if (image) {
        _imp->viewerTab->setImageFormat(textureIndex, image->getComponents(), image->getBitDepth());
        RectI pixelRoD;
        image->getRoD().toPixelEnclosing(0, image->getPixelAspectRatio(), &pixelRoD);
        {
            QMutexLocker k(&_imp->projectFormatMutex);
            _imp->currentViewerInfo[textureIndex].setDisplayWindow(Format(_imp->projectFormat, image->getPixelAspectRatio()));
        }
        {
            QMutexLocker k(&_imp->lastRenderedImageMutex);
            _imp->lastRenderedImage[textureIndex][mipMapLevel] = image;
        }
        _imp->memoryHeldByLastRenderedImages[textureIndex] = image->size();
        internalNode->registerPluginMemory(_imp->memoryHeldByLastRenderedImages[textureIndex]);
        Q_EMIT imageChanged(textureIndex,true);
    } else {
        if (!_imp->lastRenderedImage[textureIndex][mipMapLevel]) {
            Q_EMIT imageChanged(textureIndex,false);
        }
    }
    setRegionOfDefinition(rod,region.par,textureIndex);

<<<<<<< HEAD
    Q_EMIT imageChanged(textureIndex);
=======
>>>>>>> e2668acb
}

void
ViewerGL::clearLastRenderedImage()
{
    assert( qApp && qApp->thread() == QThread::currentThread() );
    
    ViewerInstance* internalNode = getInternalNode();

    for (int i = 0; i < 2; ++i) {
        for (U32 j = 0; j < _imp->lastRenderedImage[i].size(); ++j) {
            _imp->lastRenderedImage[i][j].reset();
        }
        if (_imp->memoryHeldByLastRenderedImages[i] > 0) {
            internalNode->unregisterPluginMemory(_imp->memoryHeldByLastRenderedImages[i]);
            _imp->memoryHeldByLastRenderedImages[i] = 0;
        }
    }
}

void
ViewerGL::disconnectInputTexture(int textureIndex)
{
    // always running in the main thread
    assert( qApp && qApp->thread() == QThread::currentThread() );
    assert(textureIndex == 0 || textureIndex == 1);
    if (_imp->activeTextures[textureIndex] != 0) {
        _imp->activeTextures[textureIndex] = 0;
        RectI r(0,0,0,0);
        _imp->infoViewer[textureIndex]->setDataWindow(r);
    }
}

void
ViewerGL::setGain(double d)
{
    // always running in the main thread
    assert( qApp && qApp->thread() == QThread::currentThread() );
    _imp->displayingImageGain[0] = d;
    _imp->displayingImageGain[1] = d;
}

void
ViewerGL::setLut(int lut)
{
    // always running in the main thread
    assert( qApp && qApp->thread() == QThread::currentThread() );
    _imp->displayingImageLut = (Natron::ViewerColorSpaceEnum)lut;
}

/**
 *@returns Returns true if the graphic card supports GLSL.
 **/
bool
ViewerGL::supportsGLSL() const
{
    // always running in the main thread
    assert( qApp && qApp->thread() == QThread::currentThread() );

    return _imp->supportsGLSL;
}

#if QT_VERSION < 0x050000
#define QMouseEventLocalPos(e) ( e->posF() )
#else
#define QMouseEventLocalPos(e) ( e->localPos() )
#endif

void
ViewerGL::mousePressEvent(QMouseEvent* e)
{
    // always running in the main thread
    assert( qApp && qApp->thread() == QThread::currentThread() );
    if ( !_imp->viewerTab->getGui() ) {
        return;
    }
    
    _imp->hasMovedSincePress = false;
    
    ///Set focus on user click
    setFocus();
    
    Qt::KeyboardModifiers modifiers = e->modifiers();
    Qt::MouseButton button = e->button();

    if ( buttonDownIsLeft(e) ) {
        
        boost::shared_ptr<NodeGuiI> gui_i = _imp->viewerTab->getInternalNode()->getNode()->getNodeGui();
        assert(gui_i);
        boost::shared_ptr<NodeGui> gui = boost::dynamic_pointer_cast<NodeGui>(gui_i);
        _imp->viewerTab->getGui()->selectNode(gui);
    }

    _imp->oldClick = e->pos();
    _imp->lastMousePosition = e->pos();
    QPointF zoomPos;
    double zoomScreenPixelWidth, zoomScreenPixelHeight; // screen pixel size in zoom coordinates
    {
        QMutexLocker l(&_imp->zoomCtxMutex);
        zoomPos = _imp->zoomCtx.toZoomCoordinates( e->x(), e->y() );
        zoomScreenPixelWidth = _imp->zoomCtx.screenPixelWidth();
        zoomScreenPixelHeight = _imp->zoomCtx.screenPixelHeight();
    }
    RectD userRoI;
    bool userRoIEnabled;
    {
        QMutexLocker l(&_imp->userRoIMutex);
        userRoI = _imp->userRoI;
        userRoIEnabled = _imp->userRoIEnabled;
    }
    bool overlaysCaught = false;
    bool mustRedraw = false;

    bool hasPickers = _imp->viewerTab->getGui()->hasPickers();

    
    if ( (buttonDownIsMiddle(e) || ( (e)->buttons() == Qt::RightButton   && buttonControlAlt(e) == Qt::AltModifier )) && !modifierHasControl(e) ) {
        // middle (or Alt + left) or Alt + right = pan
        _imp->ms = eMouseStateDraggingImage;
        overlaysCaught = true;
    } else if ((e->buttons() & Qt::MiddleButton) && (buttonControlAlt(e) == Qt::AltModifier || (e->buttons() & Qt::LeftButton)) ) {
        // Alt + middle = zoom or Left + middle = zoom
        _imp->ms = eMouseStateZoomingImage;
        overlaysCaught = true;
    } else if ( hasPickers && isMouseShortcut(kShortcutGroupViewer, kShortcutIDMousePickColor, modifiers, button) && displayingImage() ) {
        // picker with single-point selection
        _imp->pickerState = ePickerStatePoint;
        if ( pickColor( e->x(),e->y() ) ) {
            _imp->ms = eMouseStatePickingColor;
            mustRedraw = true;
            overlaysCaught = true;
        }
    } else if ( (_imp->ms == eMouseStateUndefined) && _imp->overlay ) {
        unsigned int mipMapLevel = getCurrentRenderScale();
        double scale = 1. / (1 << mipMapLevel);
        overlaysCaught = _imp->viewerTab->notifyOverlaysPenDown(scale,scale, QMouseEventLocalPos(e), zoomPos, e);
        if (overlaysCaught) {
            mustRedraw = true;
        }
    }


    if (!overlaysCaught) {

          if ( hasPickers && isMouseShortcut(kShortcutGroupViewer, kShortcutIDMouseRectanglePick, modifiers, button) && displayingImage() ) {
            // start picker with rectangle selection (picked color is the average over the rectangle)
            _imp->pickerState = ePickerStateRectangle;
            _imp->pickerRect.setTopLeft(zoomPos);
            _imp->pickerRect.setBottomRight(zoomPos);
            _imp->ms = eMouseStateBuildingPickerRectangle;
            mustRedraw = true;
            overlaysCaught = true;
        } else if ( (_imp->pickerState != ePickerStateInactive) && buttonDownIsLeft(e) && displayingImage() ) {
            // disable picker if picker is set when clicking
            _imp->pickerState = ePickerStateInactive;
            mustRedraw = true;
            overlaysCaught = true;
        } else if ( buttonDownIsLeft(e) &&
                    userRoIEnabled && isNearByUserRoIBottomEdge(userRoI,zoomPos, zoomScreenPixelWidth, zoomScreenPixelHeight) ) {
            // start dragging the bottom edge of the user ROI
            _imp->ms = eMouseStateDraggingRoiBottomEdge;
            overlaysCaught = true;
        } else if ( buttonDownIsLeft(e) &&
                    userRoIEnabled && isNearByUserRoILeftEdge(userRoI,zoomPos, zoomScreenPixelWidth, zoomScreenPixelHeight) ) {
            // start dragging the left edge of the user ROI
            _imp->ms = eMouseStateDraggingRoiLeftEdge;
            overlaysCaught = true;
        } else if ( buttonDownIsLeft(e) &&
                    userRoIEnabled && isNearByUserRoIRightEdge(userRoI,zoomPos, zoomScreenPixelWidth, zoomScreenPixelHeight) ) {
            // start dragging the right edge of the user ROI
            _imp->ms = eMouseStateDraggingRoiRightEdge;
            overlaysCaught = true;
        } else if ( buttonDownIsLeft(e) &&
                    userRoIEnabled && isNearByUserRoITopEdge(userRoI,zoomPos, zoomScreenPixelWidth, zoomScreenPixelHeight) ) {
            // start dragging the top edge of the user ROI
            _imp->ms = eMouseStateDraggingRoiTopEdge;
            overlaysCaught = true;
        } else if ( buttonDownIsLeft(e) &&
                    userRoIEnabled && isNearByUserRoI( (userRoI.x1 + userRoI.x2) / 2., (userRoI.y1 + userRoI.y2) / 2.,
                                     zoomPos, zoomScreenPixelWidth, zoomScreenPixelHeight ) ) {
            // start dragging the midpoint of the user ROI
            _imp->ms = eMouseStateDraggingRoiCross;
            overlaysCaught = true;
        } else if ( buttonDownIsLeft(e) &&
                    userRoIEnabled && isNearByUserRoI(userRoI.x1, userRoI.y2, zoomPos, zoomScreenPixelWidth, zoomScreenPixelHeight) ) {
            // start dragging the topleft corner of the user ROI
            _imp->ms = eMouseStateDraggingRoiTopLeft;
            overlaysCaught = true;
        } else if ( buttonDownIsLeft(e) &&
                    userRoIEnabled && isNearByUserRoI(userRoI.x2, userRoI.y2, zoomPos, zoomScreenPixelWidth, zoomScreenPixelHeight) ) {
            // start dragging the topright corner of the user ROI
            _imp->ms = eMouseStateDraggingRoiTopRight;
            overlaysCaught = true;
        }  else if ( buttonDownIsLeft(e) &&
                     userRoIEnabled && isNearByUserRoI(userRoI.x1, userRoI.y1, zoomPos, zoomScreenPixelWidth, zoomScreenPixelHeight) ) {
            // start dragging the bottomleft corner of the user ROI
            _imp->ms = eMouseStateDraggingRoiBottomLeft;
            overlaysCaught = true;
        }  else if ( buttonDownIsLeft(e) &&
                     userRoIEnabled && isNearByUserRoI(userRoI.x2, userRoI.y1, zoomPos, zoomScreenPixelWidth, zoomScreenPixelHeight) ) {
            // start dragging the bottomright corner of the user ROI
            _imp->ms = eMouseStateDraggingRoiBottomRight;
            overlaysCaught = true;
        } else if ( _imp->overlay && isWipeHandleVisible() &&
                    buttonDownIsLeft(e) && _imp->isNearbyWipeCenter(zoomPos, zoomScreenPixelWidth, zoomScreenPixelHeight) ) {
            _imp->ms = eMouseStateDraggingWipeCenter;
            overlaysCaught = true;
        } else if ( _imp->overlay &&  isWipeHandleVisible() &&
                    buttonDownIsLeft(e) && _imp->isNearbyWipeMixHandle(zoomPos, zoomScreenPixelWidth, zoomScreenPixelHeight) ) {
            _imp->ms = eMouseStateDraggingWipeMixHandle;
            overlaysCaught = true;
        } else if ( _imp->overlay &&  isWipeHandleVisible() &&
                    buttonDownIsLeft(e) && _imp->isNearbyWipeRotateBar(zoomPos, zoomScreenPixelWidth ,zoomScreenPixelHeight) ) {
            _imp->ms = eMouseStateRotatingWipeHandle;
            overlaysCaught = true;
        }
    }

    if (!overlaysCaught) {
        if ( buttonDownIsRight(e) ) {
            _imp->menu->exec( mapToGlobal( e->pos() ) );
        } else if ( buttonDownIsLeft(e) ) {
            ///build selection rectangle
            _imp->selectionRectangle.setTopLeft(zoomPos);
            _imp->selectionRectangle.setBottomRight(zoomPos);
            _imp->lastDragStartPos = zoomPos;
            _imp->ms = eMouseStateSelecting;
            if ( !modCASIsControl(e) ) {
                Q_EMIT selectionCleared();
                mustRedraw = true;
            }
        }
    }

    if (mustRedraw) {
        updateGL();
    }
} // mousePressEvent

void
ViewerGL::mouseReleaseEvent(QMouseEvent* e)
{
    // always running in the main thread
    assert( qApp && qApp->thread() == QThread::currentThread() );

    if (!_imp->viewerTab->getGui()) {
        return;
    }
    
    
    bool mustRedraw = false;
    if (_imp->ms == eMouseStateBuildingPickerRectangle) {
        updateRectangleColorPicker();
    }

    if (_imp->ms == eMouseStateSelecting) {
        mustRedraw = true;

        if (_imp->hasMovedSincePress) {
            Q_EMIT selectionRectangleChanged(true);
        }
    }
    
    _imp->hasMovedSincePress = false;


    _imp->ms = eMouseStateUndefined;
    QPointF zoomPos;
    {
        QMutexLocker l(&_imp->zoomCtxMutex);
        zoomPos = _imp->zoomCtx.toZoomCoordinates( e->x(), e->y() );
    }
    unsigned int mipMapLevel = getCurrentRenderScale();
    double scale = 1. / (1 << mipMapLevel);
    if ( _imp->viewerTab->notifyOverlaysPenUp(scale,scale, QMouseEventLocalPos(e), zoomPos, e) ) {
        mustRedraw = true;
    }
    if (mustRedraw) {
        updateGL();
    }
}

void
ViewerGL::mouseMoveEvent(QMouseEvent* e)
{
    // always running in the main thread
    assert( qApp && qApp->thread() == QThread::currentThread() );

    ///The app is closing don't do anything
    if ( !_imp->viewerTab->getGui() || !getInternalNode()) {
        QGLWidget::mouseMoveEvent(e);
        return;
    }

    _imp->hasMovedSincePress = true;
    
    QPointF zoomPos;

    // if the picker was deselected, this fixes the picer State
    // (see issue #133 https://github.com/MrKepzie/Natron/issues/133 )
    if ( !_imp->viewerTab->getGui()->hasPickers() ) {
        _imp->pickerState = ePickerStateInactive;
    }

    double zoomScreenPixelWidth, zoomScreenPixelHeight; // screen pixel size in zoom coordinates
    {
        QMutexLocker l(&_imp->zoomCtxMutex);
        zoomPos = _imp->zoomCtx.toZoomCoordinates( e->x(), e->y() );
        zoomScreenPixelWidth = _imp->zoomCtx.screenPixelWidth();
        zoomScreenPixelHeight = _imp->zoomCtx.screenPixelHeight();
    }
    Format dispW = getDisplayWindow();
    RectD canonicalDispW = dispW.toCanonicalFormat();
    for (int i = 0; i < 2; ++i) {
        const RectD& rod = getRoD(i);
        updateInfoWidgetColorPicker(zoomPos, e->pos(), width(), height(), rod, canonicalDispW, i);
    }
    
    //update the cursor if it is hovering an overlay and we're not dragging the image
    bool userRoIEnabled;
    RectD userRoI;
    {
        QMutexLocker l(&_imp->userRoIMutex);
        userRoI = _imp->userRoI;
        userRoIEnabled = _imp->userRoIEnabled;
    }
    bool mustRedraw = false;
    bool wasHovering = _imp->hs != eHoverStateNothing;

    if ( (_imp->ms == eMouseStateDraggingImage) || !_imp->overlay ) {
        unsetCursor();

    } else {
        _imp->hs = eHoverStateNothing;
        if ( isWipeHandleVisible() && _imp->isNearbyWipeCenter(zoomPos, zoomScreenPixelWidth, zoomScreenPixelHeight) ) {
            setCursor( QCursor(Qt::SizeAllCursor) );
        } else if ( isWipeHandleVisible() && _imp->isNearbyWipeMixHandle(zoomPos, zoomScreenPixelWidth, zoomScreenPixelHeight) ) {
            _imp->hs = eHoverStateWipeMix;
            mustRedraw = true;
        } else if ( isWipeHandleVisible() && _imp->isNearbyWipeRotateBar(zoomPos, zoomScreenPixelWidth, zoomScreenPixelHeight) ) {
            _imp->hs = eHoverStateWipeRotateHandle;
            mustRedraw = true;
        } else if (userRoIEnabled) {
            if ( isNearByUserRoIBottomEdge(userRoI,zoomPos, zoomScreenPixelWidth, zoomScreenPixelHeight)
                 || isNearByUserRoITopEdge(userRoI,zoomPos, zoomScreenPixelWidth, zoomScreenPixelHeight)
                 || ( _imp->ms == eMouseStateDraggingRoiBottomEdge)
                 || ( _imp->ms == eMouseStateDraggingRoiTopEdge) ) {
                setCursor( QCursor(Qt::SizeVerCursor) );
            } else if ( isNearByUserRoILeftEdge(userRoI,zoomPos, zoomScreenPixelWidth, zoomScreenPixelHeight)
                        || isNearByUserRoIRightEdge(userRoI,zoomPos, zoomScreenPixelWidth, zoomScreenPixelHeight)
                        || ( _imp->ms == eMouseStateDraggingRoiLeftEdge)
                        || ( _imp->ms == eMouseStateDraggingRoiRightEdge) ) {
                setCursor( QCursor(Qt::SizeHorCursor) );
            } else if ( isNearByUserRoI( (userRoI.x1 + userRoI.x2) / 2, (userRoI.y1 + userRoI.y2) / 2, zoomPos, zoomScreenPixelWidth, zoomScreenPixelHeight )
                        || ( _imp->ms == eMouseStateDraggingRoiCross) ) {
                setCursor( QCursor(Qt::SizeAllCursor) );
            } else if ( isNearByUserRoI(userRoI.x2, userRoI.y1, zoomPos, zoomScreenPixelWidth, zoomScreenPixelHeight) ||
                        isNearByUserRoI(userRoI.x1, userRoI.y2, zoomPos, zoomScreenPixelWidth, zoomScreenPixelHeight) ||
                        ( _imp->ms == eMouseStateDraggingRoiBottomRight) ||
                        ( _imp->ms == eMouseStateDraggingRoiTopLeft) ) {
                setCursor( QCursor(Qt::SizeFDiagCursor) );
            } else if ( isNearByUserRoI(userRoI.x1, userRoI.y1,zoomPos, zoomScreenPixelWidth, zoomScreenPixelHeight) ||
                        isNearByUserRoI(userRoI.x2, userRoI.y2,zoomPos, zoomScreenPixelWidth, zoomScreenPixelHeight) ||
                        ( _imp->ms == eMouseStateDraggingRoiBottomLeft) ||
                        ( _imp->ms == eMouseStateDraggingRoiTopRight) ) {
                setCursor( QCursor(Qt::SizeBDiagCursor) );
            } else {
                unsetCursor();
            }
        } else {
            unsetCursor();
        }
    }

    if ( (_imp->hs == eHoverStateNothing) && wasHovering ) {
        mustRedraw = true;
    }

    QPoint newClick = e->pos();
    QPoint oldClick = _imp->oldClick;
    QPointF newClick_opengl, oldClick_opengl, oldPosition_opengl;
    {
        QMutexLocker l(&_imp->zoomCtxMutex);
        newClick_opengl = _imp->zoomCtx.toZoomCoordinates( newClick.x(),newClick.y() );
        oldClick_opengl = _imp->zoomCtx.toZoomCoordinates( oldClick.x(),oldClick.y() );
        oldPosition_opengl = _imp->zoomCtx.toZoomCoordinates( _imp->lastMousePosition.x(), _imp->lastMousePosition.y() );
    }
    double dx = ( oldClick_opengl.x() - newClick_opengl.x() );
    double dy = ( oldClick_opengl.y() - newClick_opengl.y() );
    double dxSinceLastMove = ( oldPosition_opengl.x() - newClick_opengl.x() );
    double dySinceLastMove = ( oldPosition_opengl.y() - newClick_opengl.y() );

    switch (_imp->ms) {
    case eMouseStateDraggingImage: {
        {
            QMutexLocker l(&_imp->zoomCtxMutex);
            _imp->zoomCtx.translate(dx, dy);
            _imp->zoomOrPannedSinceLastFit = true;
        }
        _imp->oldClick = newClick;
        _imp->viewerTab->getInternalNode()->renderCurrentFrame(false);
        
        //  else {
        mustRedraw = true;
        // }
        // no need to update the color picker or mouse posn: they should be unchanged
        break;
    }
    case eMouseStateZoomingImage: {
        const double zoomFactor_min = 0.01;
        const double zoomFactor_max = 1024.;
        double zoomFactor;
        int delta = 2*((e->x() - _imp->lastMousePosition.x()) - (e->y() - _imp->lastMousePosition.y()));
        double scaleFactor = std::pow(NATRON_WHEEL_ZOOM_PER_DELTA, delta);
        {
            QMutexLocker l(&_imp->zoomCtxMutex);
            zoomFactor = _imp->zoomCtx.factor() * scaleFactor;
            if (zoomFactor <= zoomFactor_min) {
                zoomFactor = zoomFactor_min;
                scaleFactor = zoomFactor / _imp->zoomCtx.factor();
            } else if (zoomFactor > zoomFactor_max) {
                zoomFactor = zoomFactor_max;
                scaleFactor = zoomFactor / _imp->zoomCtx.factor();
            }
            _imp->zoomCtx.zoom(oldClick_opengl.x(), oldClick_opengl.y(), scaleFactor);
            _imp->zoomOrPannedSinceLastFit = true;
        }
        int zoomValue = (int)(100 * zoomFactor);
        if (zoomValue == 0) {
            zoomValue = 1; // sometimes, floor(100*0.01) makes 0
        }
        assert(zoomValue > 0);
        Q_EMIT zoomChanged(zoomValue);

        //_imp->oldClick = newClick; // don't update oldClick! this is the zoom center
        _imp->viewerTab->getInternalNode()->renderCurrentFrame(false);
        
        //  else {
        mustRedraw = true;
        // }
        // no need to update the color picker or mouse posn: they should be unchanged
        break;
    }
    case eMouseStateDraggingRoiBottomEdge: {
        QMutexLocker l(&_imp->userRoIMutex);
        if ( (_imp->userRoI.y1 - dySinceLastMove) < _imp->userRoI.y2 ) {
            _imp->userRoI.y1 -= dySinceLastMove;
            l.unlock();
            if ( displayingImage() ) {
                _imp->viewerTab->getInternalNode()->renderCurrentFrame(false);
            }
            mustRedraw = true;
        }
        break;
    }
    case eMouseStateDraggingRoiLeftEdge: {
        QMutexLocker l(&_imp->userRoIMutex);
        if ( (_imp->userRoI.x1 - dxSinceLastMove) < _imp->userRoI.x2 ) {
            _imp->userRoI.x1 -= dxSinceLastMove;
            l.unlock();
            if ( displayingImage() ) {
                _imp->viewerTab->getInternalNode()->renderCurrentFrame(false);
            }
            mustRedraw = true;
        }
        break;
    }
    case eMouseStateDraggingRoiRightEdge: {
        QMutexLocker l(&_imp->userRoIMutex);
        if ( (_imp->userRoI.x2 - dxSinceLastMove) > _imp->userRoI.x1 ) {
            _imp->userRoI.x2 -= dxSinceLastMove;
            l.unlock();
            if ( displayingImage() ) {
                _imp->viewerTab->getInternalNode()->renderCurrentFrame(false);
            }
            mustRedraw = true;
        }
        break;
    }
    case eMouseStateDraggingRoiTopEdge: {
        QMutexLocker l(&_imp->userRoIMutex);
        if ( (_imp->userRoI.y2 - dySinceLastMove) > _imp->userRoI.y1 ) {
            _imp->userRoI.y2 -= dySinceLastMove;
            l.unlock();
            if ( displayingImage() ) {
                _imp->viewerTab->getInternalNode()->renderCurrentFrame(false);
            }
            mustRedraw = true;
        }
        break;
    }
    case eMouseStateDraggingRoiCross: {
        {
            QMutexLocker l(&_imp->userRoIMutex);
            _imp->userRoI.translate(-dxSinceLastMove,-dySinceLastMove);
        }
        if ( displayingImage() ) {
            _imp->viewerTab->getInternalNode()->renderCurrentFrame(false);
        }
        mustRedraw = true;
        break;
    }
    case eMouseStateDraggingRoiTopLeft: {
        QMutexLocker l(&_imp->userRoIMutex);
        if ( (_imp->userRoI.y2 - dySinceLastMove) > _imp->userRoI.y1 ) {
            _imp->userRoI.y2 -= dySinceLastMove;
        }
        if ( (_imp->userRoI.x1 - dxSinceLastMove) < _imp->userRoI.x2 ) {
            _imp->userRoI.x1 -= dxSinceLastMove;
        }
        l.unlock();
        if ( displayingImage() ) {
            _imp->viewerTab->getInternalNode()->renderCurrentFrame(false);
        }
        mustRedraw = true;
        break;
    }
    case eMouseStateDraggingRoiTopRight: {
        QMutexLocker l(&_imp->userRoIMutex);
        if ( (_imp->userRoI.y2 - dySinceLastMove) > _imp->userRoI.y1 ) {
            _imp->userRoI.y2 -= dySinceLastMove;
        }
        if ( (_imp->userRoI.x2 - dxSinceLastMove) > _imp->userRoI.x1 ) {
            _imp->userRoI.x2 -= dxSinceLastMove;
        }
        l.unlock();
        if ( displayingImage() ) {
            _imp->viewerTab->getInternalNode()->renderCurrentFrame(false);
        }
        mustRedraw = true;
        break;
    }
    case eMouseStateDraggingRoiBottomRight: {
        QMutexLocker l(&_imp->userRoIMutex);
        if ( (_imp->userRoI.x2 - dxSinceLastMove) > _imp->userRoI.x1 ) {
            _imp->userRoI.x2 -= dxSinceLastMove;
        }
        if ( (_imp->userRoI.y1 - dySinceLastMove) < _imp->userRoI.y2 ) {
            _imp->userRoI.y1 -= dySinceLastMove;
        }
        l.unlock();
        if ( displayingImage() ) {
            _imp->viewerTab->getInternalNode()->renderCurrentFrame(false);
        }
        mustRedraw = true;
        break;
    }
    case eMouseStateDraggingRoiBottomLeft: {
        if ( (_imp->userRoI.y1 - dySinceLastMove) < _imp->userRoI.y2 ) {
            _imp->userRoI.y1 -= dySinceLastMove;
        }
        if ( (_imp->userRoI.x1 - dxSinceLastMove) < _imp->userRoI.x2 ) {
            _imp->userRoI.x1 -= dxSinceLastMove;
        }
        _imp->userRoIMutex.unlock();
        if ( displayingImage() ) {
            _imp->viewerTab->getInternalNode()->renderCurrentFrame(false);
        }
        mustRedraw = true;
        break;
    }
    case eMouseStateDraggingWipeCenter: {
        QMutexLocker l(&_imp->wipeControlsMutex);
        _imp->wipeCenter.rx() -= dxSinceLastMove;
        _imp->wipeCenter.ry() -= dySinceLastMove;
        mustRedraw = true;
        break;
    }
    case eMouseStateDraggingWipeMixHandle: {
        QMutexLocker l(&_imp->wipeControlsMutex);
        double angle = std::atan2( zoomPos.y() - _imp->wipeCenter.y(), zoomPos.x() - _imp->wipeCenter.x() );
        double prevAngle = std::atan2( oldPosition_opengl.y() - _imp->wipeCenter.y(),
                                       oldPosition_opengl.x() - _imp->wipeCenter.x() );
        _imp->mixAmount -= (angle - prevAngle);
        _imp->mixAmount = std::max( 0.,std::min(_imp->mixAmount,1.) );
        mustRedraw = true;
        break;
    }
    case eMouseStateRotatingWipeHandle: {
        QMutexLocker l(&_imp->wipeControlsMutex);
        double angle = std::atan2( zoomPos.y() - _imp->wipeCenter.y(), zoomPos.x() - _imp->wipeCenter.x() );
        _imp->wipeAngle = angle;
        double mpi2 = M_PI / 2.;
        double closestPI2 = mpi2 * std::floor( (_imp->wipeAngle + M_PI / 4.) / mpi2 );
        if (std::fabs(_imp->wipeAngle - closestPI2) < 0.1) {
            // snap to closest multiple of PI / 2.
            _imp->wipeAngle = closestPI2;
        }

        mustRedraw = true;
        break;
    }
    case eMouseStatePickingColor: {
        pickColor( newClick.x(), newClick.y() );
        mustRedraw = true;
        break;
    }
    case eMouseStateBuildingPickerRectangle: {
        QPointF btmRight = _imp->pickerRect.bottomRight();
        btmRight.rx() -= dxSinceLastMove;
        btmRight.ry() -= dySinceLastMove;
        _imp->pickerRect.setBottomRight(btmRight);
        mustRedraw = true;
        break;
    }
    case eMouseStateSelecting: {
        _imp->refreshSelectionRectangle(zoomPos);
        mustRedraw = true;
        Q_EMIT selectionRectangleChanged(false);
    }; break;
    default: {
        unsigned int mipMapLevel = getCurrentRenderScale();
        double scale = 1. / (1 << mipMapLevel);
        if ( _imp->overlay &&
             _imp->viewerTab->notifyOverlaysPenMotion(scale,scale, QMouseEventLocalPos(e), zoomPos, e) ) {
            mustRedraw = true;
        }
        break;
    }
    } // switch

    if (mustRedraw) {
        updateGL();
    }
    _imp->lastMousePosition = newClick;
    //FIXME: This is bugged, somehow we can't set our custom picker cursor...
//    if(_imp->viewerTab->getGui()->_projectGui->hasPickers()){
//        setCursor(appPTR->getColorPickerCursor());
//    }else{
//        unsetCursor();
//    }
    QGLWidget::mouseMoveEvent(e);
} // mouseMoveEvent

void
ViewerGL::mouseDoubleClickEvent(QMouseEvent* e)
{
    unsigned int mipMapLevel = getInternalNode()->getMipMapLevel();
    QPointF pos_opengl;
    {
        QMutexLocker l(&_imp->zoomCtxMutex);
        pos_opengl = _imp->zoomCtx.toZoomCoordinates( e->x(),e->y() );
    }
    double scale = 1. / (1 << mipMapLevel);
    if ( _imp->viewerTab->notifyOverlaysPenDoubleClick(scale,scale, QMouseEventLocalPos(e), pos_opengl, e) ) {
        updateGL();
    }
    QGLWidget::mouseDoubleClickEvent(e);
}

// used to update the information bar at the bottom of the viewer (not for the ctrl-click color picker)
void
ViewerGL::updateColorPicker(int textureIndex,
                            int x,
                            int y)
{
    if (_imp->pickerState != ePickerStateInactive || _imp->viewerTab->getGui()->isGUIFrozen()) {
        return;
    }

    // always running in the main thread
    assert( qApp && qApp->thread() == QThread::currentThread() );
    if ( !displayingImage() && _imp->infoViewer[textureIndex]->colorAndMouseVisible() ) {
        _imp->infoViewer[textureIndex]->hideColorAndMouseInfo();

        return;
    }

    QPoint pos;
    bool xInitialized = false;
    bool yInitialized = false;
    if (x != INT_MAX) {
        xInitialized = true;
        pos.setX(x);
    }
    if (y != INT_MAX) {
        yInitialized = true;
        pos.setY(y);
    }
    QPoint currentPos = mapFromGlobal( QCursor::pos() );
    if (!xInitialized) {
        pos.setX( currentPos.x() );
    }
    if (!yInitialized) {
        pos.setY( currentPos.y() );
    }
    float r,g,b,a;
    QPointF imgPosCanonical;
    {
        QMutexLocker l(&_imp->zoomCtxMutex);
        imgPosCanonical = _imp->zoomCtx.toZoomCoordinates( pos.x(), pos.y() );
    }
    bool linear = appPTR->getCurrentSettings()->getColorPickerLinear();
    bool picked = false;
    RectD rod = getRoD(textureIndex);
    RectD projectCanonical;
    _imp->getProjectFormatCanonical(projectCanonical);
    unsigned int mmLevel;
    if ( ( imgPosCanonical.x() >= rod.left() ) &&
         ( imgPosCanonical.x() < rod.right() ) &&
         ( imgPosCanonical.y() >= rod.bottom() ) &&
         ( imgPosCanonical.y() < rod.top() ) &&
         ( pos.x() >= 0) && ( pos.x() < width() ) &&
         ( pos.y() >= 0) && ( pos.y() < height() ) ) {
        ///if the clip to project format is enabled, make sure it is in the project format too
        bool clipping = isClippingImageToProjectWindow();
        if ( !clipping ||
             ( ( imgPosCanonical.x() >= projectCanonical.left() ) &&
               ( imgPosCanonical.x() < projectCanonical.right() ) &&
               ( imgPosCanonical.y() >= projectCanonical.bottom() ) &&
               ( imgPosCanonical.y() < projectCanonical.top() ) ) ) {
            //imgPos must be in canonical coordinates
            picked = getColorAt(imgPosCanonical.x(), imgPosCanonical.y(), linear, textureIndex, &r, &g, &b, &a,&mmLevel);
        }
    }
    if (!picked) {
        _imp->infoViewer[textureIndex]->setColorValid(false);
    } else {
        _imp->infoViewer[textureIndex]->setColorApproximated(mmLevel > 0);
        _imp->infoViewer[textureIndex]->setColorValid(true);
        if ( !_imp->infoViewer[textureIndex]->colorAndMouseVisible() ) {
            _imp->infoViewer[textureIndex]->showColorAndMouseInfo();
        }
        _imp->infoViewer[textureIndex]->setColor(r,g,b,a);
    }
} // updateColorPicker

void
ViewerGL::wheelEvent(QWheelEvent* e)
{
    // always running in the main thread
    assert( qApp && qApp->thread() == QThread::currentThread() );
    if (e->orientation() != Qt::Vertical) {
        return;
    }

    if (!_imp->viewerTab) {
        return;
    }
    Gui* gui = _imp->viewerTab->getGui();
    if (!gui) {
        return;
    }
    
    boost::shared_ptr<NodeGuiI> nodeGui_i = _imp->viewerTab->getInternalNode()->getNode()->getNodeGui();
    boost::shared_ptr<NodeGui> nodeGui = boost::dynamic_pointer_cast<NodeGui>(nodeGui_i);
    gui->selectNode(nodeGui);

    const double zoomFactor_min = 0.01;
    const double zoomFactor_max = 1024.;
    double zoomFactor;
    unsigned int oldMipMapLevel,newMipMapLevel;
    double scaleFactor = std::pow( NATRON_WHEEL_ZOOM_PER_DELTA, e->delta() );
    {
        QMutexLocker l(&_imp->zoomCtxMutex);
        QPointF zoomCenter = _imp->zoomCtx.toZoomCoordinates( e->x(), e->y() );
        zoomFactor = _imp->zoomCtx.factor() ;

        oldMipMapLevel = std::log(zoomFactor >= 1 ? 1 : std::pow( 2,-std::ceil(std::log(zoomFactor) / M_LN2) )) / M_LN2;

        zoomFactor*= scaleFactor;
        
        if (zoomFactor <= zoomFactor_min) {
            zoomFactor = zoomFactor_min;
            scaleFactor = zoomFactor / _imp->zoomCtx.factor();
        } else if (zoomFactor > zoomFactor_max) {
            zoomFactor = zoomFactor_max;
            scaleFactor = zoomFactor / _imp->zoomCtx.factor();
        }
        
        newMipMapLevel = std::log(zoomFactor >= 1 ? 1 : std::pow( 2,-std::ceil(std::log(zoomFactor) / M_LN2) )) / M_LN2;
        _imp->zoomCtx.zoom(zoomCenter.x(), zoomCenter.y(), scaleFactor);
        _imp->zoomOrPannedSinceLastFit = true;
    }
    int zoomValue = (int)(100 * zoomFactor);
    if (zoomValue == 0) {
        zoomValue = 1; // sometimes, floor(100*0.01) makes 0
    }
    assert(zoomValue > 0);
    Q_EMIT zoomChanged(zoomValue);


    _imp->viewerTab->getInternalNode()->renderCurrentFrame(false);
    

    ///Clear green cached line so the user doesn't expect to see things in the cache
    ///since we're changing the zoom factor
    if (oldMipMapLevel != newMipMapLevel) {
        _imp->viewerTab->clearTimelineCacheLine();
    }
    updateGL();
}

void
ViewerGL::zoomSlot(int v)
{
    // always running in the main thread
    assert( qApp && qApp->thread() == QThread::currentThread() );

    assert(v > 0);
    double newZoomFactor = v / 100.;
    if (newZoomFactor < 0.01) {
        newZoomFactor = 0.01;
    } else if (newZoomFactor > 1024.) {
        newZoomFactor = 1024.;
    }
    unsigned int oldMipMapLevel,newMipMapLevel;
    newMipMapLevel = std::log(newZoomFactor >= 1 ? 1 :
                              std::pow( 2,-std::ceil(std::log(newZoomFactor) / M_LN2) )) / M_LN2;
    {
        QMutexLocker l(&_imp->zoomCtxMutex);
        oldMipMapLevel = std::log(_imp->zoomCtx.factor() >= 1 ? 1 :
                                  std::pow( 2,-std::ceil(std::log(_imp->zoomCtx.factor()) / M_LN2) )) / M_LN2;
        double scale = newZoomFactor / _imp->zoomCtx.factor();
        double centerX = ( _imp->zoomCtx.left() + _imp->zoomCtx.right() ) / 2.;
        double centerY = ( _imp->zoomCtx.top() + _imp->zoomCtx.bottom() ) / 2.;
        _imp->zoomCtx.zoom(centerX, centerY, scale);
        _imp->zoomOrPannedSinceLastFit = true;
    }
    ///Clear green cached line so the user doesn't expect to see things in the cache
    ///since we're changing the zoom factor
    if (newMipMapLevel != oldMipMapLevel) {
        _imp->viewerTab->clearTimelineCacheLine();
    }
    
    _imp->viewerTab->getInternalNode()->renderCurrentFrame(false);
   
}

void
ViewerGL::zoomSlot(QString str)
{
    // always running in the main thread
    assert( qApp && qApp->thread() == QThread::currentThread() );
    str.remove( QChar('%') );
    int v = str.toInt();
    assert(v > 0);
    zoomSlot(v);
}

void
ViewerGL::fitImageToFormat()
{
    // always running in the main thread
    assert( qApp && qApp->thread() == QThread::currentThread() );
    // size in Canonical = Zoom coordinates !
    double h = _imp->projectFormat.height();
    double w = _imp->projectFormat.width() * _imp->projectFormat.getPixelAspectRatio();

    assert(h > 0. && w > 0.);

    double old_zoomFactor;
    double zoomFactor;
    {
        QMutexLocker(&_imp->zoomCtxMutex);
        old_zoomFactor = _imp->zoomCtx.factor();
        // set the PAR first
        //_imp->zoomCtx.setZoom(0., 0., 1., 1.);
        // leave 4% of margin around
        _imp->zoomCtx.fit(-0.02 * w, 1.02 * w, -0.02 * h, 1.02 * h);
        zoomFactor = _imp->zoomCtx.factor();
        _imp->zoomOrPannedSinceLastFit = false;
    }
    _imp->oldClick = QPoint(); // reset mouse posn

    if (old_zoomFactor != zoomFactor) {
        int zoomFactorInt = zoomFactor  * 100;
        if (zoomFactorInt == 0) {
            zoomFactorInt = 1;
        }
        Q_EMIT zoomChanged(zoomFactorInt);
    }
    ///Clear green cached line so the user doesn't expect to see things in the cache
    ///since we're changing the zoom factor
    _imp->viewerTab->clearTimelineCacheLine();
}

/**
 *@brief Turns on the overlays on the viewer.
 **/
void
ViewerGL::turnOnOverlay()
{
    // always running in the main thread
    assert( qApp && qApp->thread() == QThread::currentThread() );
    _imp->overlay = true;
}

/**
 *@brief Turns off the overlays on the viewer.
 **/
void
ViewerGL::turnOffOverlay()
{
    // always running in the main thread
    assert( qApp && qApp->thread() == QThread::currentThread() );
    _imp->overlay = false;
}

void
ViewerGL::setInfoViewer(InfoViewerWidget* i,
                        int textureIndex )
{
    // always running in the main thread
    assert( qApp && qApp->thread() == QThread::currentThread() );
    _imp->infoViewer[textureIndex] = i;
}

void
ViewerGL::disconnectViewer()
{
    // always running in the main thread
    assert( qApp && qApp->thread() == QThread::currentThread() );
    if ( displayingImage() ) {
        setRegionOfDefinition(_imp->blankViewerInfo.getRoD(),_imp->blankViewerInfo.getDisplayWindow().getPixelAspectRatio(),0);
        setRegionOfDefinition(_imp->blankViewerInfo.getRoD(),_imp->blankViewerInfo.getDisplayWindow().getPixelAspectRatio(),1);
    }
    resetWipeControls();
    clearViewer();
}

/* The dataWindow of the currentFrame(BBOX) in canonical coordinates */
const RectD&
ViewerGL::getRoD(int textureIndex) const
{
    // always running in the main thread
    assert( qApp && qApp->thread() == QThread::currentThread() );

    return _imp->currentViewerInfo[textureIndex].getRoD();
}

/*The displayWindow of the currentFrame(Resolution)
   This is the same for both as we only use the display window as to indicate the project window.*/
Format
ViewerGL::getDisplayWindow() const
{
    // always running in the main thread
    assert( qApp && qApp->thread() == QThread::currentThread() );

    return _imp->currentViewerInfo[0].getDisplayWindow();
}

void
ViewerGL::setRegionOfDefinition(const RectD & rod,
                                double par,
                                int textureIndex)
{
    // always running in the main thread
    assert( qApp && qApp->thread() == QThread::currentThread() );
    if (!_imp->viewerTab->getGui()) {
        return;
    }
    
    RectI pixelRoD;
    rod.toPixelEnclosing(0, par, &pixelRoD);
    
    _imp->currentViewerInfo[textureIndex].setRoD(rod);
    if (_imp->infoViewer[textureIndex] && !_imp->viewerTab->getGui()->isGUIFrozen()) {
        _imp->infoViewer[textureIndex]->setDataWindow(pixelRoD);
    }
    

    QString left,btm,right,top;
    left.setNum(pixelRoD.left());
    btm.setNum(pixelRoD.bottom());
    right.setNum(pixelRoD.right());
    top.setNum(pixelRoD.top());


    _imp->currentViewerInfo_btmLeftBBOXoverlay[textureIndex].clear();
    _imp->currentViewerInfo_btmLeftBBOXoverlay[textureIndex].append(left);
    _imp->currentViewerInfo_btmLeftBBOXoverlay[textureIndex].append(",");
    _imp->currentViewerInfo_btmLeftBBOXoverlay[textureIndex].append(btm);
    _imp->currentViewerInfo_topRightBBOXoverlay[textureIndex].clear();
    _imp->currentViewerInfo_topRightBBOXoverlay[textureIndex].append(right);
    _imp->currentViewerInfo_topRightBBOXoverlay[textureIndex].append(",");
    _imp->currentViewerInfo_topRightBBOXoverlay[textureIndex].append(top);
}

void
ViewerGL::onProjectFormatChangedInternal(const Format & format,bool triggerRender)
{
    // always running in the main thread
    assert( qApp && qApp->thread() == QThread::currentThread() );
    
    if (!_imp->viewerTab->getGui()) {
        return;
    }
    RectD canonicalFormat = format.toCanonicalFormat();
    
    _imp->blankViewerInfo.setDisplayWindow(format);
    _imp->blankViewerInfo.setRoD(canonicalFormat);
    for (int i = 0; i < 2; ++i) {
        if (_imp->infoViewer[i]) {
            _imp->infoViewer[i]->setResolution(format);
        }
    }
    {
        QMutexLocker k(&_imp->projectFormatMutex);
        _imp->projectFormat = format;
    }
    _imp->currentViewerInfo_resolutionOverlay.clear();
    _imp->currentViewerInfo_resolutionOverlay.append( QString::number(format.width() ) );
    _imp->currentViewerInfo_resolutionOverlay.append("x");
    _imp->currentViewerInfo_resolutionOverlay.append( QString::number(format.height() ) );
    
    bool loadingProject = _imp->viewerTab->getGui()->getApp()->getProject()->isLoadingProject();
    if ( !loadingProject && triggerRender) {
        fitImageToFormat();
        if ( _imp->viewerTab->getInternalNode()) {
            _imp->viewerTab->getInternalNode()->renderCurrentFrame(false);
        }
    }
    
    
    
    if (!_imp->isUserRoISet) {
        {
            QMutexLocker l(&_imp->userRoIMutex);
            _imp->userRoI = canonicalFormat;
        }
        _imp->isUserRoISet = true;
    }
    if (!loadingProject) {
        updateGL();
    }

}

void
ViewerGL::onProjectFormatChanged(const Format & format)
{
    onProjectFormatChangedInternal(format, true);
}

void
ViewerGL::setClipToDisplayWindow(bool b)
{
    // always running in the main thread
    assert( qApp && qApp->thread() == QThread::currentThread() );
    {
        QMutexLocker l(&_imp->clipToDisplayWindowMutex);
        _imp->clipToDisplayWindow = b;
    }
    ViewerInstance* viewer = _imp->viewerTab->getInternalNode();
    assert(viewer);
    if ( viewer->getUiContext() && !_imp->viewerTab->getGui()->getApp()->getProject()->isLoadingProject() ) {
        _imp->viewerTab->getInternalNode()->renderCurrentFrame(false);
    }
}

bool
ViewerGL::isClippingImageToProjectWindow() const
{
    // MT-SAFE
    QMutexLocker l(&_imp->clipToDisplayWindowMutex);

    return _imp->clipToDisplayWindow;
}

/*display black in the viewer*/
void
ViewerGL::clearViewer()
{
    // always running in the main thread
    assert( qApp && qApp->thread() == QThread::currentThread() );
    _imp->activeTextures[0] = 0;
    _imp->activeTextures[1] = 0;
    updateGL();
}

/*overload of QT enter/leave/resize events*/
void
ViewerGL::focusInEvent(QFocusEvent* e)
{
    // always running in the main thread
    assert( qApp && qApp->thread() == QThread::currentThread() );
    ///The app is closing don't do anything
    if ( !_imp->viewerTab->getGui() ) {
        return;
    }
    double scale = 1. / (1 << getCurrentRenderScale());
    if ( _imp->viewerTab->notifyOverlaysFocusGained(scale,scale) ) {
        updateGL();
    }
    QGLWidget::focusInEvent(e);
}

void
ViewerGL::focusOutEvent(QFocusEvent* e)
{
    // always running in the main thread
    assert( qApp && qApp->thread() == QThread::currentThread() );

    if ( !_imp->viewerTab->getGui() ) {
        return;
    }

    double scale = 1. / (1 << getCurrentRenderScale());
    if ( _imp->viewerTab->notifyOverlaysFocusLost(scale,scale) ) {
        updateGL();
    }
    QGLWidget::focusOutEvent(e);
}

void
ViewerGL::enterEvent(QEvent* e)
{
    // always running in the main thread
    assert( qApp && qApp->thread() == QThread::currentThread() );
    
    QWidget* currentFocus = qApp->focusWidget();
    
    bool canSetFocus = !currentFocus ||
    dynamic_cast<ViewerGL*>(currentFocus) ||
    dynamic_cast<CurveWidget*>(currentFocus) ||
    dynamic_cast<Histogram*>(currentFocus) ||
    dynamic_cast<NodeGraph*>(currentFocus) ||
    dynamic_cast<QToolButton*>(currentFocus) ||
    currentFocus->objectName() == "Properties" ||
    currentFocus->objectName() == "SettingsPanel" ||
    currentFocus->objectName() == "qt_tabwidget_tabbar";
    
    if (canSetFocus) {
        setFocus();
    }
    QWidget::enterEvent(e);
}

void
ViewerGL::leaveEvent(QEvent* e)
{
    // always running in the main thread
    assert( qApp && qApp->thread() == QThread::currentThread() );
    _imp->infoViewer[0]->hideColorAndMouseInfo();
    _imp->infoViewer[1]->hideColorAndMouseInfo();
    QGLWidget::leaveEvent(e);
}

void
ViewerGL::resizeEvent(QResizeEvent* e)
{ // public to hack the protected field
  // always running in the main thread
    assert( qApp && qApp->thread() == QThread::currentThread() );
    QGLWidget::resizeEvent(e);
}

void
ViewerGL::keyPressEvent(QKeyEvent* e)
{
    // always running in the main thread
    assert( qApp && qApp->thread() == QThread::currentThread() );
    
    Qt::KeyboardModifiers modifiers = e->modifiers();
    Qt::Key key = (Qt::Key)e->key();
    bool accept = false;

    if (key == Qt::Key_Escape) {
        QGLWidget::keyPressEvent(e);
    }
    
    if ( isKeybind(kShortcutGroupViewer, kShortcutIDActionHideOverlays, modifiers, key) ) {
        toggleOverlays();
    } else if (isKeybind(kShortcutGroupViewer, kShortcutIDToggleWipe, modifiers, key)) {
        toggleWipe();
    } else if ( isKeybind(kShortcutGroupViewer, kShortcutIDActionHideAll, modifiers, key) ) {
        _imp->viewerTab->hideAllToolbars();
        accept = true;
    } else if ( isKeybind(kShortcutGroupViewer, kShortcutIDActionShowAll, modifiers, key) ) {
        _imp->viewerTab->showAllToolbars();
        accept = true;
    } else if ( isKeybind(kShortcutGroupViewer, kShortcutIDActionHidePlayer, modifiers, key) ) {
        _imp->viewerTab->togglePlayerVisibility();
        accept = true;
    } else if ( isKeybind(kShortcutGroupViewer, kShortcutIDActionHideTimeline, modifiers, key) ) {
        _imp->viewerTab->toggleTimelineVisibility();
        accept = true;
    } else if ( isKeybind(kShortcutGroupViewer, kShortcutIDActionHideInfobar, modifiers, key) ) {
        _imp->viewerTab->toggleInfobarVisbility();
        accept = true;
    } else if ( isKeybind(kShortcutGroupViewer, kShortcutIDActionHideLeft, modifiers, key) ) {
        _imp->viewerTab->toggleLeftToolbarVisiblity();
        accept = true;
    } else if ( isKeybind(kShortcutGroupViewer, kShortcutIDActionHideRight, modifiers, key) ) {
        _imp->viewerTab->toggleRightToolbarVisibility();
        accept = true;
    } else if ( isKeybind(kShortcutGroupViewer, kShortcutIDActionHideTop, modifiers, key) ) {
        _imp->viewerTab->toggleTopToolbarVisibility();
        accept = true;
    } else {
        QGLWidget::keyPressEvent(e);
    }

    double scale = 1. / (1 << getCurrentRenderScale());
    if ( e->isAutoRepeat() ) {
        if ( _imp->viewerTab->notifyOverlaysKeyRepeat(scale, scale, e) ) {
            accept = true;
            updateGL();
        }
    } else {
        if ( _imp->viewerTab->notifyOverlaysKeyDown(scale, scale, e) ) {
            accept = true;
            updateGL();
        }
    }
    if (accept) {
        e->accept();
    } else {
        e->ignore();
    }
}

void
ViewerGL::keyReleaseEvent(QKeyEvent* e)
{
    // always running in the main thread
    assert( qApp && qApp->thread() == QThread::currentThread() );
    if (!_imp->viewerTab->getGui()) {
        return;
    }
    double scale = 1. / (1 << getCurrentRenderScale());
    if ( _imp->viewerTab->notifyOverlaysKeyUp(scale, scale, e) ) {
        updateGL();
    }
}

OpenGLViewerI::BitDepthEnum
ViewerGL::getBitDepth() const
{
    // MT-SAFE
    ///supportsGLSL is set on the main thread only once on startup, it doesn't need to be protected.
    if (!_imp->supportsGLSL) {
        return OpenGLViewerI::eBitDepthByte;
    } else {
        // FIXME: casting an int to an enum!

        ///the bitdepth value is locked by the knob holding that value itself.
        return (OpenGLViewerI::BitDepthEnum)appPTR->getCurrentSettings()->getViewersBitDepth();
    }
}

void
ViewerGL::populateMenu()
{
    
    
    // always running in the main thread
    assert( qApp && qApp->thread() == QThread::currentThread() );
    _imp->menu->clear();
    QAction* displayOverlaysAction = new ActionWithShortcut(kShortcutGroupViewer,kShortcutIDActionHideOverlays,kShortcutDescActionHideOverlays, _imp->menu);

    displayOverlaysAction->setCheckable(true);
    displayOverlaysAction->setChecked(_imp->overlay);
    QObject::connect( displayOverlaysAction,SIGNAL( triggered() ),this,SLOT( toggleOverlays() ) );
    
    
    QAction* toggleWipe = new ActionWithShortcut(kShortcutGroupViewer,kShortcutIDToggleWipe,kShortcutDescToggleWipe, _imp->menu);
    toggleWipe->setCheckable(true);
    toggleWipe->setChecked(getViewerTab()->getCompositingOperator() != Natron::eViewerCompositingOperatorNone);
    QObject::connect( toggleWipe,SIGNAL( triggered() ),this,SLOT( toggleWipe() ) );
    _imp->menu->addAction(toggleWipe);
    
    QMenu* showHideMenu = new QMenu(tr("Show/Hide"),_imp->menu);
    showHideMenu->setFont(QFont(appFont,appFontSize));
    _imp->menu->addAction(showHideMenu->menuAction());
    
    
    QAction* showHidePlayer,*showHideLeftToolbar,*showHideRightToolbar,*showHideTopToolbar,*showHideInfobar,*showHideTimeline;
    QAction* showAll,*hideAll;
    
    showHidePlayer = new ActionWithShortcut(kShortcutGroupViewer,kShortcutIDActionHidePlayer,kShortcutDescActionHidePlayer,
                                                showHideMenu);

    showHideLeftToolbar = new ActionWithShortcut(kShortcutGroupViewer,kShortcutIDActionHideLeft,kShortcutDescActionHideLeft,
                                                 showHideMenu);
    showHideRightToolbar = new ActionWithShortcut(kShortcutGroupViewer,kShortcutIDActionHideRight,kShortcutDescActionHideRight,
                                                  showHideMenu);
    showHideTopToolbar = new ActionWithShortcut(kShortcutGroupViewer,kShortcutIDActionHideTop,kShortcutDescActionHideTop,
                                                showHideMenu);
    showHideInfobar = new ActionWithShortcut(kShortcutGroupViewer,kShortcutIDActionHideInfobar,kShortcutDescActionHideInfobar,
                                             showHideMenu);
    showHideTimeline = new ActionWithShortcut(kShortcutGroupViewer,kShortcutIDActionHideTimeline,kShortcutDescActionHideTimeline,
                                              showHideMenu);
   
    
    showAll = new ActionWithShortcut(kShortcutGroupViewer,kShortcutIDActionShowAll,kShortcutDescActionShowAll,
                                     showHideMenu);

    hideAll = new ActionWithShortcut(kShortcutGroupViewer,kShortcutIDActionHideAll,kShortcutDescActionHideAll,
                                     showHideMenu);
    
    QObject::connect(showHidePlayer,SIGNAL(triggered()),_imp->viewerTab,SLOT(togglePlayerVisibility()));
    QObject::connect(showHideLeftToolbar,SIGNAL(triggered()),_imp->viewerTab,SLOT(toggleLeftToolbarVisiblity()));
    QObject::connect(showHideRightToolbar,SIGNAL(triggered()),_imp->viewerTab,SLOT(toggleRightToolbarVisibility()));
    QObject::connect(showHideTopToolbar,SIGNAL(triggered()),_imp->viewerTab,SLOT(toggleTopToolbarVisibility()));
    QObject::connect(showHideInfobar,SIGNAL(triggered()),_imp->viewerTab,SLOT(toggleInfobarVisbility()));
    QObject::connect(showHideTimeline,SIGNAL(triggered()),_imp->viewerTab,SLOT(toggleTimelineVisibility()));
    QObject::connect(showAll,SIGNAL(triggered()),_imp->viewerTab,SLOT(showAllToolbars()));
    QObject::connect(hideAll,SIGNAL(triggered()),_imp->viewerTab,SLOT(hideAllToolbars()));
    
    showHideMenu->addAction(showHidePlayer);
    showHideMenu->addAction(showHideTimeline);
    showHideMenu->addAction(showHideInfobar);
    showHideMenu->addAction(showHideLeftToolbar);
    showHideMenu->addAction(showHideRightToolbar);
    showHideMenu->addAction(showHideTopToolbar);
    showHideMenu->addAction(showAll);
    showHideMenu->addAction(hideAll);
    
    _imp->menu->addAction(displayOverlaysAction);
}

void
ViewerGL::renderText(double x,
                     double y,
                     const QString &text,
                     const QColor &color,
                     const QFont &font)
{
    // always running in the main thread
    assert( qApp && qApp->thread() == QThread::currentThread() );
    assert( QGLContext::currentContext() == context() );

    if ( text.isEmpty() ) {
        return;
    }
    double w = (double)width();
    double h = (double)height();
    double bottom;
    double left;
    double top;
    double right;
    {
        QMutexLocker l(&_imp->zoomCtxMutex);
        bottom = _imp->zoomCtx.bottom();
        left = _imp->zoomCtx.left();
        top =  _imp->zoomCtx.top();
        right = _imp->zoomCtx.right();
    }
    if (w <= 0 || h <= 0 || right <= left || top <= bottom) {
        return;
    }
    double scalex = (right-left) / w;
    double scaley = (top-bottom) / h;
    _imp->textRenderer.renderText(x, y, scalex, scaley, text, color, font);
    glCheckError();
}

void
ViewerGL::updatePersistentMessageToWidth(int w)
{
    // always running in the main thread
    assert( qApp && qApp->thread() == QThread::currentThread() );
    
    if (!_imp->viewerTab || !_imp->viewerTab->getGui()) {
        return;
    }
    
    std::list<boost::shared_ptr<Natron::Node> >  nodes;
    _imp->viewerTab->getGui()->getNodesEntitledForOverlays(nodes);
    
    _imp->persistentMessages.clear();
    QStringList allMessages;
    
    int type = 0;
    ///Draw overlays in reverse order of appearance
    std::list<boost::shared_ptr<Natron::Node> >::reverse_iterator next = nodes.rbegin();
    if (!nodes.empty()) {
        ++next;
    }
    int nbNonEmpty = 0;
    for (std::list<boost::shared_ptr<Natron::Node> >::reverse_iterator it = nodes.rbegin(); it != nodes.rend(); ++it) {
        QString mess;
        int nType;
        (*it)->getPersistentMessage(&mess, &nType);
        if (!mess.isEmpty()) {
             allMessages.append(mess);
            ++nbNonEmpty;
        }
        if (next != nodes.rend()) {
            ++next;
        }
        
        if (!mess.isEmpty()) {
            type = (nbNonEmpty == 1 && nType == 2) ? 2 : 1;
        }
    }
    _imp->persistentMessageType = type;
    
    QFontMetrics fm(*_imp->textFont);
    
    for (int i = 0; i < allMessages.size(); ++i) {
        QStringList wordWrapped = wordWrap(fm,allMessages[i], w - PERSISTENT_MESSAGE_LEFT_OFFSET_PIXELS);
        for (int j = 0; j < wordWrapped.size(); ++j) {
            _imp->persistentMessages.push_back(wordWrapped[j]);
        }
    }
    
    _imp->displayPersistentMessage = !_imp->persistentMessages.isEmpty();
    updateGL();
}

void
ViewerGL::updatePersistentMessage()
{
    updatePersistentMessageToWidth(width() - 20);
}

void
ViewerGL::getProjection(double *zoomLeft,
                        double *zoomBottom,
                        double *zoomFactor,
                        double *zoomAspectRatio) const
{
    // MT-SAFE
    QMutexLocker l(&_imp->zoomCtxMutex);

    *zoomLeft = _imp->zoomCtx.left();
    *zoomBottom = _imp->zoomCtx.bottom();
    *zoomFactor = _imp->zoomCtx.factor();
    *zoomAspectRatio = _imp->zoomCtx.aspectRatio();
}

void
ViewerGL::setProjection(double zoomLeft,
                        double zoomBottom,
                        double zoomFactor,
                        double zoomAspectRatio)
{
    // always running in the main thread
    assert( qApp && qApp->thread() == QThread::currentThread() );
    QMutexLocker l(&_imp->zoomCtxMutex);
    _imp->zoomCtx.setZoom(zoomLeft, zoomBottom, zoomFactor, zoomAspectRatio);
}

void
ViewerGL::setUserRoIEnabled(bool b)
{
    // always running in the main thread
    assert( qApp && qApp->thread() == QThread::currentThread() );
    {
        QMutexLocker(&_imp->userRoIMutex);
        _imp->userRoIEnabled = b;
    }
    if ( displayingImage() ) {
        _imp->viewerTab->getInternalNode()->renderCurrentFrame(false);
    }
    update();
}

bool
ViewerGL::isNearByUserRoITopEdge(const RectD & roi,
                                 const QPointF & zoomPos,
                                 double zoomScreenPixelWidth,
                                 double zoomScreenPixelHeight)
{
    // always running in the main thread
    assert( qApp && qApp->thread() == QThread::currentThread() );
    double length = std::min(roi.x2 - roi.x1 - 10, (USER_ROI_CLICK_TOLERANCE * zoomScreenPixelWidth) * 2);
    RectD r(roi.x1 + length / 2,
            roi.y2 - USER_ROI_CLICK_TOLERANCE * zoomScreenPixelHeight,
            roi.x2 - length / 2,
            roi.y2 + USER_ROI_CLICK_TOLERANCE * zoomScreenPixelHeight);

    return r.contains( zoomPos.x(), zoomPos.y() );
}

bool
ViewerGL::isNearByUserRoIRightEdge(const RectD & roi,
                                   const QPointF & zoomPos,
                                   double zoomScreenPixelWidth,
                                   double zoomScreenPixelHeight)
{
    // always running in the main thread
    assert( qApp && qApp->thread() == QThread::currentThread() );
    double length = std::min(roi.y2 - roi.y1 - 10, (USER_ROI_CLICK_TOLERANCE * zoomScreenPixelHeight) * 2);
    RectD r(roi.x2 - USER_ROI_CLICK_TOLERANCE * zoomScreenPixelWidth,
            roi.y1 + length / 2,
            roi.x2 + USER_ROI_CLICK_TOLERANCE * zoomScreenPixelWidth,
            roi.y2 - length / 2);

    return r.contains( zoomPos.x(), zoomPos.y() );
}

bool
ViewerGL::isNearByUserRoILeftEdge(const RectD & roi,
                                  const QPointF & zoomPos,
                                  double zoomScreenPixelWidth,
                                  double zoomScreenPixelHeight)
{
    // always running in the main thread
    assert( qApp && qApp->thread() == QThread::currentThread() );
    double length = std::min(roi.y2 - roi.y1 - 10, (USER_ROI_CLICK_TOLERANCE * zoomScreenPixelHeight) * 2);
    RectD r(roi.x1 - USER_ROI_CLICK_TOLERANCE * zoomScreenPixelWidth,
            roi.y1 + length / 2,
            roi.x1 + USER_ROI_CLICK_TOLERANCE * zoomScreenPixelWidth,
            roi.y2 - length / 2);

    return r.contains( zoomPos.x(), zoomPos.y() );
}

bool
ViewerGL::isNearByUserRoIBottomEdge(const RectD & roi,
                                    const QPointF & zoomPos,
                                    double zoomScreenPixelWidth,
                                    double zoomScreenPixelHeight)
{
    // always running in the main thread
    assert( qApp && qApp->thread() == QThread::currentThread() );
    double length = std::min(roi.x2 - roi.x1 - 10, (USER_ROI_CLICK_TOLERANCE * zoomScreenPixelWidth) * 2);
    RectD r(roi.x1 + length / 2,
            roi.y1 - USER_ROI_CLICK_TOLERANCE * zoomScreenPixelHeight,
            roi.x2 - length / 2,
            roi.y1 + USER_ROI_CLICK_TOLERANCE * zoomScreenPixelHeight);

    return r.contains( zoomPos.x(), zoomPos.y() );
}

bool
ViewerGL::isNearByUserRoI(double x,
                          double y,
                          const QPointF & zoomPos,
                          double zoomScreenPixelWidth,
                          double zoomScreenPixelHeight)
{
    // always running in the main thread
    assert( qApp && qApp->thread() == QThread::currentThread() );
    RectD r(x - USER_ROI_CROSS_RADIUS * zoomScreenPixelWidth,
            y - USER_ROI_CROSS_RADIUS * zoomScreenPixelHeight,
            x + USER_ROI_CROSS_RADIUS * zoomScreenPixelWidth,
            y + USER_ROI_CROSS_RADIUS * zoomScreenPixelHeight);

    return r.contains( zoomPos.x(), zoomPos.y() );
}

bool
ViewerGL::isUserRegionOfInterestEnabled() const
{
    // MT-SAFE
    QMutexLocker(&_imp->userRoIMutex);

    return _imp->userRoIEnabled;
}

RectD
ViewerGL::getUserRegionOfInterest() const
{
    // MT-SAFE
    QMutexLocker(&_imp->userRoIMutex);

    return _imp->userRoI;
}

void
ViewerGL::setUserRoI(const RectD & r)
{
    // MT-SAFE
    QMutexLocker(&_imp->userRoIMutex);
    _imp->userRoI = r;
}

/**
 * @brief Swap the OpenGL buffers.
 **/
void
ViewerGL::swapOpenGLBuffers()
{
    // always running in the main thread
    assert( qApp && qApp->thread() == QThread::currentThread() );
    swapBuffers();
}

/**
 * @brief Repaint
 **/
void
ViewerGL::redraw()
{
    // always running in the main thread
    assert( qApp && qApp->thread() == QThread::currentThread() );
    updateGL();
}

/**
 * @brief Returns the width and height of the viewport in window coordinates.
 **/
void
ViewerGL::getViewportSize(double &width,
                          double &height) const
{
    // always running in the main thread
    assert( qApp && qApp->thread() == QThread::currentThread() );
    QMutexLocker l(&_imp->zoomCtxMutex);
    width = _imp->zoomCtx.screenWidth();
    height = _imp->zoomCtx.screenHeight();
}

/**
 * @brief Returns the pixel scale of the viewport.
 **/
void
ViewerGL::getPixelScale(double & xScale,
                        double & yScale) const
{
    // always running in the main thread
    assert( qApp && qApp->thread() == QThread::currentThread() );
    QMutexLocker l(&_imp->zoomCtxMutex);
    xScale = _imp->zoomCtx.screenPixelWidth();
    yScale = _imp->zoomCtx.screenPixelHeight();
}

/**
 * @brief Returns the colour of the background (i.e: clear color) of the viewport.
 **/
void
ViewerGL::getBackgroundColour(double &r,
                              double &g,
                              double &b) const
{
    // always running in the main thread
    assert( qApp && qApp->thread() == QThread::currentThread() );
    r = _imp->clearColor.redF();
    g = _imp->clearColor.greenF();
    b = _imp->clearColor.blueF();
}

void
ViewerGL::makeOpenGLcontextCurrent()
{
    // always running in the main thread
    assert( qApp && qApp->thread() == QThread::currentThread() );
    makeCurrent();
}



void
ViewerGL::removeGUI()
{
    // always running in the main thread
    assert( qApp && qApp->thread() == QThread::currentThread() );
    if ( _imp->viewerTab->getGui() ) {
        _imp->viewerTab->discardInternalNodePointer();
        _imp->viewerTab->getGui()->removeViewerTab(_imp->viewerTab, true,true);
    }
}

int
ViewerGL::getCurrentView() const
{
    // MT-SAFE

    ///protected in viewerTab (which is const)
    return _imp->viewerTab->getCurrentView();
}

ViewerInstance*
ViewerGL::getInternalNode() const
{
    return _imp->viewerTab->getInternalNode();
}

ViewerTab*
ViewerGL::getViewerTab() const
{
    return _imp->viewerTab;
}

// used for the ctrl-click color picker (not the information bar at the bottom of the viewer)
bool
ViewerGL::pickColor(double x,
                    double y)
{
    float r,g,b,a;
    QPointF imgPos;
    {
        QMutexLocker l(&_imp->zoomCtxMutex);
        imgPos = _imp->zoomCtx.toZoomCoordinates(x, y);
    }

    _imp->lastPickerPos = imgPos;
    bool linear = appPTR->getCurrentSettings()->getColorPickerLinear();
    bool ret = false;
    for (int i = 0; i < 2; ++i) {
        // imgPos must be in canonical coordinates
        unsigned int mmLevel;
        bool picked = getColorAt(imgPos.x(), imgPos.y(), linear, i, &r, &g, &b, &a,&mmLevel);
        if (picked) {
            if (i == 0) {
                QColor pickerColor;
                pickerColor.setRedF( Natron::clamp(r) );
                pickerColor.setGreenF( Natron::clamp(g) );
                pickerColor.setBlueF( Natron::clamp(b) );
                pickerColor.setAlphaF( Natron::clamp(a) );
                _imp->viewerTab->getGui()->setColorPickersColor(pickerColor);
            }
            _imp->infoViewer[i]->setColorApproximated(mmLevel > 0);
            _imp->infoViewer[i]->setColorValid(true);
            if ( !_imp->infoViewer[i]->colorAndMouseVisible() ) {
                _imp->infoViewer[i]->showColorAndMouseInfo();
            }
            _imp->infoViewer[i]->setColor(r,g,b,a);
            ret = true;
        } else {
            _imp->infoViewer[i]->setColorValid(false);
        }
    }

    return ret;
}

void
ViewerGL::updateInfoWidgetColorPicker(const QPointF & imgPos,
                                      const QPoint & widgetPos,
                                      int width,
                                      int height,
                                      const RectD & rod, // in canonical coordinates
                                      const RectD & dispW, // in canonical coordinates
                                      int texIndex)
{
    if (_imp->viewerTab->getGui()->isGUIFrozen()) {
        return;
    }
    
    if ( _imp->activeTextures[texIndex] &&
         ( imgPos.x() >= rod.left() ) &&
         ( imgPos.x() < rod.right() ) &&
         ( imgPos.y() >= rod.bottom() ) &&
         ( imgPos.y() < rod.top() ) &&
         ( widgetPos.x() >= 0) && ( widgetPos.x() < width) &&
         ( widgetPos.y() >= 0) && ( widgetPos.y() < height) ) {
        ///if the clip to project format is enabled, make sure it is in the project format too
        if ( isClippingImageToProjectWindow() &&
             ( ( imgPos.x() < dispW.left() ) ||
               ( imgPos.x() >= dispW.right() ) ||
               ( imgPos.y() < dispW.bottom() ) ||
               ( imgPos.y() >= dispW.top() ) ) ) {
            if ( _imp->infoViewer[texIndex]->colorAndMouseVisible() ) {
                _imp->infoViewer[texIndex]->hideColorAndMouseInfo();
            }
        } else {
            if (_imp->pickerState == ePickerStateInactive) {
                //if ( !_imp->viewerTab->getInternalNode()->getRenderEngine()->hasThreadsWorking() ) {
                    updateColorPicker( texIndex,widgetPos.x(),widgetPos.y() );
               // }
            } else if ( ( _imp->pickerState == ePickerStatePoint) || ( _imp->pickerState == ePickerStateRectangle) ) {
                if ( !_imp->infoViewer[texIndex]->colorAndMouseVisible() ) {
                    _imp->infoViewer[texIndex]->showColorAndMouseInfo();
                }
            } else {
                ///unkwn state
                assert(false);
            }
            double par = _imp->currentViewerInfo[texIndex].getDisplayWindow().getPixelAspectRatio();
            QPoint imgPosPixel;
            imgPosPixel.rx() = std::floor(imgPos.x() / par);
            imgPosPixel.ry() = std::floor(imgPos.y());
            _imp->infoViewer[texIndex]->setMousePos(imgPosPixel);
        }
    } else {
        if ( _imp->infoViewer[texIndex]->colorAndMouseVisible() ) {
            _imp->infoViewer[texIndex]->hideColorAndMouseInfo();
        }
    }
}

void
ViewerGL::updateRectangleColorPicker()
{
    float r,g,b,a;
    bool linear = appPTR->getCurrentSettings()->getColorPickerLinear();
    QPointF topLeft = _imp->pickerRect.topLeft();
    QPointF btmRight = _imp->pickerRect.bottomRight();
    RectD rect;

    rect.set_left( std::min( topLeft.x(), btmRight.x() ) );
    rect.set_right( std::max( topLeft.x(), btmRight.x() ) );
    rect.set_bottom( std::min( topLeft.y(), btmRight.y() ) );
    rect.set_top( std::max( topLeft.y(), btmRight.y() ) );
    for (int i = 0; i < 2; ++i) {
        unsigned int mm;
        bool picked = getColorAtRect(rect, linear, i, &r, &g, &b, &a,&mm);
        if (picked) {
            if (i == 0) {
                QColor pickerColor;
                pickerColor.setRedF( clamp(r) );
                pickerColor.setGreenF( clamp(g) );
                pickerColor.setBlueF( clamp(b) );
                pickerColor.setAlphaF( clamp(a) );
                _imp->viewerTab->getGui()->setColorPickersColor(pickerColor);
            }
            _imp->infoViewer[i]->setColorValid(true);
            if ( !_imp->infoViewer[i]->colorAndMouseVisible() ) {
                _imp->infoViewer[i]->showColorAndMouseInfo();
            }
            _imp->infoViewer[i]->setColorApproximated(mm > 0);
            _imp->infoViewer[i]->setColor(r, g, b, a);
        } else {
            _imp->infoViewer[i]->setColorValid(false);
        }
    }
}

void
ViewerGL::resetWipeControls()
{
    RectD rod;

    if (_imp->activeTextures[1]) {
        rod = getRoD(1);
    } else if (_imp->activeTextures[0]) {
        rod = getRoD(0);
    } else {
        _imp->getProjectFormatCanonical(rod);
    }
    {
        QMutexLocker l(&_imp->wipeControlsMutex);
        _imp->wipeCenter.setX(rod.width() / 2.);
        _imp->wipeCenter.setY(rod.height() / 2.);
        _imp->wipeAngle = 0;
        _imp->mixAmount = 1.;
    }
}

bool
ViewerGL::Implementation::isNearbyWipeCenter(const QPointF & pos,
                                             double zoomScreenPixelWidth, double zoomScreenPixelHeight) const
{
    double toleranceX = zoomScreenPixelWidth * 8.;
    double toleranceY = zoomScreenPixelHeight * 8.;
    QMutexLocker l(&wipeControlsMutex);

    if ( ( pos.x() >= (wipeCenter.x() - toleranceX) ) && ( pos.x() <= (wipeCenter.x() + toleranceX) ) &&
         ( pos.y() >= (wipeCenter.y() - toleranceY) ) && ( pos.y() <= (wipeCenter.y() + toleranceY) ) ) {
        return true;
    }

    return false;
}

bool
ViewerGL::Implementation::isNearbyWipeRotateBar(const QPointF & pos,
                                                double zoomScreenPixelWidth, double zoomScreenPixelHeight) const
{
    double toleranceX = zoomScreenPixelWidth * 8.;
    double toleranceY = zoomScreenPixelHeight * 8.;

    
    double rotateX,rotateY,rotateOffsetX,rotateOffsetY;
   
    rotateX = WIPE_ROTATE_HANDLE_LENGTH * zoomScreenPixelWidth;
    rotateY = WIPE_ROTATE_HANDLE_LENGTH * zoomScreenPixelHeight;
    rotateOffsetX = WIPE_ROTATE_OFFSET * zoomScreenPixelWidth;
    rotateOffsetY = WIPE_ROTATE_OFFSET * zoomScreenPixelHeight;
    
    QMutexLocker l(&wipeControlsMutex);
    QPointF outterPoint;

    outterPoint.setX( wipeCenter.x() + std::cos(wipeAngle) * (rotateX - rotateOffsetX) );
    outterPoint.setY( wipeCenter.y() + std::sin(wipeAngle) * (rotateY - rotateOffsetY) );
    if ( ( ( ( pos.y() >= (wipeCenter.y() - toleranceY) ) && ( pos.y() <= (outterPoint.y() + toleranceY) ) ) ||
           ( ( pos.y() >= (outterPoint.y() - toleranceY) ) && ( pos.y() <= (wipeCenter.y() + toleranceY) ) ) ) &&
         ( ( ( pos.x() >= (wipeCenter.x() - toleranceX) ) && ( pos.x() <= (outterPoint.x() + toleranceX) ) ) ||
           ( ( pos.x() >= (outterPoint.x() - toleranceX) ) && ( pos.x() <= (wipeCenter.x() + toleranceX) ) ) ) ) {
        Point a;
        a.x = ( outterPoint.x() - wipeCenter.x() );
        a.y = ( outterPoint.y() - wipeCenter.y() );
        double norm = sqrt(a.x * a.x + a.y * a.y);

        ///The point is in the bounding box of the segment, if it is vertical it must be on the segment anyway
        if (norm == 0) {
            return false;
        }

        a.x /= norm;
        a.y /= norm;
        Point b;
        b.x = ( pos.x() - wipeCenter.x() );
        b.y = ( pos.y() - wipeCenter.y() );
        norm = sqrt(b.x * b.x + b.y * b.y);

        ///This vector is not vertical
        if (norm != 0) {
            b.x /= norm;
            b.y /= norm;

            double crossProduct = b.y * a.x - b.x * a.y;
            if (std::abs(crossProduct) <  0.1) {
                return true;
            }
        }
    }

    return false;
}

bool
ViewerGL::Implementation::isNearbyWipeMixHandle(const QPointF & pos,
                                                double zoomScreenPixelWidth, double zoomScreenPixelHeight) const
{
    double toleranceX = zoomScreenPixelWidth * 8.;
    double toleranceY = zoomScreenPixelHeight * 8.;
    
    QMutexLocker l(&wipeControlsMutex);
    ///mix 1 is at rotation bar + pi / 8
    ///mix 0 is at rotation bar + 3pi / 8
    double alphaMix1,alphaMix0,alphaCurMix;
    double mpi8 = M_PI / 8;

    alphaMix1 = wipeAngle + mpi8;
    alphaMix0 = wipeAngle + 3. * mpi8;
    alphaCurMix = mixAmount * (alphaMix1 - alphaMix0) + alphaMix0;
    QPointF mixPos;
    double mixX = WIPE_MIX_HANDLE_LENGTH * zoomScreenPixelWidth;
    double mixY = WIPE_MIX_HANDLE_LENGTH * zoomScreenPixelHeight;

    mixPos.setX(wipeCenter.x() + std::cos(alphaCurMix) * mixX);
    mixPos.setY(wipeCenter.y() + std::sin(alphaCurMix) * mixY);
    if ( ( pos.x() >= (mixPos.x() - toleranceX) ) && ( pos.x() <= (mixPos.x() + toleranceX) ) &&
         ( pos.y() >= (mixPos.y() - toleranceY) ) && ( pos.y() <= (mixPos.y() + toleranceY) ) ) {
        return true;
    }

    return false;
}

bool
ViewerGL::isWipeHandleVisible() const
{
    return _imp->viewerTab->getCompositingOperator() != eViewerCompositingOperatorNone;
}

void
ViewerGL::setZoomOrPannedSinceLastFit(bool enabled)
{
    QMutexLocker l(&_imp->zoomCtxMutex);

    _imp->zoomOrPannedSinceLastFit = enabled;
}

bool
ViewerGL::getZoomOrPannedSinceLastFit() const
{
    QMutexLocker l(&_imp->zoomCtxMutex);

    return _imp->zoomOrPannedSinceLastFit;
}

Natron::ViewerCompositingOperatorEnum
ViewerGL::getCompositingOperator() const
{
    return _imp->viewerTab->getCompositingOperator();
}


void
ViewerGL::getTextureColorAt(int x,
                            int y,
                            double* r,
                            double *g,
                            double *b,
                            double *a)
{
    assert( QThread::currentThread() == qApp->thread() );
    makeCurrent();

    *r = 0;
    *g = 0;
    *b = 0;
    *a = 0;

    Texture::DataTypeEnum type;
    if (_imp->displayTextures[0]) {
        type = _imp->displayTextures[0]->type();
    } else if (_imp->displayTextures[1]) {
        type = _imp->displayTextures[1]->type();
    } else {
        return;
    }

    QPointF pos;
    {
        QMutexLocker k(&_imp->zoomCtxMutex);
        pos = _imp->zoomCtx.toWidgetCoordinates(x, y);
    }

    if ( (type == Texture::eDataTypeByte) || !_imp->supportsGLSL ) {
        U32 pixel;
        glReadBuffer(GL_FRONT);
        glReadPixels(pos.x(), height() - pos.y(), 1, 1, GL_BGRA, GL_UNSIGNED_INT_8_8_8_8_REV, &pixel);
        U8 red = 0, green = 0, blue = 0, alpha = 0;
        blue |= pixel;
        green |= (pixel >> 8);
        red |= (pixel >> 16);
        alpha |= (pixel >> 24);
        *r = (double)red / 255.;
        *g = (double)green / 255.;
        *b = (double)blue / 255.;
        *a = (double)alpha / 255.;
        glCheckError();
    } else if ( (type == Texture::eDataTypeFloat) && _imp->supportsGLSL ) {
        GLfloat pixel[4];
        glReadPixels(pos.x(), height() - pos.y(), 1, 1, GL_RGBA, GL_FLOAT, pixel);
        *r = (double)pixel[0];
        *g = (double)pixel[1];
        *b = (double)pixel[2];
        *a = (double)pixel[3];
        glCheckError();
    }
}

void
ViewerGL::Implementation::refreshSelectionRectangle(const QPointF & pos)
{
    double xmin = std::min( pos.x(),lastDragStartPos.x() );
    double xmax = std::max( pos.x(),lastDragStartPos.x() );
    double ymin = std::min( pos.y(),lastDragStartPos.y() );
    double ymax = std::max( pos.y(),lastDragStartPos.y() );

    selectionRectangle.setRect(xmin,ymin,xmax - xmin,ymax - ymin);
}

void
ViewerGL::getSelectionRectangle(double &left,
                                double &right,
                                double &bottom,
                                double &top) const
{
    QPointF topLeft = _imp->selectionRectangle.topLeft();
    QPointF btmRight = _imp->selectionRectangle.bottomRight();

    left = std::min( topLeft.x(), btmRight.x() );
    right = std::max( topLeft.x(), btmRight.x() );
    bottom = std::min( topLeft.y(), btmRight.y() );
    top = std::max( topLeft.y(), btmRight.y() );
}

boost::shared_ptr<TimeLine>
ViewerGL::getTimeline() const
{
    return _imp->viewerTab->getTimeLine();
}

void
ViewerGL::onCheckerboardSettingsChanged()
{
    _imp->initializeCheckerboardTexture(false);
    update();
}

// used by the RAII class OGLContextSaver
void
ViewerGL::saveOpenGLContext()
{
    assert(QThread::currentThread() == qApp->thread());

    glGetIntegerv(GL_TEXTURE_BINDING_2D, (GLint*)&_imp->savedTexture);
    //glGetIntegerv(GL_ACTIVE_TEXTURE, (GLint*)&_imp->activeTexture);
    glCheckAttribStack();
    glPushAttrib(GL_ALL_ATTRIB_BITS);
    glCheckClientAttribStack();
    glPushClientAttrib(GL_ALL_ATTRIB_BITS);
    glMatrixMode(GL_PROJECTION);
    glCheckProjectionStack();
    glPushMatrix();
    glMatrixMode(GL_MODELVIEW);
    glCheckModelviewStack();
    glPushMatrix();

    // set defaults to work around OFX plugin bugs
    glEnable(GL_BLEND); // or TuttleHistogramKeyer doesn't work - maybe other OFX plugins rely on this
    //glEnable(GL_TEXTURE_2D);					//Activate texturing
    //glActiveTexture (GL_TEXTURE0);
    glBlendFunc(GL_SRC_ALPHA, GL_ONE_MINUS_SRC_ALPHA); // or TuttleHistogramKeyer doesn't work - maybe other OFX plugins rely on this
    //glTexEnvi(GL_TEXTURE_ENV, GL_TEXTURE_ENV_MODE, GL_MODULATE); // GL_MODULATE is the default, set it
}

// used by the RAII class OGLContextSaver
void
ViewerGL::restoreOpenGLContext()
{
    assert(QThread::currentThread() == qApp->thread());

    glBindTexture(GL_TEXTURE_2D, _imp->savedTexture);
    //glActiveTexture(_imp->activeTexture);
    glMatrixMode(GL_PROJECTION);
    glPopMatrix();
    glMatrixMode(GL_MODELVIEW);
    glPopMatrix();
    glPopClientAttrib();
    glPopAttrib();
}

void
ViewerGL::clearLastRenderedTexture()
{
    {
        QMutexLocker l(&_imp->lastRenderedImageMutex);
        U64 toUnRegister = 0;
        for (int i = 0; i < 2; ++i) {
            for (U32 j = 0; j < _imp->lastRenderedImage[i].size(); ++j) {
                _imp->lastRenderedImage[i][j].reset();
            }
            toUnRegister += _imp->memoryHeldByLastRenderedImages[i];
        }
        if (toUnRegister > 0) {
            getInternalNode()->unregisterPluginMemory(toUnRegister);
        }
        
    }
}


boost::shared_ptr<Natron::Image>
ViewerGL::getLastRenderedImage(int textureIndex) const
{
    // always running in the main thread
    assert( qApp && qApp->thread() == QThread::currentThread() );
    
    if ( !getInternalNode()->getNode()->isActivated() ) {
        return boost::shared_ptr<Natron::Image>();
    }
    QMutexLocker l(&_imp->lastRenderedImageMutex);
    for (U32 i = 0; i < _imp->lastRenderedImage[textureIndex].size(); ++i) {
        if (_imp->lastRenderedImage[textureIndex][i]) {
            return _imp->lastRenderedImage[textureIndex][i];
        }
    }
    return boost::shared_ptr<Natron::Image>();
}

boost::shared_ptr<Natron::Image>
ViewerGL::getLastRenderedImageByMipMapLevel(int textureIndex,unsigned int mipMapLevel) const
{
    // always running in the main thread
    assert( qApp && qApp->thread() == QThread::currentThread() );
    
    if ( !getInternalNode()->getNode()->isActivated() ) {
        return boost::shared_ptr<Natron::Image>();
    }
    
    QMutexLocker l(&_imp->lastRenderedImageMutex);
    assert(_imp->lastRenderedImage[textureIndex].size() > mipMapLevel);
    
    if (_imp->lastRenderedImage[textureIndex][mipMapLevel]) {
        return _imp->lastRenderedImage[textureIndex][mipMapLevel];
    }
    
    //Find an image at higher scale
    if (mipMapLevel > 0) {
        for (int i = (int)mipMapLevel - 1; i >= 0; --i) {
            if (_imp->lastRenderedImage[textureIndex][i]) {
                return _imp->lastRenderedImage[textureIndex][i];
            }
        }
    }
    
    //Find an image at lower scale
    for (U32 i = mipMapLevel + 1; i < _imp->lastRenderedImage[textureIndex].size(); ++i) {
        if (_imp->lastRenderedImage[textureIndex][i]) {
            return _imp->lastRenderedImage[textureIndex][i];
        }
    }
    
    return boost::shared_ptr<Natron::Image>();

}

#ifndef M_LN2
#define M_LN2       0.693147180559945309417232121458176568  /* loge(2)        */
#endif
int
ViewerGL::getMipMapLevelCombinedToZoomFactor() const
{
    int mmLvl = getInternalNode()->getMipMapLevel();
    
    double factor = getZoomFactor();
    if (factor > 1) {
        factor = 1;
    }
    mmLvl = std::max( (double)mmLvl,-std::ceil(std::log(factor) / M_LN2) );
    
    return mmLvl;
}


unsigned int
ViewerGL::getCurrentRenderScale() const
{
    return getMipMapLevelCombinedToZoomFactor();
}

template <typename PIX,int maxValue>
static
bool
getColorAtInternal(Natron::Image* image,
                   int x,
                   int y,             // in pixel coordinates
                   bool forceLinear,
                   const Natron::Color::Lut* srcColorSpace,
                   const Natron::Color::Lut* dstColorSpace,
                   float* r,
                   float* g,
                   float* b,
                   float* a)
{
    const PIX* pix = (const PIX*)image->pixelAt(x, y);
    
    if (!pix) {
        return false;
    }
    
    Natron::ImageComponentsEnum comps = image->getComponents();
    switch (comps) {
        case Natron::eImageComponentRGBA:
            *r = pix[0] / (float)maxValue;
            *g = pix[1] / (float)maxValue;
            *b = pix[2] / (float)maxValue;
            *a = pix[3] / (float)maxValue;
            break;
        case Natron::eImageComponentRGB:
            *r = pix[0] / (float)maxValue;
            *g = pix[1] / (float)maxValue;
            *b = pix[2] / (float)maxValue;
            *a = 1.;
            break;
        case Natron::eImageComponentAlpha:
            *r = 0.;
            *g = 0.;
            *b = 0.;
            *a = pix[0] / (float)maxValue;
            break;
        default:
            assert(false);
            break;
    }
    
    
    ///convert to linear
    if (srcColorSpace) {
        *r = srcColorSpace->fromColorSpaceFloatToLinearFloat(*r);
        *g = srcColorSpace->fromColorSpaceFloatToLinearFloat(*g);
        *b = srcColorSpace->fromColorSpaceFloatToLinearFloat(*b);
    }
    
    if (!forceLinear && dstColorSpace) {
        ///convert to dst color space
        float from[3];
        from[0] = *r;
        from[1] = *g;
        from[2] = *b;
        float to[3];
        dstColorSpace->to_float_planar(to, from, 3);
        *r = to[0];
        *g = to[1];
        *b = to[2];
    }
    
    return true;
} // getColorAtInternal

bool
ViewerGL::getColorAt(double x,
                     double y,           // x and y in canonical coordinates
                     bool forceLinear,
                     int textureIndex,
                     float* r,
                     float* g,
                     float* b,
                     float* a,
                     unsigned int* imgMmlevel)                               // output values
{
    // always running in the main thread
    assert( qApp && qApp->thread() == QThread::currentThread() );
    assert(r && g && b && a);
    assert(textureIndex == 0 || textureIndex == 1);
    
    unsigned int mipMapLevel = (unsigned int)getMipMapLevelCombinedToZoomFactor();
    boost::shared_ptr<Image> img = getLastRenderedImageByMipMapLevel(textureIndex,mipMapLevel);

    
    if (!img) {
        return false;
        ///Don't do this as this is 8bit data
        /*double colorGPU[4];
        getTextureColorAt(x, y, &colorGPU[0], &colorGPU[1], &colorGPU[2], &colorGPU[3]);
        *a = colorGPU[3];
        if ( forceLinear && (_imp->displayingImageLut != eViewerColorSpaceLinear) ) {
            const Natron::Color::Lut* srcColorSpace = ViewerInstance::lutFromColorspace(_imp->displayingImageLut);
            
            *r = srcColorSpace->fromColorSpaceFloatToLinearFloat(colorGPU[0]);
            *g = srcColorSpace->fromColorSpaceFloatToLinearFloat(colorGPU[1]);
            *b = srcColorSpace->fromColorSpaceFloatToLinearFloat(colorGPU[2]);
        } else {
            *r = colorGPU[0];
            *g = colorGPU[1];
            *b = colorGPU[2];
        }
        return true;*/
    }
    
    Natron::ImageBitDepthEnum depth = img->getBitDepth();
    ViewerColorSpaceEnum srcCS = _imp->viewerTab->getGui()->getApp()->getDefaultColorSpaceForBitDepth(depth);
    const Natron::Color::Lut* dstColorSpace;
    const Natron::Color::Lut* srcColorSpace;
    if ( (srcCS == _imp->displayingImageLut) && ( (_imp->displayingImageLut == eViewerColorSpaceLinear) || !forceLinear ) ) {
        // identity transform
        srcColorSpace = 0;
        dstColorSpace = 0;
    } else {
        srcColorSpace = ViewerInstance::lutFromColorspace(srcCS);
        dstColorSpace = ViewerInstance::lutFromColorspace(_imp->displayingImageLut);
    }
    
    const double par = img->getPixelAspectRatio();
    
    double scale = 1. / (1 << img->getMipMapLevel());
    
    ///Convert to pixel coords
    int xPixel = std::floor(x  * scale / par);
    int yPixel = std::floor(y * scale);
    bool gotval;
    switch (depth) {
        case eImageBitDepthByte:
            gotval = getColorAtInternal<unsigned char, 255>(img.get(),
                                                            xPixel, yPixel,
                                                            forceLinear,
                                                            srcColorSpace,
                                                            dstColorSpace,
                                                            r, g, b, a);
            break;
        case eImageBitDepthShort:
            gotval = getColorAtInternal<unsigned short, 65535>(img.get(),
                                                               xPixel, yPixel,
                                                               forceLinear,
                                                               srcColorSpace,
                                                               dstColorSpace,
                                                               r, g, b, a);
            break;
        case eImageBitDepthFloat:
            gotval = getColorAtInternal<float, 1>(img.get(),
                                                  xPixel, yPixel,
                                                  forceLinear,
                                                  srcColorSpace,
                                                  dstColorSpace,
                                                  r, g, b, a);
            break;
        default:
            gotval = false;
            break;
    }
    *imgMmlevel = img->getMipMapLevel();
    return gotval;
} // getColorAt

bool
ViewerGL::getColorAtRect(const RectD &rect, // rectangle in canonical coordinates
                               bool forceLinear,
                               int textureIndex,
                               float* r,
                               float* g,
                               float* b,
                               float* a,
                              unsigned int* imgMm)
{
    // always running in the main thread
    assert( qApp && qApp->thread() == QThread::currentThread() );
    assert(r && g && b && a);
    assert(textureIndex == 0 || textureIndex == 1);
    
    unsigned int mipMapLevel = (unsigned int)getMipMapLevelCombinedToZoomFactor();

    boost::shared_ptr<Image> img = getLastRenderedImageByMipMapLevel(textureIndex, mipMapLevel);
  
    if (img) {
        mipMapLevel = img->getMipMapLevel();
    }
    
    ///Convert to pixel coords
    RectI rectPixel;
    rectPixel.set_left(  int( std::floor( rect.left() ) ) >> mipMapLevel);
    rectPixel.set_right( int( std::floor( rect.right() ) ) >> mipMapLevel);
    rectPixel.set_bottom(int( std::floor( rect.bottom() ) ) >> mipMapLevel);
    rectPixel.set_top(   int( std::floor( rect.top() ) ) >> mipMapLevel);
    assert( rect.bottom() <= rect.top() && rect.left() <= rect.right() );
    assert( rectPixel.bottom() <= rectPixel.top() && rectPixel.left() <= rectPixel.right() );
    double rSum = 0.;
    double gSum = 0.;
    double bSum = 0.;
    double aSum = 0.;
    if ( !img ) {
        return false;
        //don't do this as this is 8 bit
        /*
        Texture::DataTypeEnum type;
        if (_imp->displayTextures[0]) {
            type = _imp->displayTextures[0]->type();
        } else if (_imp->displayTextures[1]) {
            type = _imp->displayTextures[1]->type();
        } else {
            return false;
        }

        if ( (type == Texture::eDataTypeByte) || !_imp->supportsGLSL ) {
            std::vector<U32> pixels(rectPixel.width() * rectPixel.height());
            glReadBuffer(GL_FRONT);
            glReadPixels(rectPixel.left(), rectPixel.right(), rectPixel.width(), rectPixel.height(),
                         GL_BGRA, GL_UNSIGNED_INT_8_8_8_8_REV, &pixels.front());
            double rF,gF,bF,aF;
            for (U32 i = 0 ; i < pixels.size(); ++i) {
                U8 red = 0, green = 0, blue = 0, alpha = 0;
                blue |= pixels[i];
                green |= (pixels[i] >> 8);
                red |= (pixels[i] >> 16);
                alpha |= (pixels[i] >> 24);
                rF = (double)red / 255.;
                gF = (double)green / 255.;
                bF = (double)blue / 255.;
                aF = (double)alpha / 255.;
                
                aSum += aF;
                if ( forceLinear && (_imp->displayingImageLut != eViewerColorSpaceLinear) ) {
                    const Natron::Color::Lut* srcColorSpace = ViewerInstance::lutFromColorspace(_imp->displayingImageLut);
                    
                    rSum += srcColorSpace->fromColorSpaceFloatToLinearFloat(rF);
                    gSum += srcColorSpace->fromColorSpaceFloatToLinearFloat(gF);
                    bSum += srcColorSpace->fromColorSpaceFloatToLinearFloat(bF);
                } else {
                    rSum += rF;
                    gSum += gF;
                    bSum += bF;
                }

            }
            
            glCheckError();
        } else if ( (type == Texture::eDataTypeFloat) && _imp->supportsGLSL ) {
            std::vector<float> pixels(rectPixel.width() * rectPixel.height() * 4);
            glReadPixels(rectPixel.left(), rectPixel.right(), rectPixel.width(), rectPixel.height(),
                         GL_RGBA, GL_FLOAT, &pixels.front());
            
            int rowSize = rectPixel.width() * 4;
            for (int y = 0; y < rectPixel.height(); ++y) {
                for (int x = 0; x < rectPixel.width(); ++x) {
                    double rF = pixels[y * rowSize + (4 * x)];
                    double gF = pixels[y * rowSize + (4 * x) + 1];
                    double bF = pixels[y * rowSize + (4 * x) + 2];
                    double aF = pixels[y * rowSize + (4 * x) + 3];
                    
                    aSum += aF;
                    if ( forceLinear && (_imp->displayingImageLut != eViewerColorSpaceLinear) ) {
                        const Natron::Color::Lut* srcColorSpace = ViewerInstance::lutFromColorspace(_imp->displayingImageLut);
                        
                        rSum += srcColorSpace->fromColorSpaceFloatToLinearFloat(rF);
                        gSum += srcColorSpace->fromColorSpaceFloatToLinearFloat(gF);
                        bSum += srcColorSpace->fromColorSpaceFloatToLinearFloat(bF);
                    } else {
                        rSum += rF;
                        gSum += gF;
                        bSum += bF;
                    }
                }
            }
          

            glCheckError();
        }
 
        *r = rSum / rectPixel.area();
        *g = gSum / rectPixel.area();
        *b = bSum / rectPixel.area();
        *a = aSum / rectPixel.area();
        
        return true;*/
    }
    
    
    Natron::ImageBitDepthEnum depth = img->getBitDepth();
    ViewerColorSpaceEnum srcCS = _imp->viewerTab->getGui()->getApp()->getDefaultColorSpaceForBitDepth(depth);
    const Natron::Color::Lut* dstColorSpace;
    const Natron::Color::Lut* srcColorSpace;
    if ( (srcCS == _imp->displayingImageLut) && ( (_imp->displayingImageLut == eViewerColorSpaceLinear) || !forceLinear ) ) {
        // identity transform
        srcColorSpace = 0;
        dstColorSpace = 0;
    } else {
        srcColorSpace = ViewerInstance::lutFromColorspace(srcCS);
        dstColorSpace = ViewerInstance::lutFromColorspace(_imp->displayingImageLut);
    }
    
    unsigned long area = 0;
    for (int yPixel = rectPixel.bottom(); yPixel < rectPixel.top(); ++yPixel) {
        for (int xPixel = rectPixel.left(); xPixel < rectPixel.right(); ++xPixel) {
            float rPix, gPix, bPix, aPix;
            bool gotval = false;
            switch (depth) {
                case eImageBitDepthByte:
                    gotval = getColorAtInternal<unsigned char, 255>(img.get(),
                                                                    xPixel, yPixel,
                                                                    forceLinear,
                                                                    srcColorSpace,
                                                                    dstColorSpace,
                                                                    &rPix, &gPix, &bPix, &aPix);
                    break;
                case eImageBitDepthShort:
                    gotval = getColorAtInternal<unsigned short, 65535>(img.get(),
                                                                       xPixel, yPixel,
                                                                       forceLinear,
                                                                       srcColorSpace,
                                                                       dstColorSpace,
                                                                       &rPix, &gPix, &bPix, &aPix);
                    break;
                case eImageBitDepthFloat:
                    gotval = getColorAtInternal<float, 1>(img.get(),
                                                          xPixel, yPixel,
                                                          forceLinear,
                                                          srcColorSpace,
                                                          dstColorSpace,
                                                          &rPix, &gPix, &bPix, &aPix);
                    break;
                case eImageBitDepthNone:
                    break;
            }
            if (gotval) {
                rSum += rPix;
                gSum += gPix;
                bSum += bPix;
                aSum += aPix;
                ++area;
            }
        }
    }
    
    *imgMm = img->getMipMapLevel();
    
    if (area > 0) {
        *r = rSum / area;
        *g = gSum / area;
        *b = bSum / area;
        *a = aSum / area;
        
        return true;
    }
    
    return false;
} // getColorAtRect


int
ViewerGL::getCurrentlyDisplayedTime() const
{
    QMutexLocker k(&_imp->lastRenderedImageMutex);
    if (_imp->activeTextures[0]) {
        return _imp->displayingImageTime[0];
    } else {
        return _imp->viewerTab->getTimeLine()->currentFrame();
    }
}

void
ViewerGL::getViewerFrameRange(int* first,int* last) const
{
    _imp->viewerTab->getTimelineBounds(first, last);
}
<|MERGE_RESOLUTION|>--- conflicted
+++ resolved
@@ -2453,10 +2453,6 @@
     }
     setRegionOfDefinition(rod,region.par,textureIndex);
 
-<<<<<<< HEAD
-    Q_EMIT imageChanged(textureIndex);
-=======
->>>>>>> e2668acb
 }
 
 void
