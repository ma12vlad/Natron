--- conflicted
+++ resolved
@@ -426,9 +426,6 @@
 void
 KnobWidgetDnD::mouseEnter(QEvent* /*e*/)
 {
-<<<<<<< HEAD
-    if ( Gui::isFocusStealingPossible() && _imp->widget->isEnabled() ) {
-=======
     KnobGuiPtr knob = _imp->knob.lock();
     if (!knob) {
         return;
@@ -436,7 +433,6 @@
     bool enabled = _imp->dimension == -1 ? knob->getKnob()->isEnabled(0) : knob->getKnob()->isEnabled(_imp->dimension);
 
     if (Gui::isFocusStealingPossible() && _imp->widget->isEnabled() && enabled ) {
->>>>>>> 828d5bd8
         _imp->widget->setFocus();
     }
 }
