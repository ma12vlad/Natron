--- conflicted
+++ resolved
@@ -65,13 +65,10 @@
     mutable QMutex lastTimelineViewerMutex;
     boost::shared_ptr<Natron::Node> lastTimelineViewer;
     
-<<<<<<< HEAD
     LoadProjectSplashScreen* loadProjectSplash;
     
     std::string declareAppAndParamsString;
-=======
     int overlayRedrawRequests;
->>>>>>> 6a6c8031
     
     GuiAppInstancePrivate()
     : _gui(NULL)
@@ -83,12 +80,9 @@
     , _previewProvider(new FileDialogPreviewProvider)
     , lastTimelineViewerMutex()
     , lastTimelineViewer()
-<<<<<<< HEAD
     , loadProjectSplash(0)
     , declareAppAndParamsString()
-=======
     , overlayRedrawRequests(0)
->>>>>>> 6a6c8031
     {
     }
     
