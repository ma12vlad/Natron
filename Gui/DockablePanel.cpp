//  Natron
/* This Source Code Form is subject to the terms of the Mozilla Public
 * License, v. 2.0. If a copy of the MPL was not distributed with this
 * file, You can obtain one at http://mozilla.org/MPL/2.0/. */
/*
 * Created by Alexandre GAUTHIER-FOICHAT on 6/1/2012.
 * contact: immarespond at gmail dot com
 *
 */

// from <https://docs.python.org/3/c-api/intro.html#include-files>:
// "Since Python may define some pre-processor definitions which affect the standard headers on some systems, you must include Python.h before any standard headers are included."
#include <Python.h>

#include "DockablePanel.h"

#include <iostream>
#include <fstream>
#include <QLayout>
#include <QAction>
#include <QApplication>
#include <QTabWidget>
#include <QStyle>
#include <QUndoStack>
#include <QGridLayout>
#include <QUndoCommand>
#include <QFormLayout>
#include <QDebug>
#include <QToolTip>
#include <QHeaderView>
#include <QMutex>
#include <QTreeWidget>
#include <QCheckBox>
#include <QHeaderView>
#include <QColorDialog>
CLANG_DIAG_OFF(unused-private-field)
// /opt/local/include/QtGui/qmime.h:119:10: warning: private field 'type' is not used [-Wunused-private-field]
#include <QPaintEvent>
CLANG_DIAG_ON(unused-private-field)
#include <QTextDocument> // for Qt::convertFromPlainText
#include <QPainter>
#include <QImage>
#include <QToolButton>
#include <QMenu>
#include <QDialogButtonBox>

#include <ofxNatron.h>

CLANG_DIAG_OFF(unused-parameter)
// /opt/local/include/boost/serialization/smart_cast.hpp:254:25: warning: unused parameter 'u' [-Wunused-parameter]
#include <boost/archive/xml_oarchive.hpp>
#include <boost/archive/xml_iarchive.hpp>
#include <boost/serialization/utility.hpp>
CLANG_DIAG_ON(unused-parameter)

#include "Engine/Node.h"
#include "Engine/Project.h"
#include "Engine/Knob.h"
#include "Engine/KnobTypes.h"
#include "Engine/EffectInstance.h"
#include "Engine/Settings.h"
#include "Engine/Plugin.h"
#include "Engine/Image.h"
#include "Engine/BackDrop.h"
#include "Engine/NoOp.h"
#include "Engine/NodeSerialization.h"

#include "Gui/ActionShortcuts.h"
#include "Gui/GuiAppInstance.h"
#include "Gui/GuiApplicationManager.h"
#include "Gui/NodeGui.h"
#include "Gui/ComboBox.h"
#include "Gui/Histogram.h"
#include "Gui/KnobGui.h"
#include "Gui/KnobGuiTypes.h" // for Group_KnobGui
#include "Gui/KnobGuiFactory.h"
#include "Gui/LineEdit.h"
#include "Gui/Button.h"
#include "Gui/NodeGraph.h"
#include "Gui/ViewerGL.h"
#include "Gui/ViewerTab.h"
#include "Gui/ClickableLabel.h"
#include "Gui/Gui.h"
#include "Gui/TabWidget.h"
#include "Gui/RotoPanel.h"
#include "Gui/MultiInstancePanel.h"
#include "Gui/KnobUndoCommand.h"
#include "Gui/CurveEditorUndoRedo.h"
#include "Gui/NodeGraphUndoRedo.h"
#include "Gui/GuiMacros.h"
#include "Gui/KnobGuiTypes.h"
#include "Gui/SpinBox.h"

#define NATRON_FORM_LAYOUT_LINES_SPACING 0
#define NATRON_SETTINGS_VERTICAL_SPACING_PIXELS 3


#define NATRON_VERTICAL_BAR_WIDTH 4
using std::make_pair;
using namespace Natron;

namespace {
struct Page
{
    QWidget* tab;
    int currentRow;
    TabGroup* groupAsTab; //< to gather group knobs that are set as a tab

    Page()
        : tab(0), currentRow(0),groupAsTab(0)
    {
    }

    Page(const Page & other)
        : tab(other.tab), currentRow(other.currentRow), groupAsTab(other.groupAsTab)
    {
    }
};

typedef std::map<QString,Page> PageMap;
}

static Page_Knob* getTopLevelPageForKnob(KnobI* knob)
{
    boost::shared_ptr<KnobI> parentKnob = knob->getParentKnob();
    KnobI* parentKnobTmp = parentKnob.get();
    while (parentKnobTmp) {
        boost::shared_ptr<KnobI> parent = parentKnobTmp->getParentKnob();
        if (!parent) {
            break;
        } else {
            parentKnobTmp = parent.get();
        }
    }
    
    ////find in which page the knob should be
    Page_Knob* isTopLevelParentAPage = dynamic_cast<Page_Knob*>(parentKnobTmp);
    return isTopLevelParentAPage;
}

TabGroup::TabGroup(QWidget* parent)
: QFrame(parent)
{
    setFrameShadow(QFrame::Raised);
    setFrameShape(QFrame::Box);
    QHBoxLayout* frameLayout = new QHBoxLayout(this);
    _tabWidget = new QTabWidget(this);
    frameLayout->addWidget(_tabWidget);
}

QGridLayout*
TabGroup::addTab(const boost::shared_ptr<Group_Knob>& group,const QString& name)
{
    
    QWidget* tab = 0;
    QGridLayout* tabLayout = 0;
    for (U32 i = 0 ; i < _tabs.size(); ++i) {
        if (_tabs[i].lock() == group) {
            tab = _tabWidget->widget(i);
            assert(tab);
            tabLayout = qobject_cast<QGridLayout*>( tab->layout() );
            assert(tabLayout);
        }
    }
   
    if (!tab) {
        tab = new QWidget(_tabWidget);
        tabLayout = new QGridLayout(tab);
        tabLayout->setColumnStretch(1, 1);
        tabLayout->setContentsMargins(0, 0, 0, 0);
        tabLayout->setSpacing(NATRON_FORM_LAYOUT_LINES_SPACING); // unfortunately, this leaves extra space when parameters are hidden
        _tabWidget->addTab(tab,name);
        _tabs.push_back(group);
    }
    assert(tabLayout);
    return tabLayout;
}

void
TabGroup::removeTab(Group_Knob* group)
{
    int i = 0;
    for (std::vector<boost::weak_ptr<Group_Knob> >::iterator it = _tabs.begin(); it != _tabs.end(); ++it,++i) {
        if (it->lock().get() == group) {
            _tabWidget->removeTab(i);
            _tabs.erase(it);
            break;
        }
    }
}

class OverlayColorButton: public Button
{
    
    DockablePanel* _panel;
    
public:
    
    
    OverlayColorButton(DockablePanel* panel,const QIcon& icon,QWidget* parent)
    : Button(icon,"",parent)
    , _panel(panel)
    {
        
    }
    
private:
    
    virtual void mousePressEvent(QMouseEvent* e) OVERRIDE FINAL
    {
        if (triggerButtonisRight(e)) {
            Natron::StandardButtonEnum rep = Natron::questionDialog(tr("Warning").toStdString(),
                                                                    tr("Are you sure you want to reset the overlay color ?").toStdString(),
                                                                    false);
            if (rep == Natron::eStandardButtonYes) {
                _panel->resetDefaultOverlayColor();
            }
        } else {
            Button::mousePressEvent(e);
        }
    }
};

struct DockablePanelPrivate
{
    DockablePanel* _publicInterface;
    Gui* _gui;
    QVBoxLayout* _container; /*!< ptr to the layout containing this DockablePanel*/

    /*global layout*/
    QVBoxLayout* _mainLayout;

    /*Header related*/
    QFrame* _headerWidget;
    QHBoxLayout *_headerLayout;
    LineEdit* _nameLineEdit; /*!< if the name is editable*/
    Natron::Label* _nameLabel; /*!< if the name is read-only*/

    QHBoxLayout* _horizLayout;
    QWidget* _horizContainer;
    VerticalColorBar* _verticalColorBar;
    
    /*Tab related*/
    QTabWidget* _tabWidget;
    Button* _centerNodeButton;
    Button* _helpButton;
    Button* _minimize;
    Button* _hideUnmodifiedButton;
    Button* _floatButton;
    Button* _cross;
    mutable QMutex _currentColorMutex; //< protects _currentColor
    QColor _currentColor; //< accessed by the serialization thread
    QColor _overlayColor;
    bool _hasOverlayColor;
    Button* _colorButton;
    Button* _overlayButton;
    Button* _undoButton;
    Button* _redoButton;
    Button* _restoreDefaultsButton;
    bool _minimized; /*!< true if the panel is minimized*/
    QUndoStack* _undoStack; /*!< undo/redo stack*/
    bool _floating; /*!< true if the panel is floating*/
    FloatingWidget* _floatingWidget;

    /*a map storing for each knob a pointer to their GUI.*/
    std::map<boost::shared_ptr<KnobI>,KnobGui*> _knobs;
    
    ///THe visibility of the knobs before the hide/show unmodified button is clicked
    ///to show only the knobs that need to afterwards
    std::map<KnobGui*,bool> _knobsVisibilityBeforeHideModif;
    KnobHolder* _holder;

    /* map<tab name, pair<tab , row count> >*/
    PageMap _pages;
    QString _defaultPageName;
    bool _useScrollAreasForTabs;
    DockablePanel::HeaderModeEnum _mode;
    mutable QMutex _isClosedMutex;
    bool _isClosed; //< accessed by serialization thread too
    
    QString _helpToolTip;
    QString _pluginID;
    unsigned _pluginVersionMajor,_pluginVersionMinor;
    
    
    bool _pagesEnabled;
    
    Natron::Label* _iconLabel;
    
    DockablePanelPrivate(DockablePanel* publicI,
                         Gui* gui,
                         KnobHolder* holder,
                         QVBoxLayout* container,
                         DockablePanel::HeaderModeEnum headerMode,
                         bool useScrollAreasForTabs,
                         const QString & defaultPageName,
                         const QString& helpToolTip)
    : _publicInterface(publicI)
    ,_gui(gui)
    ,_container(container)
    ,_mainLayout(NULL)
    ,_headerWidget(NULL)
    ,_headerLayout(NULL)
    ,_nameLineEdit(NULL)
    ,_nameLabel(NULL)
    , _horizLayout(0)
    , _horizContainer(0)
    , _verticalColorBar(0)
    ,_tabWidget(NULL)
    , _centerNodeButton(NULL)
    ,_helpButton(NULL)
    ,_minimize(NULL)
    ,_hideUnmodifiedButton(NULL)
    ,_floatButton(NULL)
    ,_cross(NULL)
    ,_currentColor()
    ,_overlayColor()
    ,_hasOverlayColor(false)
    ,_colorButton(NULL)
    ,_overlayButton(NULL)
    ,_undoButton(NULL)
    ,_redoButton(NULL)
    ,_restoreDefaultsButton(NULL)
    ,_minimized(false)
    ,_undoStack(new QUndoStack)
    ,_floating(false)
    ,_floatingWidget(NULL)
    ,_knobs()
    ,_knobsVisibilityBeforeHideModif()
    ,_holder(holder)
    ,_pages()
    ,_defaultPageName(defaultPageName)
    ,_useScrollAreasForTabs(useScrollAreasForTabs)
    ,_mode(headerMode)
    ,_isClosedMutex()
    ,_isClosed(false)
    ,_helpToolTip(helpToolTip)
    ,_pluginID()
    ,_pluginVersionMajor(0)
    ,_pluginVersionMinor(0)
    ,_pagesEnabled(true)
    ,_iconLabel(0)
    {
    }

    /*inserts a new page to the dockable panel.*/
    PageMap::iterator addPage(Page_Knob* page,const QString & name);


    void initializeKnobVector(const std::vector< boost::shared_ptr< KnobI> > & knobs,
                              QWidget* lastRowWidget);

    KnobGui* createKnobGui(const boost::shared_ptr<KnobI> &knob);

    /*Search an existing knob GUI in the map, otherwise creates
       the gui for the knob.*/
    KnobGui* findKnobGuiOrCreate( const boost::shared_ptr<KnobI> &knob,
                                  bool makeNewLine,
                                  QWidget* lastRowWidget,
                                  const std::vector< boost::shared_ptr< KnobI > > & knobsOnSameLine = std::vector< boost::shared_ptr< KnobI > >() );
    
    PageMap::iterator getDefaultPage(const boost::shared_ptr<KnobI> &knob);
};



DockablePanel::DockablePanel(Gui* gui ,
                             KnobHolder* holder ,
                             QVBoxLayout* container,
                             HeaderModeEnum headerMode,
                             bool useScrollAreasForTabs,
                             const QString & initialName,
                             const QString & helpToolTip,
                             bool createDefaultPage,
                             const QString & defaultPageName,
                             QWidget *parent)
: QFrame(parent)
, _imp(new DockablePanelPrivate(this,gui,holder,container,headerMode,useScrollAreasForTabs,defaultPageName,helpToolTip))
{
    assert(holder);
    holder->setPanelPointer(this);
    
    _imp->_mainLayout = new QVBoxLayout(this);
    _imp->_mainLayout->setSpacing(0);
    _imp->_mainLayout->setContentsMargins(0, 0, 0, 0);
    setLayout(_imp->_mainLayout);
    setSizePolicy(QSizePolicy::Expanding, QSizePolicy::Fixed);
    setFrameShape(QFrame::Box);
    setFocusPolicy(Qt::NoFocus);
    
    Natron::EffectInstance* iseffect = dynamic_cast<Natron::EffectInstance*>(holder);
    QString pluginLabelVersioned;
    if (iseffect) {
        
        if (dynamic_cast<GroupOutput*>(iseffect)) {
            headerMode = eHeaderModeReadOnlyName;
        }
        
        const Natron::Plugin* plugin = iseffect->getNode()->getPlugin();
        pluginLabelVersioned = plugin->getPluginLabel();
        QString toAppend = QString(" version %1.%2").arg(plugin->getMajorVersion()).arg(plugin->getMinorVersion());
        pluginLabelVersioned.append(toAppend);
        
        
    }
    MultiInstancePanel* isMultiInstance = dynamic_cast<MultiInstancePanel*>(holder);
    if (isMultiInstance) {
        iseffect = isMultiInstance->getMainInstance()->getLiveInstance();
        assert(iseffect);
    }
    
    if (headerMode != eHeaderModeNoHeader) {
        _imp->_headerWidget = new QFrame(this);
        _imp->_headerWidget->setFrameShape(QFrame::Box);
        _imp->_headerLayout = new QHBoxLayout(_imp->_headerWidget);
        _imp->_headerLayout->setContentsMargins(0, 0, 0, 0);
        _imp->_headerLayout->setSpacing(2);
        _imp->_headerWidget->setLayout(_imp->_headerLayout);
        
        if (iseffect) {
            
            _imp->_iconLabel = new Natron::Label(getHeaderWidget());
            _imp->_iconLabel->setContentsMargins(2, 2, 2, 2);
            _imp->_iconLabel->setToolTip(pluginLabelVersioned);
            _imp->_headerLayout->addWidget(_imp->_iconLabel);


            std::string iconFilePath = iseffect->getNode()->getPluginIconFilePath();
            if (!iconFilePath.empty()) {
               
                QPixmap ic;
                if (ic.load(iconFilePath.c_str())) {
                    ic = ic.scaled(NATRON_MEDIUM_BUTTON_SIZE - 2,NATRON_MEDIUM_BUTTON_SIZE - 2,Qt::IgnoreAspectRatio,Qt::SmoothTransformation);
                    _imp->_iconLabel->setPixmap(ic);
                } else {
                    _imp->_iconLabel->hide();
                }
                
            } else {
                _imp->_iconLabel->hide();
            }
            
            QPixmap pixCenter;
            appPTR->getIcon(NATRON_PIXMAP_VIEWER_CENTER,&pixCenter);
            _imp->_centerNodeButton = new Button( QIcon(pixCenter),"",getHeaderWidget() );
            _imp->_centerNodeButton->setFixedSize(NATRON_MEDIUM_BUTTON_SIZE, NATRON_MEDIUM_BUTTON_SIZE);
            _imp->_centerNodeButton->setToolTip( tr("Centers the node graph on this item.") );
            _imp->_centerNodeButton->setFocusPolicy(Qt::NoFocus);
            QObject::connect( _imp->_centerNodeButton,SIGNAL( clicked() ),this,SLOT( onCenterButtonClicked() ) );
            _imp->_headerLayout->addWidget(_imp->_centerNodeButton);
<<<<<<< HEAD
       
=======
>>>>>>> b06974b6
            
            QPixmap pixHelp;
            appPTR->getIcon(NATRON_PIXMAP_HELP_WIDGET,&pixHelp);
            _imp->_helpButton = new Button(QIcon(pixHelp),"",_imp->_headerWidget);
            
            const Natron::Plugin* plugin = iseffect->getNode()->getPlugin();
            assert(plugin);
            _imp->_pluginID = plugin->getPluginID();
            _imp->_pluginVersionMajor = plugin->getMajorVersion();
            _imp->_pluginVersionMinor = plugin->getMinorVersion();
            
            _imp->_helpButton->setToolTip(helpString());
            _imp->_helpButton->setFixedSize(NATRON_MEDIUM_BUTTON_SIZE, NATRON_MEDIUM_BUTTON_SIZE);
            _imp->_helpButton->setFocusPolicy(Qt::NoFocus);
            
            QObject::connect( _imp->_helpButton, SIGNAL( clicked() ), this, SLOT( showHelp() ) );
            
            QPixmap pixHide,pixShow;
            appPTR->getIcon(NATRON_PIXMAP_UNHIDE_UNMODIFIED, &pixShow);
            appPTR->getIcon(NATRON_PIXMAP_HIDE_UNMODIFIED,&pixHide);
            QIcon icHideShow;
            icHideShow.addPixmap(pixShow,QIcon::Normal,QIcon::Off);
            icHideShow.addPixmap(pixHide,QIcon::Normal,QIcon::On);
            _imp->_hideUnmodifiedButton = new Button(icHideShow,"",_imp->_headerWidget);
            _imp->_hideUnmodifiedButton->setToolTip(tr("Show/Hide all parameters without modifications"));
            _imp->_hideUnmodifiedButton->setFocusPolicy(Qt::NoFocus);
            _imp->_hideUnmodifiedButton->setFixedSize(NATRON_MEDIUM_BUTTON_SIZE, NATRON_MEDIUM_BUTTON_SIZE);
            _imp->_hideUnmodifiedButton->setCheckable(true);
            _imp->_hideUnmodifiedButton->setChecked(false);
            QObject::connect(_imp->_hideUnmodifiedButton,SIGNAL(clicked(bool)),this,SLOT(onHideUnmodifiedButtonClicked(bool)));
        }
        QPixmap pixM;
        appPTR->getIcon(NATRON_PIXMAP_MINIMIZE_WIDGET,&pixM);

        QPixmap pixC;
        appPTR->getIcon(NATRON_PIXMAP_CLOSE_WIDGET,&pixC);

        QPixmap pixF;
        appPTR->getIcon(NATRON_PIXMAP_MAXIMIZE_WIDGET, &pixF);

        _imp->_minimize = new Button(QIcon(pixM),"",_imp->_headerWidget);
        _imp->_minimize->setFixedSize(NATRON_MEDIUM_BUTTON_SIZE, NATRON_MEDIUM_BUTTON_SIZE);
        _imp->_minimize->setCheckable(true);
        _imp->_minimize->setFocusPolicy(Qt::NoFocus);
        QObject::connect( _imp->_minimize,SIGNAL( toggled(bool) ),this,SLOT( minimizeOrMaximize(bool) ) );

        _imp->_floatButton = new Button(QIcon(pixF),"",_imp->_headerWidget);
        _imp->_floatButton->setFixedSize(NATRON_MEDIUM_BUTTON_SIZE, NATRON_MEDIUM_BUTTON_SIZE);
        _imp->_floatButton->setFocusPolicy(Qt::NoFocus);
        QObject::connect( _imp->_floatButton,SIGNAL( clicked() ),this,SLOT( floatPanel() ) );


        _imp->_cross = new Button(QIcon(pixC),"",_imp->_headerWidget);
        _imp->_cross->setFixedSize(NATRON_MEDIUM_BUTTON_SIZE, NATRON_MEDIUM_BUTTON_SIZE);
        _imp->_cross->setFocusPolicy(Qt::NoFocus);
        QObject::connect( _imp->_cross,SIGNAL( clicked() ),this,SLOT( closePanel() ) );

        if (iseffect) {
            boost::shared_ptr<Settings> settings = appPTR->getCurrentSettings();
            float r,g,b;
            BackDrop* isBd = dynamic_cast<BackDrop*>(iseffect);

            std::list<std::string> grouping;
            iseffect->getPluginGrouping(&grouping);
            std::string majGroup = grouping.empty() ? "" : grouping.front();

            if ( iseffect->isReader() ) {
                settings->getReaderColor(&r, &g, &b);
            } else if (isBd) {
                settings->getDefaultBackDropColor(&r, &g, &b);
            } else if ( iseffect->isWriter() ) {
                settings->getWriterColor(&r, &g, &b);
            } else if ( iseffect->isGenerator() ) {
                settings->getGeneratorColor(&r, &g, &b);
            } else if (majGroup == PLUGIN_GROUP_COLOR) {
                settings->getColorGroupColor(&r, &g, &b);
            } else if (majGroup == PLUGIN_GROUP_FILTER) {
                settings->getFilterGroupColor(&r, &g, &b);
            } else if (majGroup == PLUGIN_GROUP_CHANNEL) {
                settings->getChannelGroupColor(&r, &g, &b);
            } else if (majGroup == PLUGIN_GROUP_KEYER) {
                settings->getKeyerGroupColor(&r, &g, &b);
            } else if (majGroup == PLUGIN_GROUP_MERGE) {
                settings->getMergeGroupColor(&r, &g, &b);
            } else if (majGroup == PLUGIN_GROUP_PAINT) {
                settings->getDrawGroupColor(&r, &g, &b);
            } else if (majGroup == PLUGIN_GROUP_TIME) {
                settings->getTimeGroupColor(&r, &g, &b);
            } else if (majGroup == PLUGIN_GROUP_TRANSFORM) {
                settings->getTransformGroupColor(&r, &g, &b);
            } else if (majGroup == PLUGIN_GROUP_MULTIVIEW) {
                settings->getViewsGroupColor(&r, &g, &b);
            } else if (majGroup == PLUGIN_GROUP_DEEP) {
                settings->getDeepGroupColor(&r, &g, &b);
            } else {
                settings->getDefaultNodeColor(&r, &g, &b);
            }

            _imp->_currentColor.setRgbF( Natron::clamp(r), Natron::clamp(g), Natron::clamp(b) );
            QPixmap p(NATRON_MEDIUM_BUTTON_SIZE,NATRON_MEDIUM_BUTTON_SIZE);
            p.fill(_imp->_currentColor);


            _imp->_colorButton = new Button(QIcon(p),"",_imp->_headerWidget);
            _imp->_colorButton->setFixedSize(NATRON_MEDIUM_BUTTON_SIZE, NATRON_MEDIUM_BUTTON_SIZE);
            _imp->_colorButton->setToolTip( Qt::convertFromPlainText(tr("Set here the color of the node in the nodegraph. "
                                                                        "By default the color of the node is the one set in the "
                                                                        "preferences of %1.").arg(NATRON_APPLICATION_NAME)
                                                                     ,Qt::WhiteSpaceNormal) );
            _imp->_colorButton->setFocusPolicy(Qt::NoFocus);
            QObject::connect( _imp->_colorButton,SIGNAL( clicked() ),this,SLOT( onColorButtonClicked() ) );

            if ( iseffect && !iseffect->getNode()->isMultiInstance() ) {
                ///Show timeline keyframe markers to be consistent with the fact that the panel is opened by default
                iseffect->getNode()->showKeyframesOnTimeline(true);
            }
            
            
            if (iseffect && iseffect->hasOverlay()) {
                QPixmap pixOverlay;
                appPTR->getIcon(Natron::NATRON_PIXMAP_OVERLAY,&pixOverlay);
                _imp->_overlayColor.setRgbF(1., 1., 1.);
                _imp->_overlayButton = new OverlayColorButton(this,QIcon(pixOverlay),_imp->_headerWidget);
                _imp->_overlayButton->setFixedSize(NATRON_MEDIUM_BUTTON_SIZE, NATRON_MEDIUM_BUTTON_SIZE);
                _imp->_overlayButton->setToolTip(Qt::convertFromPlainText(tr("You can suggest here a color for the overlay on the viewer. "
                                                                             "Some plug-ins understand it and will use it to change the color of "
                                                                             "the overlay."),Qt::WhiteSpaceNormal));
                _imp->_overlayButton->setFocusPolicy(Qt::NoFocus);
                QObject::connect( _imp->_overlayButton,SIGNAL( clicked() ),this,SLOT( onOverlayButtonClicked() ) );
            }
            
        }
        QPixmap pixUndo;
        appPTR->getIcon(NATRON_PIXMAP_UNDO,&pixUndo);
        QPixmap pixUndo_gray;
        appPTR->getIcon(NATRON_PIXMAP_UNDO_GRAYSCALE,&pixUndo_gray);
        QIcon icUndo;
        icUndo.addPixmap(pixUndo,QIcon::Normal);
        icUndo.addPixmap(pixUndo_gray,QIcon::Disabled);
        _imp->_undoButton = new Button(icUndo,"",_imp->_headerWidget);
        _imp->_undoButton->setFixedSize(NATRON_MEDIUM_BUTTON_SIZE, NATRON_MEDIUM_BUTTON_SIZE);
        _imp->_undoButton->setToolTip( Qt::convertFromPlainText(tr("Undo the last change made to this operator."), Qt::WhiteSpaceNormal) );
        _imp->_undoButton->setEnabled(false);
        _imp->_undoButton->setFocusPolicy(Qt::NoFocus);
        QPixmap pixRedo;
        appPTR->getIcon(NATRON_PIXMAP_REDO,&pixRedo);
        QPixmap pixRedo_gray;
        appPTR->getIcon(NATRON_PIXMAP_REDO_GRAYSCALE,&pixRedo_gray);
        QIcon icRedo;
        icRedo.addPixmap(pixRedo,QIcon::Normal);
        icRedo.addPixmap(pixRedo_gray,QIcon::Disabled);
        _imp->_redoButton = new Button(icRedo,"",_imp->_headerWidget);
        _imp->_redoButton->setFixedSize(NATRON_MEDIUM_BUTTON_SIZE, NATRON_MEDIUM_BUTTON_SIZE);
        _imp->_redoButton->setToolTip( Qt::convertFromPlainText(tr("Redo the last change undone to this operator."), Qt::WhiteSpaceNormal) );
        _imp->_redoButton->setEnabled(false);
        _imp->_redoButton->setFocusPolicy(Qt::NoFocus);

        QPixmap pixRestore;
        appPTR->getIcon(NATRON_PIXMAP_RESTORE_DEFAULTS_ENABLED, &pixRestore);
        QIcon icRestore;
        icRestore.addPixmap(pixRestore);
        _imp->_restoreDefaultsButton = new Button(icRestore,"",_imp->_headerWidget);
        _imp->_restoreDefaultsButton->setFixedSize(NATRON_MEDIUM_BUTTON_SIZE, NATRON_MEDIUM_BUTTON_SIZE);
        _imp->_restoreDefaultsButton->setToolTip( Qt::convertFromPlainText(tr("Restore default values for this operator."),Qt::WhiteSpaceNormal) );
        _imp->_restoreDefaultsButton->setFocusPolicy(Qt::NoFocus);
        QObject::connect( _imp->_restoreDefaultsButton,SIGNAL( clicked() ),this,SLOT( onRestoreDefaultsButtonClicked() ) );
        QObject::connect( _imp->_undoButton, SIGNAL( clicked() ),this, SLOT( onUndoClicked() ) );
        QObject::connect( _imp->_redoButton, SIGNAL( clicked() ),this, SLOT( onRedoPressed() ) );

        if (headerMode != eHeaderModeReadOnlyName) {
            _imp->_nameLineEdit = new LineEdit(_imp->_headerWidget);
            if (iseffect) {
                onNodeScriptChanged(iseffect->getScriptName().c_str());
                QObject::connect(iseffect->getNode().get(),SIGNAL(scriptNameChanged(QString)),this, SLOT(onNodeScriptChanged(QString)));
            }
            _imp->_nameLineEdit->setText(initialName);
            QObject::connect( _imp->_nameLineEdit,SIGNAL( editingFinished() ),this,SLOT( onLineEditNameEditingFinished() ) );
            _imp->_headerLayout->addWidget(_imp->_nameLineEdit);
        } else {
            _imp->_nameLabel = new Natron::Label(initialName,_imp->_headerWidget);
            if (iseffect) {
                onNodeScriptChanged(iseffect->getScriptName().c_str());
            }
            _imp->_headerLayout->addWidget(_imp->_nameLabel);
        }

        _imp->_headerLayout->addStretch();

        if (headerMode != eHeaderModeReadOnlyName && _imp->_colorButton) {
            _imp->_headerLayout->addWidget(_imp->_colorButton);
        }
        if (headerMode != eHeaderModeReadOnlyName && _imp->_overlayButton) {
            _imp->_headerLayout->addWidget(_imp->_overlayButton);
        }
        _imp->_headerLayout->addWidget(_imp->_undoButton);
        _imp->_headerLayout->addWidget(_imp->_redoButton);
        _imp->_headerLayout->addWidget(_imp->_restoreDefaultsButton);

        _imp->_headerLayout->addStretch();
        if (_imp->_helpButton) {
            _imp->_headerLayout->addWidget(_imp->_helpButton);
        }
        if (_imp->_hideUnmodifiedButton) {
            _imp->_headerLayout->addWidget(_imp->_hideUnmodifiedButton);
        }
        _imp->_headerLayout->addWidget(_imp->_minimize);
        _imp->_headerLayout->addWidget(_imp->_floatButton);
        _imp->_headerLayout->addWidget(_imp->_cross);

        _imp->_mainLayout->addWidget(_imp->_headerWidget);
    }
    
    
    _imp->_horizContainer = new QWidget(this);
    _imp->_horizLayout = new QHBoxLayout(_imp->_horizContainer);
    _imp->_horizLayout->setContentsMargins(NATRON_VERTICAL_BAR_WIDTH, 3, 3, 3);
    if (iseffect) {
        _imp->_verticalColorBar = new VerticalColorBar(_imp->_horizContainer);
        _imp->_verticalColorBar->setColor(_imp->_currentColor);
        _imp->_horizLayout->addWidget(_imp->_verticalColorBar);
    }
    
    if (useScrollAreasForTabs) {
        _imp->_tabWidget = new QTabWidget(_imp->_horizContainer);
    } else {
        _imp->_tabWidget = new DockablePanelTabWidget(gui,this);
    }
    _imp->_horizLayout->addWidget(_imp->_tabWidget);
    _imp->_tabWidget->setSizePolicy(QSizePolicy::Ignored,QSizePolicy::Preferred);
    _imp->_tabWidget->setObjectName("QTabWidget");
    _imp->_mainLayout->addWidget(_imp->_horizContainer);

    if (createDefaultPage) {
        _imp->addPage(NULL,defaultPageName);
    }
}

DockablePanel::~DockablePanel()
{
//    if (_imp->_holder) {
//        _imp->_holder->discardPanelPointer();
//    }
    delete _imp->_undoStack;

    ///Delete the knob gui if they weren't before
    ///normally the onKnobDeletion() function should have cleared them
    for (std::map<boost::shared_ptr<KnobI>,KnobGui*>::const_iterator it = _imp->_knobs.begin(); it != _imp->_knobs.end(); ++it) {
        if (it->second) {
            it->first->setKnobGuiPointer(0);
            it->second->callDeleteLater();
        }
    }
}

void
DockablePanel::turnOffPages()
{
    _imp->_pagesEnabled = false;
    delete _imp->_tabWidget;
    _imp->_tabWidget = 0;
    setFrameShape(QFrame::NoFrame);
    
    boost::shared_ptr<Page_Knob> userPage = _imp->_holder->getOrCreateUserPageKnob();
    _imp->addPage(userPage.get(), userPage->getDescription().c_str());
    
}

void
DockablePanel::setPluginIDAndVersion(const std::string& pluginLabel,const std::string& pluginID,unsigned int version)
{
    if (_imp->_iconLabel) {
        QString pluginLabelVersioned(pluginLabel.c_str());
        QString toAppend = QString(" version %1").arg(version);
        pluginLabelVersioned.append(toAppend);
        _imp->_iconLabel->setToolTip(pluginLabelVersioned);
    }
    if (_imp->_helpButton) {
        
        
        
        Natron::EffectInstance* iseffect = dynamic_cast<Natron::EffectInstance*>(_imp->_holder);
        if (iseffect) {
            _imp->_pluginID = pluginID.c_str();
            _imp->_pluginVersionMajor = version;
            _imp->_pluginVersionMinor = 0;
            _imp->_helpButton->setToolTip(helpString());
        }
        
    }
}

void
DockablePanel::setPluginIcon(const QPixmap& pix)
{
    if (_imp->_iconLabel) {
        _imp->_iconLabel->setPixmap(pix);
        if (!_imp->_iconLabel->isVisible()) {
            _imp->_iconLabel->show();
        }
    }
}

void
DockablePanel::setPluginDescription(const std::string& description)
{
    _imp->_helpToolTip = description.c_str();
    _imp->_helpButton->setToolTip(helpString());
}


void
DockablePanel::onNodeScriptChanged(const QString& label)
{
    if (_imp->_nameLineEdit) {
        _imp->_nameLineEdit->setToolTip("Script name: <br/><b><font size=4>" + label + "</b></font>");
    } else if (_imp->_nameLabel) {
        _imp->_nameLabel->setToolTip("Script name: <br/><b><font size=4>" + label + "</b></font>");
    }
}

void
DockablePanel::setUserPageActiveIndex()
{
    for (int i = 0; i < _imp->_tabWidget->count(); ++i) {
        if (_imp->_tabWidget->tabText(i) == NATRON_USER_MANAGED_KNOBS_PAGE_LABEL) {
            _imp->_tabWidget->setCurrentIndex(i);
            break;
        }
    }
}

int
DockablePanel::getPagesCount() const
{
    return _imp->_pages.size();
}


void
DockablePanel::onGuiClosing()
{
    if (_imp->_holder) {
        _imp->_holder->discardPanelPointer();
    }
    if (_imp->_nameLineEdit) {
        QObject::disconnect( _imp->_nameLineEdit,SIGNAL( editingFinished() ),this,SLOT( onLineEditNameEditingFinished() ) );
    }
    _imp->_gui = 0;
}

KnobHolder*
DockablePanel::getHolder() const
{
    return _imp->_holder;
}

class NoWheelTabBar : public QTabBar
{
public:
    
    NoWheelTabBar(QWidget* parent) : QTabBar(parent) {}
    
private:
    
    virtual void wheelEvent(QWheelEvent* event) OVERRIDE FINAL
    {
        //ignore wheel events so it doesn't scroll the tabs
        QWidget::wheelEvent(event);
    }
};


DockablePanelTabWidget::DockablePanelTabWidget(Gui* gui,QWidget* parent)
    : QTabWidget(parent)
    , _gui(gui)
{
    setFocusPolicy(Qt::ClickFocus);
    QTabBar* tabbar = new NoWheelTabBar(this);
    tabbar->setFocusPolicy(Qt::ClickFocus);
    setTabBar(tabbar);
}

void
DockablePanelTabWidget::keyPressEvent(QKeyEvent* event)
{
    Qt::Key key = (Qt::Key)event->key();
    Qt::KeyboardModifiers modifiers = event->modifiers();
    
    if (isKeybind(kShortcutGroupPlayer, kShortcutIDActionPlayerPrevious, modifiers, key)) {
        if ( _gui->getNodeGraph()->getLastSelectedViewer() ) {
            _gui->getNodeGraph()->getLastSelectedViewer()->previousFrame();
        }
    } else if (isKeybind(kShortcutGroupPlayer, kShortcutIDActionPlayerNext, modifiers, key) ) {
        if ( _gui->getNodeGraph()->getLastSelectedViewer() ) {
            _gui->getNodeGraph()->getLastSelectedViewer()->nextFrame();
        }
    } else {
        QTabWidget::keyPressEvent(event);
    }
}

QSize
DockablePanelTabWidget::sizeHint() const
{
    return currentWidget() ? currentWidget()->sizeHint() + QSize(0,20) : QSize(300,100);
}

QSize
DockablePanelTabWidget::minimumSizeHint() const
{
    return currentWidget() ? currentWidget()->minimumSizeHint() + QSize(0,20) : QSize(300,100);
}

void
DockablePanel::onRestoreDefaultsButtonClicked()
{
    std::list<boost::shared_ptr<KnobI> > knobsList;
    boost::shared_ptr<MultiInstancePanel> multiPanel = getMultiInstancePanel();

    if (multiPanel) {
        const std::list<std::pair<boost::weak_ptr<Natron::Node>,bool> > & instances = multiPanel->getInstances();
        for (std::list<std::pair<boost::weak_ptr<Natron::Node>,bool> >::const_iterator it = instances.begin(); it != instances.end(); ++it) {
            const std::vector<boost::shared_ptr<KnobI> > & knobs = it->first.lock()->getKnobs();
            for (std::vector<boost::shared_ptr<KnobI> >::const_iterator it2 = knobs.begin(); it2 != knobs.end(); ++it2) {
                Button_Knob* isBtn = dynamic_cast<Button_Knob*>( it2->get() );
                Page_Knob* isPage = dynamic_cast<Page_Knob*>( it2->get() );
                Group_Knob* isGroup = dynamic_cast<Group_Knob*>( it2->get() );
                Separator_Knob* isSeparator = dynamic_cast<Separator_Knob*>( it2->get() );
                if ( !isBtn && !isPage && !isGroup && !isSeparator && ( (*it2)->getName() != kUserLabelKnobName ) &&
                     ( (*it2)->getName() != kOfxParamStringSublabelName ) ) {
                    knobsList.push_back(*it2);
                }
            }
        }
        multiPanel->clearSelection();
    } else {
        const std::vector<boost::shared_ptr<KnobI> > & knobs = _imp->_holder->getKnobs();
        for (std::vector<boost::shared_ptr<KnobI> >::const_iterator it = knobs.begin(); it != knobs.end(); ++it) {
            Button_Knob* isBtn = dynamic_cast<Button_Knob*>( it->get() );
            Page_Knob* isPage = dynamic_cast<Page_Knob*>( it->get() );
            Group_Knob* isGroup = dynamic_cast<Group_Knob*>( it->get() );
            Separator_Knob* isSeparator = dynamic_cast<Separator_Knob*>( it->get() );
            if ( !isBtn && !isPage && !isGroup && !isSeparator && ( (*it)->getName() != kUserLabelKnobName ) &&
                 ( (*it)->getName() != kOfxParamStringSublabelName ) ) {
                knobsList.push_back(*it);
            }
        }
    }
    pushUndoCommand( new RestoreDefaultsCommand(knobsList) );
}

void
DockablePanel::onLineEditNameEditingFinished()
{
    if ( _imp->_gui->getApp()->isClosing() ) {
        return;
    }
    
    NodeSettingsPanel* panel = dynamic_cast<NodeSettingsPanel*>(this);
    boost::shared_ptr<NodeGui> node;
    
    QString newName = _imp->_nameLineEdit->text();
    
    QString oldName;
    if (panel) {
        node = panel->getNode();
        assert(node);
        oldName = QString(node->getNode()->getLabel().c_str());
        
    }
    
    if (oldName == newName) {
        return;
    }

    assert(node);
    
    if (node) {
        pushUndoCommand(new RenameNodeUndoRedoCommand(node, oldName, newName));
    } 
   
}

static void findKnobsOnSameLine(const std::vector<boost::shared_ptr<KnobI> >& knobs,
                                const boost::shared_ptr<KnobI>& ref,
                                std::vector<boost::shared_ptr<KnobI> >& knobsOnSameLine)
{
    int idx = -1;
    for (U32 k = 0; k < knobs.size() ; ++k) {
        if (knobs[k] == ref) {
            idx = k;
            break;
        }
    }
    assert(idx != -1);

    ///find all knobs backward that are on the same line.
    int k = idx - 1;
    boost::shared_ptr<KnobI> parent = ref->getParentKnob();
    
    while ( k >= 0 && !knobs[k]->isNewLineActivated()) {
        if (parent) {
            assert(knobs[k]->getParentKnob() == parent);
            knobsOnSameLine.push_back(knobs[k]);
        } else {
            if (!knobs[k]->getParentKnob() &&
                !dynamic_cast<Page_Knob*>(knobs[k].get()) &&
                !dynamic_cast<Group_Knob*>(knobs[k].get())) {
                knobsOnSameLine.push_back(knobs[k]);
            }
        }
        --k;
    }
    
    ///find all knobs forward that are on the same line.
    k = idx;
    while ( k < (int)(knobs.size() - 1) && !knobs[k]->isNewLineActivated()) {
        if (parent) {
            assert(knobs[k + 1]->getParentKnob() == parent);
            knobsOnSameLine.push_back(knobs[k + 1]);
        } else {
            if (!knobs[k + 1]->getParentKnob() &&
                !dynamic_cast<Page_Knob*>(knobs[k + 1].get()) &&
                !dynamic_cast<Group_Knob*>(knobs[k + 1].get())) {
                knobsOnSameLine.push_back(knobs[k + 1]);
            }
        }
        ++k;
    }

}

void
DockablePanelPrivate::initializeKnobVector(const std::vector< boost::shared_ptr< KnobI> > & knobs,
                                           QWidget* lastRowWidget)
{
    for (U32 i = 0; i < knobs.size(); ++i) {
        
        bool makeNewLine = true;
        Group_Knob *isGroup = dynamic_cast<Group_Knob*>(knobs[i].get());
        Page_Knob *isPage = dynamic_cast<Page_Knob*>(knobs[i].get());
        
        ////The knob  will have a vector of all other knobs on the same line.
        std::vector< boost::shared_ptr< KnobI > > knobsOnSameLine;
        
        
        //If the knob is dynamic (i:e created after the initial creation of knobs)
        //it can be added as part of a group defined earlier hence we have to insert it at the proper index.
        boost::shared_ptr<KnobI> parentKnob = knobs[i]->getParentKnob();
        Group_Knob* isParentGroup = dynamic_cast<Group_Knob*>(parentKnob.get());

        
        if (!isPage && !isGroup) {
            if ( (i > 0) && !knobs[i - 1]->isNewLineActivated() ) {
                makeNewLine = false;
            }
            
            Page_Knob* isParentPage = dynamic_cast<Page_Knob*>(parentKnob.get());
            if (isParentPage) {
                const std::vector<boost::shared_ptr<KnobI> > & children = isParentPage->getChildren();
                findKnobsOnSameLine(children, knobs[i], knobsOnSameLine);
            } else if (isParentGroup) {
                const std::vector<boost::shared_ptr<KnobI> > & children = isParentGroup->getChildren();
                findKnobsOnSameLine(children, knobs[i], knobsOnSameLine);
            } else {
                findKnobsOnSameLine(knobs, knobs[i], knobsOnSameLine);
            }
            
        }
        
        KnobGui* newGui = findKnobGuiOrCreate(knobs[i],makeNewLine,lastRowWidget,knobsOnSameLine);
        ///childrens cannot be on the same row than their parent
        if (!isGroup && newGui) {
            lastRowWidget = newGui->getFieldContainer();
        }
    }
    
}

void
DockablePanel::initializeKnobsInternal()
{
    const std::vector< boost::shared_ptr<KnobI> > & knobs = _imp->_holder->getKnobs();
    _imp->initializeKnobVector(knobs, NULL);

    ///add all knobs left  to the default page

    RotoPanel* roto = initializeRotoPanel();
    
    
    if (roto) {
        PageMap::iterator parentTab = _imp->_pages.find(_imp->_defaultPageName);
        ///the top level parent is not a page, i.e the plug-in didn't specify any page
        ///for this param, put it in the first page that is not the default page.
        ///If there is still no page, put it in the default tab.
        for (PageMap::iterator it = _imp->_pages.begin(); it != _imp->_pages.end(); ++it) {
            if (it->first != _imp->_defaultPageName) {
                parentTab = it;
                break;
            }
        }
        if ( parentTab == _imp->_pages.end() ) {
            ///find in all knobs a page param (that is not the extra one added by Natron) to set this param into
            for (U32 i = 0; i < knobs.size(); ++i) {
                Page_Knob* p = dynamic_cast<Page_Knob*>( knobs[i].get() );
                if ( p && (p->getDescription() != NATRON_EXTRA_PARAMETER_PAGE_NAME) ) {
                    parentTab = _imp->addPage(p, p->getDescription().c_str() );
                    break;
                }
            }

            ///Last resort: The plug-in didn't specify ANY page, just put it into the default page
            if ( parentTab == _imp->_pages.end() ) {
                parentTab = _imp->addPage(NULL, _imp->_defaultPageName);
            }
        }

        assert( parentTab != _imp->_pages.end() );
        
        QGridLayout* layout = 0;
        if (_imp->_useScrollAreasForTabs) {
            layout = dynamic_cast<QGridLayout*>( dynamic_cast<QScrollArea*>(parentTab->second.tab)->widget()->layout() );
        } else {
            layout = dynamic_cast<QGridLayout*>( parentTab->second.tab->layout() );
        }
        assert(layout);
        layout->addWidget(roto, layout->rowCount(), 0 , 1, 2);
    }

    initializeExtraGui(_imp->_mainLayout);
    
}

void
DockablePanel::initializeKnobs()
{
    initializeKnobsInternal();
}

KnobGui*
DockablePanel::getKnobGui(const boost::shared_ptr<KnobI> & knob) const
{
    for (std::map<boost::shared_ptr<KnobI>,KnobGui*>::const_iterator it = _imp->_knobs.begin(); it != _imp->_knobs.end(); ++it) {
        if (it->first == knob) {
            return it->second;
        }
    }

    return NULL;
}

KnobGui*
DockablePanelPrivate::createKnobGui(const boost::shared_ptr<KnobI> &knob)
{
    std::map<boost::shared_ptr<KnobI>,KnobGui*>::iterator found = _knobs.find(knob);

    if ( found != _knobs.end() ) {
        return found->second;
    }

    KnobGui* ret =  appPTR->createGuiForKnob(knob,_publicInterface);
    if (!ret) {
        qDebug() << "Failed to create Knob GUI";

        return NULL;
    }
    _knobs.insert( make_pair(knob, ret) );

    return ret;
}

PageMap::iterator
DockablePanelPrivate::getDefaultPage(const boost::shared_ptr<KnobI> &knob)
{
    PageMap::iterator page = _pages.end();
    const std::vector< boost::shared_ptr<KnobI> > & knobs = _holder->getKnobs();
    ///find in all knobs a page param to set this param into
    for (U32 i = 0; i < knobs.size(); ++i) {
        Page_Knob* p = dynamic_cast<Page_Knob*>( knobs[i].get() );
        if ( p && (p->getDescription() != NATRON_EXTRA_PARAMETER_PAGE_NAME) ) {
            page = addPage(p,  p->getDescription().c_str() );
            p->addKnob(knob);
            break;
        }
    }
    
    if ( page == _pages.end() ) {
        ///the plug-in didn't specify any page
        ///for this param, put it in the first page that is not the default page.
        ///If there is still no page, put it in the default tab.
        for (PageMap::iterator it = _pages.begin(); it != _pages.end(); ++it) {
            if (it->first != _defaultPageName) {
                page = it;
                break;
            }
        }
        
        ///Last resort: The plug-in didn't specify ANY page, just put it into the default page
        if ( page == _pages.end() ) {
            page = addPage(NULL, _defaultPageName);
        }
    }
    return page;
}

KnobGui*
DockablePanelPrivate::findKnobGuiOrCreate(const boost::shared_ptr<KnobI> & knob,
                                          bool makeNewLine,
                                          QWidget* lastRowWidget,
                                          const std::vector< boost::shared_ptr< KnobI > > & knobsOnSameLine)
{
    assert(knob);
    boost::shared_ptr<Group_Knob> isGroup = boost::dynamic_pointer_cast<Group_Knob>(knob);
    boost::shared_ptr<Page_Knob> isPage = boost::dynamic_pointer_cast<Page_Knob>(knob);
    KnobGui* ret = 0;
    for (std::map<boost::shared_ptr<KnobI>,KnobGui*>::const_iterator it = _knobs.begin(); it != _knobs.end(); ++it) {
        if ( (it->first == knob) && it->second ) {
            if (isPage) {
                return it->second;
            } else if ( isGroup && ( ( !isGroup->isTab() && it->second->hasWidgetBeenCreated() ) || isGroup->isTab() ) ) {
                return it->second;
            } else if ( it->second->hasWidgetBeenCreated() ) {
                return it->second;
            } else {
                break;
            }
        }
    }


    if (isPage) {
        if (isPage->getChildren().empty()) {
            return 0;
        }
        QString pageName(isPage->getDescription().c_str());
        addPage(isPage.get(), pageName);

    } else {
        
        
        ret = createKnobGui(knob);

        boost::shared_ptr<KnobI> parentKnob = knob->getParentKnob();
        boost::shared_ptr<Group_Knob> parentIsGroup = boost::dynamic_pointer_cast<Group_Knob>(parentKnob);
        Group_KnobGui* parentGui = 0;
        /// if this knob is within a group, make sure the group is created so far
        if (parentIsGroup) {
            parentGui = dynamic_cast<Group_KnobGui*>( findKnobGuiOrCreate( parentKnob,true,ret->getFieldContainer() ) );
        }


        ///if widgets for the KnobGui have already been created, don't do the following
        ///For group only create the gui if it is not  a tab.
        if (isGroup  && isGroup->isTab()) {
            
            Page_Knob* parentIsPage = dynamic_cast<Page_Knob*>(parentKnob.get());
            if (!parentKnob || parentIsPage) {
                PageMap::iterator page = _pages.end();
                if (!parentKnob) {
                    page = getDefaultPage(knob);
                } else {
                    page = addPage(parentIsPage, parentIsPage->getDescription().c_str() );
                }
                if (!page->second.groupAsTab) {
                    page->second.groupAsTab = new TabGroup(_publicInterface);
                }
                page->second.groupAsTab->addTab(isGroup, isGroup->getDescription().c_str());
                
                ///retrieve the form layout
                QGridLayout* layout;
                if (_useScrollAreasForTabs) {
                    layout = dynamic_cast<QGridLayout*>(
                                                        dynamic_cast<QScrollArea*>(page->second.tab)->widget()->layout() );
                } else {
                    layout = dynamic_cast<QGridLayout*>( page->second.tab->layout() );
                }
                assert(layout);
                
                layout->addWidget(page->second.groupAsTab, page->second.currentRow, 0, 1, 2);
            } else {
                assert(parentIsGroup);
                assert(parentGui);
                TabGroup* groupAsTab = parentGui->getOrCreateTabWidget();
                
                groupAsTab->addTab(isGroup, isGroup->getDescription().c_str());
                
                if (parentIsGroup && parentIsGroup->isTab()) {
                    ///insert the tab in the layout of the parent
                    ///Find the page in the parentParent group
                    boost::shared_ptr<KnobI> parentParent = parentKnob->getParentKnob();
                    assert(parentParent);
                    boost::shared_ptr<Group_Knob> parentParentIsGroup = boost::dynamic_pointer_cast<Group_Knob>(parentParent);
                    boost::shared_ptr<Page_Knob> parentParentIsPage = boost::dynamic_pointer_cast<Page_Knob>(parentParent);
                    assert(parentParentIsGroup || parentParentIsPage);
                    TabGroup* parentTabGroup = 0;
                    if (parentParentIsPage) {
                        PageMap::iterator page = addPage(parentParentIsPage.get(),parentParentIsPage->getDescription().c_str());
                        assert(page != _pages.end());
                        parentTabGroup = page->second.groupAsTab;
                    } else {
                        std::map<boost::shared_ptr<KnobI>,KnobGui*>::iterator it = _knobs.find(parentParent);
                        assert(it != _knobs.end());
                        Group_KnobGui* parentParentGroupGui = dynamic_cast<Group_KnobGui*>(it->second);
                        assert(parentParentGroupGui);
                        parentTabGroup = parentParentGroupGui->getOrCreateTabWidget();
                    }
                    
                    QGridLayout* layout = parentTabGroup->addTab(parentIsGroup, parentIsGroup->getDescription().c_str());
                    assert(layout);
                    layout->addWidget(groupAsTab, 0, 0, 1, 2);
                    
                } else {
                    Page_Knob* topLevelPage = getTopLevelPageForKnob(knob.get());
                    PageMap::iterator page = addPage(topLevelPage,topLevelPage->getDescription().c_str());
                    assert(page != _pages.end());
                    ///retrieve the form layout
                    QGridLayout* layout;
                    if (_useScrollAreasForTabs) {
                        layout = dynamic_cast<QGridLayout*>(
                                                            dynamic_cast<QScrollArea*>(page->second.tab)->widget()->layout() );
                    } else {
                        layout = dynamic_cast<QGridLayout*>( page->second.tab->layout() );
                    }
                    assert(layout);
                    
                    layout->addWidget(groupAsTab, page->second.currentRow, 0, 1, 2);
                }
                
            }
            
        } else if (!ret->hasWidgetBeenCreated()) {
            KnobI* parentKnobTmp = parentKnob.get();
            while (parentKnobTmp) {
                boost::shared_ptr<KnobI> parent = parentKnobTmp->getParentKnob();
                if (!parent) {
                    break;
                } else {
                    parentKnobTmp = parent.get();
                }
            }

            ////find in which page the knob should be
            Page_Knob* isTopLevelParentAPage = dynamic_cast<Page_Knob*>(parentKnobTmp);
            PageMap::iterator page = _pages.end();
            
            if (isTopLevelParentAPage) {
                page = addPage(isTopLevelParentAPage, isTopLevelParentAPage->getDescription().c_str() );
            } else {
                
                ///the parent cannot be a group and not have a page at this point since we ensured the parent group
                ///is created so far.
                assert(!dynamic_cast<Group_Knob*>(parentKnobTmp));
                
                ///the top level parent is not a page
                if (knob->isUserKnob()) {
                    ///Use the user page as default for user knobs
                    boost::shared_ptr<Page_Knob> userPage = _holder->getOrCreateUserPageKnob();
                    page = addPage(userPage.get(), userPage->getDescription().c_str());
                    userPage->addKnob(knob);
                
                } else {
                    page = getDefaultPage(knob);
                }
                
            } // if (isTopLevelParentAPage) {

            assert( page != _pages.end() );

            ///retrieve the form layout
            QGridLayout* layout;
            if (_useScrollAreasForTabs) {
                layout = dynamic_cast<QGridLayout*>(
                    dynamic_cast<QScrollArea*>(page->second.tab)->widget()->layout() );
            } else {
                layout = dynamic_cast<QGridLayout*>( page->second.tab->layout() );
            }
            assert(layout);


            ///if the knob has specified that it didn't want to trigger a new line, decrement the current row
            /// index of the tab

            if (!makeNewLine) {
                --page->second.currentRow;
            }

            QWidget* fieldContainer = 0;
            QHBoxLayout* fieldLayout = 0;

            if (makeNewLine) {
                ///if new line is not turned off, create a new line
                fieldContainer = new QWidget(page->second.tab);
                fieldLayout = new QHBoxLayout(fieldContainer);
                fieldLayout->setContentsMargins(3,0,0,NATRON_SETTINGS_VERTICAL_SPACING_PIXELS);
                fieldLayout->setSpacing(2);
            } else {
                ///otherwise re-use the last row's widget and layout
                assert(lastRowWidget);
                fieldContainer = lastRowWidget;
                fieldLayout = dynamic_cast<QHBoxLayout*>( fieldContainer->layout() );
            }
            
            assert(fieldContainer);
            assert(fieldLayout);
            
            ///Create the label if needed
            ClickableLabel* label = 0;
            
            if (ret->showDescriptionLabel() && !knob->getDescription().empty()) {
                label = new ClickableLabel("",page->second.tab);
                label->setText_overload( QString(QString( ret->getKnob()->getDescription().c_str() ) + ":") );
                QObject::connect( label, SIGNAL( clicked(bool) ), ret, SIGNAL( labelClicked(bool) ) );
            }


            if ( parentIsGroup && parentIsGroup->isTab() ) {
                assert(parentGui);
                
                boost::shared_ptr<KnobI> parentParent = parentIsGroup->getParentKnob();
                Group_Knob* parentParentIsGroup = dynamic_cast<Group_Knob*>(parentParent.get());
                Page_Knob* parentParentIsPage = dynamic_cast<Page_Knob*>(parentParent.get());
                
                assert(parentParentIsGroup || parentParentIsPage);
                if (parentParentIsGroup) {
                    Group_KnobGui* parentParentGroupGui = dynamic_cast<Group_KnobGui*>(findKnobGuiOrCreate(parentParent, true,
                                                                                                           ret->getFieldContainer()));
                    assert(parentParentGroupGui);
                    TabGroup* groupAsTab = parentParentGroupGui->getOrCreateTabWidget();
                    assert(groupAsTab);
                    layout = groupAsTab->addTab(parentIsGroup, parentIsGroup->getDescription().c_str());
                    
                } else if (parentParentIsPage) {
                    PageMap::iterator page = addPage(parentParentIsPage, parentParentIsPage->getDescription().c_str());
                    assert(page != _pages.end());
                    assert(page->second.groupAsTab);
                    layout = page->second.groupAsTab->addTab(parentIsGroup, parentIsGroup->getDescription().c_str());
                }
                assert(layout);
                
            }
            
            ///fill the fieldLayout with the widgets
            ret->createGUI(layout,fieldContainer,label,fieldLayout,makeNewLine,knobsOnSameLine);
            
            
            ret->setEnabledSlot();
            
            ///Must add the row to the layout before calling setSecret()
            if (makeNewLine) {
                int rowIndex;
                if (parentIsGroup && parentIsGroup->isTab()) {
                    rowIndex = layout->rowCount();
                } else if (parentGui && knob->isDynamicallyCreated()) {
                    const std::list<KnobGui*>& children = parentGui->getChildren();
                    if (children.empty()) {
                        rowIndex = parentGui->getActualIndexInLayout();
                    } else {
                        rowIndex = children.back()->getActualIndexInLayout();
                    }
                    ++rowIndex;
                } else {
                    rowIndex = page->second.currentRow;
                }
                
                fieldContainer->layout()->setAlignment(Qt::AlignLeft);
                if (!label || !ret->showDescriptionLabel() || label->text().isEmpty()) {
                    layout->addWidget(fieldContainer,rowIndex,0, 1, 2);
                } else {
                    layout->addWidget(fieldContainer,rowIndex,1, 1, 1);
                    layout->addWidget(label, rowIndex, 0, 1, 1, Qt::AlignRight);
                }
                
            }
            
            ret->setSecret();
            
            if (knob->isNewLineActivated() && ret->shouldAddStretch()) {
                fieldLayout->addStretch();
            }


            
            ///increment the row count
            ++page->second.currentRow;
            
            if (parentIsGroup) {
                assert(parentGui);
                parentGui->addKnob(ret);
            }

        } //  if ( !ret->hasWidgetBeenCreated() && ( !isGroup || !isGroup->isTab() ) ) {
        
    } // !isPage

    ///if the knob is a group, create all the children
    if (isGroup) {
        initializeKnobVector(isGroup->getChildren(), lastRowWidget);
    } else if (isPage) {
        initializeKnobVector(isPage->getChildren(), lastRowWidget);
    }

    return ret;
} // findKnobGuiOrCreate

void
RightClickableWidget::mousePressEvent(QMouseEvent* e)
{
    if (buttonDownIsRight(e)) {
        QWidget* underMouse = qApp->widgetAt(e->globalPos());
        if (underMouse == this) {
            Q_EMIT rightClicked(e->pos());
            e->accept();
        }
    } else {
        QWidget::mousePressEvent(e);
    }
}

void
RightClickableWidget::keyPressEvent(QKeyEvent* e)
{
    if (e->key() == Qt::Key_Escape) {
        Q_EMIT escapePressed();
    }
    QWidget::keyPressEvent(e);
}

void
RightClickableWidget::enterEvent(QEvent* e)
{
    // always running in the main thread
    assert( qApp && qApp->thread() == QThread::currentThread() );
    
    QWidget* currentFocus = qApp->focusWidget();
    
    bool canSetFocus = !currentFocus ||
    dynamic_cast<ViewerGL*>(currentFocus) ||
    dynamic_cast<CurveWidget*>(currentFocus) ||
    dynamic_cast<Histogram*>(currentFocus) ||
    dynamic_cast<NodeGraph*>(currentFocus) ||
    dynamic_cast<QToolButton*>(currentFocus) ||
    currentFocus->objectName() == "Properties";
    
    if (canSetFocus) {
        setFocus();
    }
    QWidget::enterEvent(e);
}

PageMap::iterator
DockablePanelPrivate::addPage(Page_Knob* page,const QString & name)
{
    if (!_pagesEnabled && _pages.size() > 0) {
        return _pages.begin();
    }
    
    PageMap::iterator found = _pages.find(name);

    if ( found != _pages.end() ) {
        return found;
    }
    
    
    QWidget* newTab;
    QWidget* layoutContainer;
    if (_useScrollAreasForTabs) {
        assert(_tabWidget);
        QScrollArea* sa = new QScrollArea(_tabWidget);
        layoutContainer = new QWidget(sa);
        layoutContainer->setSizePolicy(QSizePolicy::Preferred,QSizePolicy::Fixed);
        sa->setWidgetResizable(true);
        sa->setWidget(layoutContainer);
        newTab = sa;
    } else {
        QWidget* parent;
        
        if (_tabWidget) {
            parent = _tabWidget;
        } else {
            parent = _publicInterface;
        };
        
        RightClickableWidget* clickableWidget = new RightClickableWidget(_publicInterface,parent);
        QObject::connect(clickableWidget,SIGNAL(rightClicked(QPoint)),_publicInterface,SLOT( onRightClickMenuRequested(QPoint) ) );
        QObject::connect(clickableWidget,SIGNAL(escapePressed()),_publicInterface,SLOT( closePanel() ) );
        clickableWidget->setFocusPolicy(Qt::NoFocus);
        newTab = clickableWidget;
        layoutContainer = newTab;
    }
    QGridLayout *tabLayout = new QGridLayout(layoutContainer);
    tabLayout->setObjectName("formLayout");
    layoutContainer->setLayout(tabLayout);
    tabLayout->setContentsMargins(1, 1, 1, 1);
    tabLayout->setColumnStretch(1, 1);
    tabLayout->setSpacing(NATRON_FORM_LAYOUT_LINES_SPACING);
    
    if (_tabWidget) {
        if (name == NATRON_USER_MANAGED_KNOBS_PAGE_LABEL || (page && page->isUserKnob())) {
            _tabWidget->insertTab(0,newTab,name);
            _tabWidget->setCurrentIndex(0);
        } else {
            _tabWidget->addTab(newTab,name);
        }
    } else {
        if (name == NATRON_USER_MANAGED_KNOBS_PAGE_LABEL || (page && page->isUserKnob())) {
            _horizLayout->insertWidget(0, newTab);
        } else {
            _horizLayout->addWidget(newTab);
        }
    }
    Page p;
    p.tab = newTab;
    p.currentRow = 0;

    return _pages.insert( make_pair(name,p) ).first;
}

const QUndoCommand*
DockablePanel::getLastUndoCommand() const
{
    return _imp->_undoStack->command(_imp->_undoStack->index() - 1);
}

void
DockablePanel::pushUndoCommand(QUndoCommand* cmd)
{
    _imp->_undoStack->setActive();
    _imp->_undoStack->push(cmd);
    if (_imp->_undoButton && _imp->_redoButton) {
        _imp->_undoButton->setEnabled( _imp->_undoStack->canUndo() );
        _imp->_redoButton->setEnabled( _imp->_undoStack->canRedo() );
    }
}

void
DockablePanel::onUndoClicked()
{
    _imp->_undoStack->undo();
    if (_imp->_undoButton && _imp->_redoButton) {
        _imp->_undoButton->setEnabled( _imp->_undoStack->canUndo() );
        _imp->_redoButton->setEnabled( _imp->_undoStack->canRedo() );
    }
    Q_EMIT undoneChange();
}

void
DockablePanel::onRedoPressed()
{
    _imp->_undoStack->redo();
    if (_imp->_undoButton && _imp->_redoButton) {
        _imp->_undoButton->setEnabled( _imp->_undoStack->canUndo() );
        _imp->_redoButton->setEnabled( _imp->_undoStack->canRedo() );
    }
    Q_EMIT redoneChange();
}

QString
DockablePanel::helpString() const
{
    //Base help
    QString tt = Qt::convertFromPlainText(_imp->_helpToolTip, Qt::WhiteSpaceNormal);

    Natron::EffectInstance* iseffect = dynamic_cast<Natron::EffectInstance*>(_imp->_holder);
    if (iseffect) {
        //Prepend the plugin ID
        if (!_imp->_pluginID.isEmpty()) {
            QString pluginLabelVersioned(_imp->_pluginID);
            QString toAppend = QString(" version %1.%2").arg(_imp->_pluginVersionMajor).arg(_imp->_pluginVersionMinor);
            pluginLabelVersioned.append(toAppend);

            if (!pluginLabelVersioned.isEmpty()) {
                QString toPrepend("<p><b>");
                toPrepend.append(pluginLabelVersioned);
                toPrepend.append("</b></p>");
                tt.prepend(toPrepend);
            }
        }
    }
    return tt;
}

void
DockablePanel::showHelp()
{
    Natron::EffectInstance* iseffect = dynamic_cast<Natron::EffectInstance*>(_imp->_holder);
    if (iseffect) {
        const Natron::Plugin* plugin = iseffect->getNode()->getPlugin();
        assert(plugin);
        if (plugin) {
            Natron::informationDialog(plugin->getPluginLabel().toStdString(), helpString().toStdString(), true);
        }
    }
}


void
DockablePanel::setClosed(bool c)
{
    if (!_imp->_gui) {
        return;
    }
    if (!c) {
        _imp->_gui->addVisibleDockablePanel(this);
    } else {
        _imp->_gui->removeVisibleDockablePanel(this);
    }
    if (_imp->_floating) {
        floatPanel();
    }
    setVisible(!c);
    {
        QMutexLocker l(&_imp->_isClosedMutex);
        if (c == _imp->_isClosed) {
            return;

        }
        _imp->_isClosed = c;
    }
    Q_EMIT closeChanged(c);
    NodeSettingsPanel* nodePanel = dynamic_cast<NodeSettingsPanel*>(this);
    if (nodePanel) {
        boost::shared_ptr<Natron::Node> internalNode = nodePanel->getNode()->getNode();
        boost::shared_ptr<MultiInstancePanel> panel = getMultiInstancePanel();

        if (panel) {
            ///show all selected instances
            const std::list<std::pair<boost::weak_ptr<Natron::Node>,bool> > & childrenInstances = panel->getInstances();
            std::list<std::pair<boost::weak_ptr<Natron::Node>,bool> >::const_iterator next = childrenInstances.begin();
			if (!childrenInstances.empty()) {
				++next;
			}
            for (std::list<std::pair<boost::weak_ptr<Natron::Node>,bool> >::const_iterator it = childrenInstances.begin();
                 it != childrenInstances.end(); ++it,++next) {
                if (c) {
                    it->first.lock()->hideKeyframesFromTimeline( next == childrenInstances.end() );
                } else if (!c && it->second) {
                    it->first.lock()->showKeyframesOnTimeline( next == childrenInstances.end() );
                }
				if (next == childrenInstances.end()) {
					--next;
				}
            }
        } else {
            ///Regular show/hide
            if (c) {
                internalNode->hideKeyframesFromTimeline(true);
            } else {
                internalNode->showKeyframesOnTimeline(true);
            }
        }
    }
} // setClosed

void
DockablePanel::closePanel()
{
    if (_imp->_floating) {
        floatPanel();
    }
    close();
    {
        QMutexLocker l(&_imp->_isClosedMutex);
        _imp->_isClosed = true;
    }
    Q_EMIT closeChanged(true);
    _imp->_gui->removeVisibleDockablePanel(this);
    _imp->_gui->buildTabFocusOrderPropertiesBin();

    NodeSettingsPanel* nodePanel = dynamic_cast<NodeSettingsPanel*>(this);
    if (nodePanel) {
        boost::shared_ptr<Natron::Node> internalNode = nodePanel->getNode()->getNode();
        internalNode->hideKeyframesFromTimeline(true);
        boost::shared_ptr<MultiInstancePanel> panel = getMultiInstancePanel();
        if (panel) {
            const std::list<std::pair<boost::weak_ptr<Natron::Node>,bool> > & childrenInstances = panel->getInstances();
            std::list<std::pair<boost::weak_ptr<Natron::Node>,bool> >::const_iterator next = childrenInstances.begin();
			if (!childrenInstances.empty()) {
				++next;
			}
            for (std::list<std::pair<boost::weak_ptr<Natron::Node>,bool> >::const_iterator it = childrenInstances.begin();
                 it != childrenInstances.end(); ++it,++next) {
                
                NodePtr node = it->first.lock();
                if ( it->second && (node != internalNode) ) {
                    node->hideKeyframesFromTimeline( next == childrenInstances.end() );
                }
				if (next == childrenInstances.end()) {
					--next;
				}
            }
        }
    }

    ///Closing a panel always gives focus to some line-edit in the application which is quite annoying
    QWidget* hasFocus = qApp->focusWidget();
    if (hasFocus) {
        hasFocus->clearFocus();
    }
    
    const std::list<ViewerTab*>& viewers = getGui()->getViewersList();
    for (std::list<ViewerTab*>::const_iterator it = viewers.begin(); it!=viewers.end(); ++it) {
        (*it)->getViewer()->redraw();
    }
    
}

void
DockablePanel::minimizeOrMaximize(bool toggled)
{
    _imp->_minimized = toggled;
    if (_imp->_minimized) {
        Q_EMIT minimized();
    } else {
        Q_EMIT maximized();
    }
    _imp->_tabWidget->setVisible(!_imp->_minimized);
    std::vector<QWidget*> _panels;
    for (int i = 0; i < _imp->_container->count(); ++i) {
        if ( QWidget * myItem = dynamic_cast <QWidget*>( _imp->_container->itemAt(i) ) ) {
            _panels.push_back(myItem);
            _imp->_container->removeWidget(myItem);
        }
    }
    for (U32 i = 0; i < _panels.size(); ++i) {
        _imp->_container->addWidget(_panels[i]);
    }
    getGui()->buildTabFocusOrderPropertiesBin();
    update();
}

void
DockablePanel::floatPanel()
{
    _imp->_floating = !_imp->_floating;
    if (_imp->_floating) {
        assert(!_imp->_floatingWidget);
        _imp->_floatingWidget = new FloatingWidget(_imp->_gui,_imp->_gui);
        QObject::connect( _imp->_floatingWidget,SIGNAL( closed() ),this,SLOT( closePanel() ) );
        _imp->_container->removeWidget(this);
        _imp->_floatingWidget->setWidget(this);
        _imp->_gui->registerFloatingWindow(_imp->_floatingWidget);
    } else {
        assert(_imp->_floatingWidget);
        _imp->_gui->unregisterFloatingWindow(_imp->_floatingWidget);
        _imp->_floatingWidget->removeEmbeddedWidget();
        setParent( _imp->_container->parentWidget() );
        _imp->_container->insertWidget(0, this);
        _imp->_floatingWidget->deleteLater();
        _imp->_floatingWidget = 0;
    }
    getGui()->buildTabFocusOrderPropertiesBin();
}

void
DockablePanel::setName(const QString & str)
{
    if (_imp->_nameLabel) {
        _imp->_nameLabel->setText(str);
    } else if (_imp->_nameLineEdit) {
        _imp->_nameLineEdit->setText(str);
    }
}


Button*
DockablePanel::insertHeaderButton(int headerPosition)
{
    Button* ret = new Button(_imp->_headerWidget);

    _imp->_headerLayout->insertWidget(headerPosition, ret);

    return ret;
}

void
DockablePanel::deleteKnobGui(const boost::shared_ptr<KnobI>& knob)
{
    Page_Knob* isPage = dynamic_cast<Page_Knob*>(knob.get());
    if (isPage && _imp->_pagesEnabled) {
        PageMap::iterator found = _imp->_pages.find(isPage->getDescription().c_str());
        if (found != _imp->_pages.end()) {
            if (_imp->_tabWidget) {
                int index = _imp->_tabWidget->indexOf(found->second.tab);
                if (index != -1) {
                    _imp->_tabWidget->removeTab(index);
                }
            }
            found->second.tab->deleteLater();
            found->second.currentRow = 0;
            _imp->_pages.erase(found);
            
            const std::vector<boost::shared_ptr<KnobI> >& children = isPage->getChildren();
            for (U32 i = 0; i < children.size(); ++i) {
                deleteKnobGui(children[i]);
            }
        }
        
    } else {
        
        Group_Knob* isGrp = dynamic_cast<Group_Knob*>(knob.get());
        if (isGrp) {
            const std::vector<boost::shared_ptr<KnobI> >& children = isGrp->getChildren();
            for (U32 i = 0; i < children.size(); ++i) {
                deleteKnobGui(children[i]);
            }
        }
        if (isGrp && isGrp->isTab()) {
            //find parent page
            boost::shared_ptr<KnobI> parent = knob->getParentKnob();
            Page_Knob* isParentPage = dynamic_cast<Page_Knob*>(parent.get());
            Group_Knob* isParentGroup = dynamic_cast<Group_Knob*>(parent.get());
            
            assert(isParentPage || isParentGroup);
            TabGroup* groupAsTab = 0;
            if (isParentPage) {
                PageMap::iterator page = _imp->_pages.find(isParentPage->getDescription().c_str());
                assert(page != _imp->_pages.end());
                assert(page->second.groupAsTab);
                groupAsTab = page->second.groupAsTab;
                
            } else {
                std::map<boost::shared_ptr<KnobI>,KnobGui*>::iterator found  = _imp->_knobs.find(knob);
                assert(found != _imp->_knobs.end());
                Group_KnobGui* parentGroupGui = dynamic_cast<Group_KnobGui*>(found->second);
                assert(parentGroupGui);
                groupAsTab = parentGroupGui->getOrCreateTabWidget();
            }
            assert(groupAsTab);
            groupAsTab->removeTab(isGrp);
            
            std::map<boost::shared_ptr<KnobI>,KnobGui*>::iterator it = _imp->_knobs.find(knob);
            if (it != _imp->_knobs.end()) {
                it->first->setKnobGuiPointer(0);
                delete it->second;
                _imp->_knobs.erase(it);
            }
        
        } else {
            
            std::map<boost::shared_ptr<KnobI>,KnobGui*>::iterator it = _imp->_knobs.find(knob);
            if (it != _imp->_knobs.end()) {
                it->second->removeGui();
                it->first->setKnobGuiPointer(0);
                delete it->second;
                _imp->_knobs.erase(it);
            }
        }
    }
}

Gui*
DockablePanel::getGui() const
{
    return _imp->_gui;
}

void
DockablePanel::insertHeaderWidget(int index,
                                  QWidget* widget)
{
    if (_imp->_mode != eHeaderModeNoHeader) {
        _imp->_headerLayout->insertWidget(index, widget);
    }
}

void
DockablePanel::appendHeaderWidget(QWidget* widget)
{
    if (_imp->_mode != eHeaderModeNoHeader) {
        _imp->_headerLayout->addWidget(widget);
    }
}

QWidget*
DockablePanel::getHeaderWidget() const
{
    return _imp->_headerWidget;
}

bool
DockablePanel::isMinimized() const
{
    return _imp->_minimized;
}

const std::map<boost::shared_ptr<KnobI>,KnobGui*> &
DockablePanel::getKnobs() const
{
    return _imp->_knobs;
}

QVBoxLayout*
DockablePanel::getContainer() const
{
    return _imp->_container;
}

QUndoStack*
DockablePanel::getUndoStack() const
{
    return _imp->_undoStack;
}

bool
DockablePanel::isClosed() const
{
    QMutexLocker l(&_imp->_isClosedMutex); return _imp->_isClosed;
}

bool
DockablePanel::isFloating() const
{
    return _imp->_floating;
}

void
DockablePanel::onColorDialogColorChanged(const QColor & color)
{
    if (_imp->_mode != eHeaderModeReadOnlyName && _imp->_colorButton) {
        QPixmap p(15,15);
        p.fill(color);
        _imp->_colorButton->setIcon( QIcon(p) );
        if (_imp->_verticalColorBar) {
            _imp->_verticalColorBar->setColor(color);
        }
    }
}

void
DockablePanel::onOverlayColorDialogColorChanged(const QColor& color)
{
    
    NodeSettingsPanel* nodePanel = dynamic_cast<NodeSettingsPanel*>(this);
    if (!nodePanel) {
        return;
    }
    boost::shared_ptr<Natron::Node> node = nodePanel->getNode()->getNode();
    if (!node) {
        return;
    }

    
    if (_imp->_mode  != eHeaderModeReadOnlyName && _imp->_overlayButton) {
        QPixmap p(15,15);
        p.fill(color);
        _imp->_overlayButton->setIcon( QIcon(p) );
        {
            QMutexLocker k(&_imp->_currentColorMutex);
            _imp->_overlayColor = color;
            _imp->_hasOverlayColor = true;
        }

        std::list<boost::shared_ptr<Natron::Node> > overlayNodes;
        getGui()->getNodesEntitledForOverlays(overlayNodes);
        std::list<boost::shared_ptr<Natron::Node> >::iterator found = std::find(overlayNodes.begin(),overlayNodes.end(),node);
        if (found != overlayNodes.end()) {
            getGui()->getApp()->redrawAllViewers();
        }
    }
}

void
DockablePanel::onColorButtonClicked()
{
    QColorDialog dialog(this);
    QColor oldColor;
    {
        QMutexLocker locker(&_imp->_currentColorMutex);
        dialog.setCurrentColor(_imp->_currentColor);
        oldColor = _imp->_currentColor;
    }
    QObject::connect( &dialog,SIGNAL( currentColorChanged(QColor) ),this,SLOT( onColorDialogColorChanged(QColor) ) );

    if ( dialog.exec() ) {
        QColor c = dialog.currentColor();
        {
            QMutexLocker locker(&_imp->_currentColorMutex);
            _imp->_currentColor = c;
        }
        Q_EMIT colorChanged(c);
    } else {
        onColorDialogColorChanged(oldColor);
    }
}

void
DockablePanel::onOverlayButtonClicked()
{
    NodeSettingsPanel* nodePanel = dynamic_cast<NodeSettingsPanel*>(this);
    if (!nodePanel) {
        return;
    }
    boost::shared_ptr<Natron::Node> node = nodePanel->getNode()->getNode();
    if (!node) {
        return;
    }
    QColorDialog dialog(this);
    QColor oldColor;
    bool hadOverlayColor;
    {
        QMutexLocker locker(&_imp->_currentColorMutex);
        dialog.setCurrentColor(_imp->_overlayColor);
        oldColor = _imp->_overlayColor;
        hadOverlayColor = _imp->_hasOverlayColor;
    }
    QObject::connect( &dialog,SIGNAL( currentColorChanged(QColor) ),this,SLOT( onOverlayColorDialogColorChanged(QColor) ) );
    
    if ( dialog.exec() ) {
        QColor c = dialog.currentColor();
        {
            QMutexLocker locker(&_imp->_currentColorMutex);
            _imp->_overlayColor = c;
            _imp->_hasOverlayColor = true;
        }
    } else {
        if (!hadOverlayColor) {
            {
                QMutexLocker locker(&_imp->_currentColorMutex);
                _imp->_hasOverlayColor = false;
            }
            QPixmap pixOverlay;
            appPTR->getIcon(Natron::NATRON_PIXMAP_OVERLAY,&pixOverlay);
            _imp->_overlayButton->setIcon(QIcon(pixOverlay));
        }
    }
    std::list<boost::shared_ptr<Natron::Node> > overlayNodes;
    getGui()->getNodesEntitledForOverlays(overlayNodes);
    std::list<boost::shared_ptr<Natron::Node> >::iterator found = std::find(overlayNodes.begin(),overlayNodes.end(),node);
    if (found != overlayNodes.end()) {
        getGui()->getApp()->redrawAllViewers();
    }

}

QColor
DockablePanel::getCurrentColor() const
{
    QMutexLocker locker(&_imp->_currentColorMutex);

    return _imp->_currentColor;
}

QColor
DockablePanel::getOverlayColor() const
{
    QMutexLocker locker(&_imp->_currentColorMutex);
    return _imp->_overlayColor;
}

bool
DockablePanel::hasOverlayColor() const
{
    QMutexLocker locker(&_imp->_currentColorMutex);
    return _imp->_hasOverlayColor;
}

void
DockablePanel::setCurrentColor(const QColor & c)
{
    {
        QMutexLocker locker(&_imp->_currentColorMutex);
        _imp->_currentColor = c;
    }
    onColorDialogColorChanged(c);
}

void
DockablePanel::resetDefaultOverlayColor()
{
    NodeSettingsPanel* nodePanel = dynamic_cast<NodeSettingsPanel*>(this);
    if (!nodePanel) {
        return;
    }
    boost::shared_ptr<Natron::Node> node = nodePanel->getNode()->getNode();
    if (!node) {
        return;
    }
    QColor c;
    {
        QMutexLocker locker(&_imp->_currentColorMutex);
        _imp->_currentColor.setRgbF(1., 1., 1.);
        _imp->_hasOverlayColor = false;
        c = _imp->_currentColor;
    }
    QPixmap pixOverlay;
    appPTR->getIcon(Natron::NATRON_PIXMAP_OVERLAY,&pixOverlay);
    _imp->_overlayButton->setIcon(QIcon(pixOverlay));
    
    std::list<boost::shared_ptr<Natron::Node> > overlayNodes;
    getGui()->getNodesEntitledForOverlays(overlayNodes);
    std::list<boost::shared_ptr<Natron::Node> >::iterator found = std::find(overlayNodes.begin(),overlayNodes.end(),node);
    if (found != overlayNodes.end()) {
        getGui()->getApp()->redrawAllViewers();
    }

}

void
DockablePanel::setOverlayColor(const QColor& c)
{
    {
        QMutexLocker locker(&_imp->_currentColorMutex);
        _imp->_overlayColor = c;
        _imp->_hasOverlayColor = true;
    }
    onOverlayColorDialogColorChanged(c);

}

void
DockablePanel::focusInEvent(QFocusEvent* e)
{
    QFrame::focusInEvent(e);

    _imp->_undoStack->setActive();
}

void
DockablePanel::onRightClickMenuRequested(const QPoint & pos)
{
    QWidget* emitter = qobject_cast<QWidget*>( sender() );

    assert(emitter);
    
    EffectInstance* isEffect = dynamic_cast<EffectInstance*>(_imp->_holder);
    if (isEffect) {
        
        boost::shared_ptr<Natron::Node> master = isEffect->getNode()->getMasterNode();
        QMenu menu(this);
        //menu.setFont( QFont(appFont,appFontSize) );

        QAction* userParams = new QAction(tr("Manage user parameters..."),&menu);
        menu.addAction(userParams);
        
      
        QAction* setKeys = new QAction(tr("Set key on all parameters"),&menu);
        menu.addAction(setKeys);
        
        QAction* removeAnimation = new QAction(tr("Remove animation on all parameters"),&menu);
        menu.addAction(removeAnimation);
        
        if (master || _imp->_holder->getApp()->isGuiFrozen()) {
            setKeys->setEnabled(false);
            removeAnimation->setEnabled(false);
        }

        QAction* ret = menu.exec( emitter->mapToGlobal(pos) );
        if (ret == setKeys) {
            setKeyOnAllParameters();
        } else if (ret == removeAnimation) {
            removeAnimationOnAllParameters();
        } else if (ret == userParams) {
            onManageUserParametersActionTriggered();
        } 
    }
} // onRightClickMenuRequested

void
DockablePanel::onManageUserParametersActionTriggered()
{
    ManageUserParamsDialog dialog(this,this);
    ignore_result(dialog.exec());
}

void
DockablePanel::setKeyOnAllParameters()
{
    int time = getGui()->getApp()->getTimeLine()->currentFrame();

    AddKeysCommand::KeysToAddList keys;
    for (std::map<boost::shared_ptr<KnobI>,KnobGui*>::iterator it = _imp->_knobs.begin(); it != _imp->_knobs.end(); ++it) {
        if (it->first->isAnimationEnabled()) {
            for (int i = 0; i < it->first->getDimension(); ++i) {
                std::list<CurveGui*> curves = getGui()->getCurveEditor()->findCurve(it->second,i);
                for (std::list<CurveGui*>::iterator it2 = curves.begin(); it2 != curves.end(); ++it2) {
                    boost::shared_ptr<AddKeysCommand::KeysForCurve> curveKeys(new AddKeysCommand::KeysForCurve);
                    curveKeys->curve = *it2;
                    
                    std::vector<KeyFrame> kVec;
                    KeyFrame kf;
                    kf.setTime(time);
                    Knob<int>* isInt = dynamic_cast<Knob<int>*>( it->first.get() );
                    Knob<bool>* isBool = dynamic_cast<Knob<bool>*>( it->first.get() );
                    AnimatingString_KnobHelper* isString = dynamic_cast<AnimatingString_KnobHelper*>( it->first.get() );
                    Knob<double>* isDouble = dynamic_cast<Knob<double>*>( it->first.get() );
                    
                    if (isInt) {
                        kf.setValue( isInt->getValueAtTime(time,i) );
                    } else if (isBool) {
                        kf.setValue( isBool->getValueAtTime(time,i) );
                    } else if (isDouble) {
                        kf.setValue( isDouble->getValueAtTime(time,i) );
                    } else if (isString) {
                        std::string v = isString->getValueAtTime(time,i);
                        double dv;
                        isString->stringToKeyFrameValue(time, v, &dv);
                        kf.setValue(dv);
                    }
                    
                    kVec.push_back(kf);
                    curveKeys->keys = kVec;
                    keys.push_back(curveKeys);
                }
                
                
            }
        }
    }
    pushUndoCommand( new AddKeysCommand(getGui()->getCurveEditor()->getCurveWidget(),keys) );

}

void
DockablePanel::removeAnimationOnAllParameters()
{
    std::vector< std::pair<CurveGui*,KeyFrame > > keysToRemove;
    for (std::map<boost::shared_ptr<KnobI>,KnobGui*>::iterator it = _imp->_knobs.begin(); it != _imp->_knobs.end(); ++it) {
        if (it->first->isAnimationEnabled()) {
            for (int i = 0; i < it->first->getDimension(); ++i) {
                std::list<CurveGui*> curves = getGui()->getCurveEditor()->findCurve(it->second,i);
                
                for (std::list<CurveGui*>::iterator it2 = curves.begin(); it2 != curves.end(); ++it2) {
                    KeyFrameSet keys = (*it2)->getInternalCurve()->getKeyFrames_mt_safe();
                    for (KeyFrameSet::const_iterator it = keys.begin(); it != keys.end(); ++it) {
                        keysToRemove.push_back( std::make_pair(*it2,*it) );
                    }
                }
            }
        }
    }
    pushUndoCommand( new RemoveKeysCommand(getGui()->getCurveEditor()->getCurveWidget(),keysToRemove) );
}


void
DockablePanel::onCenterButtonClicked()
{
    centerOnItem();
}

void
DockablePanel::onHideUnmodifiedButtonClicked(bool checked)
{
    if (checked) {
        _imp->_knobsVisibilityBeforeHideModif.clear();
        for (std::map<boost::shared_ptr<KnobI>,KnobGui*>::iterator it = _imp->_knobs.begin(); it != _imp->_knobs.end(); ++it) {
            Group_Knob* isGroup = dynamic_cast<Group_Knob*>(it->first.get());
            Parametric_Knob* isParametric = dynamic_cast<Parametric_Knob*>(it->first.get());
            if (!isGroup && !isParametric) {
                _imp->_knobsVisibilityBeforeHideModif.insert(std::make_pair(it->second,it->second->isSecretRecursive()));
                if (!it->first->hasModifications()) {
                    it->second->hide();
                }
            }
        }
    } else {
        for (std::map<KnobGui*,bool>::iterator it = _imp->_knobsVisibilityBeforeHideModif.begin();
             it != _imp->_knobsVisibilityBeforeHideModif.end(); ++it) {
            if (!it->second) {
                it->first->show();
            }
        }
    }
}

void
DockablePanel::scanForNewKnobs()
{
    
    std::list<Page_Knob*> userPages;
    getUserPages(userPages);
    
    if (_imp->_pagesEnabled) {
        boost::shared_ptr<Page_Knob> page = getUserPageKnob();
        userPages.push_back(page.get());
        for (std::list<Page_Knob*>::iterator it = userPages.begin(); it != userPages.end(); ++it) {
            PageMap::iterator foundPage = _imp->_pages.find((*it)->getDescription().c_str());
            if (foundPage != _imp->_pages.end()) {
                foundPage->second.currentRow = 0;
                std::vector<boost::shared_ptr<KnobI> > children = (*it)->getChildren();
                for (std::vector<boost::shared_ptr<KnobI> >::iterator it2 = children.begin(); it2 != children.end(); ++it2) {
                    deleteKnobGui(*it2);
                }
            }
        }
    } else {
        
        std::vector<boost::shared_ptr<KnobI> > knobs = _imp->_holder->getKnobs();
        for (std::vector<boost::shared_ptr<KnobI> >::iterator it = knobs.begin(); it != knobs.end(); ++it) {
            deleteKnobGui(*it);
        }
        
    }
    
    _imp->initializeKnobVector(_imp->_holder->getKnobs(),NULL);
    NodeSettingsPanel* isNodePanel = dynamic_cast<NodeSettingsPanel*>(this);
    if (isNodePanel) {
        isNodePanel->getNode()->getNode()->declarePythonFields();
    }
    
    
    ///Refresh the curve editor with potential new animated knobs
    if (isNodePanel) {
        boost::shared_ptr<NodeGui> node = isNodePanel->getNode();
        getGui()->getCurveEditor()->removeNode(node.get());
        getGui()->getCurveEditor()->addNode(node);
    }
}

VerticalColorBar::VerticalColorBar(QWidget* parent)
: QWidget(parent)
, _color(Qt::black)
{
    setFixedWidth(NATRON_VERTICAL_BAR_WIDTH);
}

void
VerticalColorBar::setColor(const QColor& color)
{
    _color = color;
    update();
}

QSize
VerticalColorBar::sizeHint() const
{
    return QWidget::sizeHint();
    //return QSize(5,1000);
}

void
VerticalColorBar::paintEvent(QPaintEvent* /*e*/)
{
    QPainter p(this);
    QPen pen;
    pen.setCapStyle(Qt::RoundCap);
    pen.setWidth(NATRON_VERTICAL_BAR_WIDTH);
    pen.setColor(_color);
    p.setPen(pen);
    p.drawLine( 0, NATRON_VERTICAL_BAR_WIDTH, 0, height() - NATRON_VERTICAL_BAR_WIDTH);
}

NodeSettingsPanel::NodeSettingsPanel(const boost::shared_ptr<MultiInstancePanel> & multiPanel,
                                     Gui* gui,
                                     const boost::shared_ptr<NodeGui> &NodeUi,
                                     QVBoxLayout* container,
                                     QWidget *parent)
    : DockablePanel(gui,
                    multiPanel.get() != NULL ? dynamic_cast<KnobHolder*>( multiPanel.get() ) : NodeUi->getNode()->getLiveInstance(),
                    container,
                    DockablePanel::eHeaderModeFullyFeatured,
                    false,
                    NodeUi->getNode()->getLabel().c_str(),
                    NodeUi->getNode()->getDescription().c_str(),
                    false,
                    "Settings",
                    parent)
      , _nodeGUI(NodeUi)
      , _selected(false)
      , _settingsButton(0)
      , _multiPanel(multiPanel)
{
    if (multiPanel) {
        multiPanel->initializeKnobsPublic();
    }

    
    QObject::connect( this,SIGNAL( closeChanged(bool) ),NodeUi.get(),SLOT( onSettingsPanelClosedChanged(bool) ) );
    
    QPixmap pixSettings;
    appPTR->getIcon(NATRON_PIXMAP_SETTINGS,&pixSettings);
    _settingsButton = new Button( QIcon(pixSettings),"",getHeaderWidget() );
    _settingsButton->setFixedSize(NATRON_MEDIUM_BUTTON_SIZE, NATRON_MEDIUM_BUTTON_SIZE);
    _settingsButton->setToolTip( tr("Settings and presets") );
    _settingsButton->setFocusPolicy(Qt::NoFocus);
    QObject::connect( _settingsButton,SIGNAL( clicked() ),this,SLOT( onSettingsButtonClicked() ) );
    insertHeaderWidget(1, _settingsButton);
}

NodeSettingsPanel::~NodeSettingsPanel()
{
    getNode()->removeSettingsPanel();
}

void
NodeSettingsPanel::setSelected(bool s)
{
    _selected = s;
    style()->unpolish(this);
    style()->polish(this);
}

void
NodeSettingsPanel::centerOnItem()
{
    getNode()->centerGraphOnIt();
}

RotoPanel*
NodeSettingsPanel::initializeRotoPanel()
{
    if ( getNode()->getNode()->isRotoNode() ) {
        return new RotoPanel(_nodeGUI.lock(),this);
    } else {
        return NULL;
    }
}

void
NodeSettingsPanel::initializeExtraGui(QVBoxLayout* layout)
{
    if ( _multiPanel && !_multiPanel->isGuiCreated() ) {
        _multiPanel->createMultiInstanceGui(layout);
    }
}

void
NodeSettingsPanel::onSettingsButtonClicked()
{
    QMenu menu(this);
    //menu.setFont(QFont(appFont,appFontSize));
    
    boost::shared_ptr<NodeGui> node = getNode();
    boost::shared_ptr<Natron::Node> master = node->getNode()->getMasterNode();
    
    QAction* importPresets = new QAction(tr("Import presets"),&menu);
    QObject::connect(importPresets,SIGNAL(triggered()),this,SLOT(onImportPresetsActionTriggered()));
    QAction* exportAsPresets = new QAction(tr("Export as presets"),&menu);
    QObject::connect(exportAsPresets,SIGNAL(triggered()),this,SLOT(onExportPresetsActionTriggered()));
    
    menu.addAction(importPresets);
    menu.addAction(exportAsPresets);
    menu.addSeparator();
    
    QAction* manageUserParams = new QAction(tr("Manage user parameters..."),&menu);
    QObject::connect(manageUserParams,SIGNAL(triggered()),this,SLOT(onManageUserParametersActionTriggered()));
    menu.addAction(manageUserParams);
   
    menu.addSeparator();

    
    QAction* setKeyOnAll = new QAction(tr("Set key on all parameters"),&menu);
    QObject::connect(setKeyOnAll,SIGNAL(triggered()),this,SLOT(setKeyOnAllParameters()));
    QAction* removeAnimationOnAll = new QAction(tr("Remove animation on all parameters"),&menu);
    QObject::connect(removeAnimationOnAll,SIGNAL(triggered()),this,SLOT(removeAnimationOnAllParameters()));
    menu.addAction(setKeyOnAll);
    menu.addAction(removeAnimationOnAll);
    
    if (master || node->getDagGui()->getGui()->isGUIFrozen()) {
        importPresets->setEnabled(false);
        exportAsPresets->setEnabled(false);
        setKeyOnAll->setEnabled(false);
        removeAnimationOnAll->setEnabled(false);
    }
    
    menu.exec(_settingsButton->mapToGlobal(_settingsButton->pos()));
}

void
NodeSettingsPanel::onImportPresetsActionTriggered()
{
    std::vector<std::string> filters;
    filters.push_back(NATRON_PRESETS_FILE_EXT);
    std::string filename = getGui()->popOpenFileDialog(false, filters, getGui()->getLastLoadProjectDirectory().toStdString(), false);
    if (filename.empty()) {
        return;
    }
    
    std::ifstream ifile;
    try {
        ifile.exceptions(std::ifstream::failbit | std::ifstream::badbit);
        ifile.open(filename.c_str(),std::ifstream::in);
    } catch (const std::ifstream::failure & e) {
        Natron::errorDialog("Presets",e.what());
        return;
    }
    
    std::list<boost::shared_ptr<NodeSerialization> > nodeSerialization;
    try {

        int nNodes;
        boost::archive::xml_iarchive iArchive(ifile);
        iArchive >> boost::serialization::make_nvp("NodesCount",nNodes);
        for (int i = 0; i < nNodes ;++i) {
            boost::shared_ptr<NodeSerialization> node(new NodeSerialization());
            iArchive >> boost::serialization::make_nvp("Node",*node);
            nodeSerialization.push_back(node);
        }
        
        
    } catch (const std::exception & e) {
        ifile.close();
        Natron::errorDialog("Presets",e.what());
        return;
    }
    boost::shared_ptr<NodeGui> node = getNode();
    if (nodeSerialization.front()->getPluginID() != node->getNode()->getPluginID()) {
        QString err = QString(tr("You cannot load ") + filename.c_str()  + tr(" which are presets for the plug-in ") +
                              nodeSerialization.front()->getPluginID().c_str() + tr(" on the plug-in ") +
                              node->getNode()->getPluginID().c_str());
        Natron::errorDialog(tr("Presets").toStdString(),err.toStdString());
        return;
    }
    
    node->restoreInternal(node,nodeSerialization);
}


static bool endsWith(const std::string &str, const std::string &suffix)
{
    return ((str.size() >= suffix.size()) &&
            (str.compare(str.size() - suffix.size(), suffix.size(), suffix) == 0));
}

void
NodeSettingsPanel::onExportPresetsActionTriggered()
{
    std::vector<std::string> filters;
    filters.push_back(NATRON_PRESETS_FILE_EXT);
    std::string filename = getGui()->popSaveFileDialog(false, filters, getGui()->getLastSaveProjectDirectory().toStdString(), false);
    if (filename.empty()) {
        return;
    }
    
    if (!endsWith(filename, "." NATRON_PRESETS_FILE_EXT)) {
        filename.append("." NATRON_PRESETS_FILE_EXT);
    }
    
    std::ofstream ofile;
    try {
        ofile.exceptions(std::ofstream::failbit | std::ofstream::badbit);
        ofile.open(filename.c_str(),std::ofstream::out);
    } catch (const std::ofstream::failure & e) {
        Natron::errorDialog("Presets",e.what());
        return;
    }

    boost::shared_ptr<NodeGui> node = getNode();
    std::list<boost::shared_ptr<NodeSerialization> > nodeSerialization;
    node->serializeInternal(nodeSerialization,true);
    try {
         
        int nNodes = nodeSerialization.size();
        boost::archive::xml_oarchive oArchive(ofile);
        oArchive << boost::serialization::make_nvp("NodesCount",nNodes);
        for (std::list<boost::shared_ptr<NodeSerialization> >::iterator it = nodeSerialization.begin();
             it != nodeSerialization.end(); ++it) {
            oArchive << boost::serialization::make_nvp("Node",**it);
        }
        
        
    }  catch (const std::exception & e) {
        ofile.close();
        Natron::errorDialog("Presets",e.what());
        return;
    }
 
}

struct TreeItem
{
    QTreeWidgetItem* item;
    boost::shared_ptr<KnobI> knob;
};

struct ManageUserParamsDialogPrivate
{
    DockablePanel* panel;
    
    QHBoxLayout* mainLayout;
    QTreeWidget* tree;
    
    std::list<TreeItem> items;
    
    
    QWidget* buttonsContainer;
    QVBoxLayout* buttonsLayout;
    
    Button* addButton;
    Button* editButton;
    Button* removeButton;
    Button* upButton;
    Button* downButton;
    Button* closeButton;

    
    ManageUserParamsDialogPrivate(DockablePanel* panel)
    : panel(panel)
    , mainLayout(0)
    , tree(0)
    , items()
    , buttonsContainer(0)
    , buttonsLayout(0)
    , addButton(0)
    , editButton(0)
    , removeButton(0)
    , upButton(0)
    , downButton(0)
    , closeButton(0)
    {
        
    }
    
    boost::shared_ptr<Page_Knob> getUserPageKnob() const;
    
    void initializeKnobs(const std::vector<boost::shared_ptr<KnobI> >& knobs,QTreeWidgetItem* parent,std::list<KnobI*>& markedKnobs);
    
    void rebuildUserPages();
};

ManageUserParamsDialog::ManageUserParamsDialog(DockablePanel* panel,QWidget* parent)
: QDialog(parent)
, _imp(new ManageUserParamsDialogPrivate(panel))
{
    _imp->mainLayout = new QHBoxLayout(this);
    
    _imp->tree = new QTreeWidget(this);
    _imp->tree->setSelectionMode(QAbstractItemView::SingleSelection);
    _imp->tree->setSelectionBehavior(QAbstractItemView::SelectRows);
    //_imp->tree->setRootIsDecorated(false);
    _imp->tree->setItemsExpandable(true);
    _imp->tree->header()->setStretchLastSection(false);
    _imp->tree->setTextElideMode(Qt::ElideMiddle);
    _imp->tree->setContextMenuPolicy(Qt::CustomContextMenu);
    _imp->tree->header()->setStretchLastSection(true);
    _imp->tree->header()->hide();
    
    TreeItem userPageItem;
    userPageItem.item = new QTreeWidgetItem(_imp->tree);
    userPageItem.item->setText(0, NATRON_USER_MANAGED_KNOBS_PAGE);
    userPageItem.item->setExpanded(true);
    _imp->items.push_back(userPageItem);
    
    QObject::connect(_imp->tree, SIGNAL(itemSelectionChanged()),this,SLOT(onSelectionChanged()));
    
    std::list<KnobI*> markedKnobs;
    const std::vector<boost::shared_ptr<KnobI> >& knobs = panel->getHolder()->getKnobs();
    for (std::vector<boost::shared_ptr<KnobI> >::const_iterator it = knobs.begin(); it != knobs.end(); ++it) {
        if ((*it)->isUserKnob()) {
            
            Page_Knob* page = dynamic_cast<Page_Knob*>(it->get());
            if (page) {
                
                TreeItem pageItem;
                if (page->getName() == NATRON_USER_MANAGED_KNOBS_PAGE) {
                    pageItem.item = userPageItem.item;
                } else {
                    pageItem.item = new QTreeWidgetItem(_imp->tree);
                    pageItem.item->setText(0, page->getName().c_str());
                    pageItem.knob = *it;
                    pageItem.item->setExpanded(true);
                }
                _imp->items.push_back(pageItem);
                
                const std::vector<boost::shared_ptr<KnobI> >& children = page->getChildren();
                _imp->initializeKnobs(children, pageItem.item, markedKnobs);
                
            }
        }
    }
    
    _imp->mainLayout->addWidget(_imp->tree);
    
    _imp->buttonsContainer = new QWidget(this);
    _imp->buttonsLayout = new QVBoxLayout(_imp->buttonsContainer);
    
    _imp->addButton = new Button(tr("Add"),_imp->buttonsContainer);
    _imp->addButton->setToolTip(Qt::convertFromPlainText(tr("Add a new parameter, group or page")));
    QObject::connect(_imp->addButton,SIGNAL(clicked(bool)),this,SLOT(onAddClicked()));
    _imp->buttonsLayout->addWidget(_imp->addButton);
    
    _imp->editButton = new Button(tr("Edit"),_imp->buttonsContainer);
    _imp->editButton->setToolTip(Qt::convertFromPlainText(tr("Edit the selected parameter")));
    QObject::connect(_imp->editButton,SIGNAL(clicked(bool)),this,SLOT(onEditClicked()));
    _imp->buttonsLayout->addWidget(_imp->editButton);
    
    _imp->removeButton = new Button(tr("Delete"),_imp->buttonsContainer);
    _imp->removeButton->setToolTip(Qt::convertFromPlainText(tr("Delete the selected parameter")));
    QObject::connect(_imp->removeButton,SIGNAL(clicked(bool)),this,SLOT(onDeleteClicked()));
    _imp->buttonsLayout->addWidget(_imp->removeButton);
    
    _imp->upButton = new Button(tr("Up"),_imp->buttonsContainer);
    _imp->upButton->setToolTip(Qt::convertFromPlainText(tr("Move the selected parameter one level up in the layout")));
    QObject::connect(_imp->upButton,SIGNAL(clicked(bool)),this,SLOT(onUpClicked()));
    _imp->buttonsLayout->addWidget(_imp->upButton);
    
    _imp->downButton = new Button(tr("Down"),_imp->buttonsContainer);
    _imp->downButton->setToolTip(Qt::convertFromPlainText(tr("Move the selected parameter one level down in the layout")));
    QObject::connect(_imp->downButton,SIGNAL(clicked(bool)),this,SLOT(onDownClicked()));
    _imp->buttonsLayout->addWidget(_imp->downButton);
    
    _imp->closeButton = new Button(tr("Close"),_imp->buttonsContainer);
    _imp->closeButton->setToolTip(Qt::convertFromPlainText(tr("Close this dialog")));
    QObject::connect(_imp->closeButton,SIGNAL(clicked(bool)),this,SLOT(onCloseClicked()));
    _imp->buttonsLayout->addWidget(_imp->closeButton);
    
    _imp->mainLayout->addWidget(_imp->buttonsContainer);
    onSelectionChanged();
    _imp->panel->setUserPageActiveIndex();

}

ManageUserParamsDialog::~ManageUserParamsDialog()
{
//    for (std::list<TreeItem>::iterator it = _imp->items.begin() ;it != _imp->items.end(); ++it) {
//        delete it->item;
//    }
}

void
ManageUserParamsDialogPrivate::initializeKnobs(const std::vector<boost::shared_ptr<KnobI> >& knobs,QTreeWidgetItem* parent,std::list<KnobI*>& markedKnobs)
{
    for (std::vector<boost::shared_ptr<KnobI> >::const_iterator it2 = knobs.begin(); it2!=knobs.end(); ++it2) {
        
        if (std::find(markedKnobs.begin(),markedKnobs.end(),it2->get()) != markedKnobs.end()) {
            continue;
        }
        
        markedKnobs.push_back(it2->get());
        
        TreeItem i;
        i.knob = *it2;
        i.item = new QTreeWidgetItem(parent);
        i.item->setText(0, (*it2)->getName().c_str());
        i.item->setExpanded(true);
        items.push_back(i);
        
        Group_Knob* isGrp = dynamic_cast<Group_Knob*>(it2->get());
        if (isGrp) {
            initializeKnobs(isGrp->getChildren(), i.item, markedKnobs);
        }
    }
}

boost::shared_ptr<Page_Knob>
DockablePanel::getUserPageKnob() const
{
    return _imp->_holder->getOrCreateUserPageKnob();
}

boost::shared_ptr<Page_Knob>
ManageUserParamsDialogPrivate::getUserPageKnob() const
{
    return panel->getUserPageKnob();
}

void
DockablePanel::getUserPages(std::list<Page_Knob*>& userPages) const
{
    const std::vector<boost::shared_ptr<KnobI> >& knobs = getHolder()->getKnobs();
    for (std::vector<boost::shared_ptr<KnobI> >::const_iterator it = knobs.begin(); it != knobs.end(); ++it) {
        if ((*it)->isUserKnob()) {
            Page_Knob* isPage = dynamic_cast<Page_Knob*>(it->get());
            if (isPage) {
                userPages.push_back(isPage);
            }
        }
    }
}

void
ManageUserParamsDialogPrivate::rebuildUserPages()
{
    panel->scanForNewKnobs();
}

void
ManageUserParamsDialog::onAddClicked()
{
    AddKnobDialog dialog(_imp->panel,boost::shared_ptr<KnobI>(),this);
    if (dialog.exec()) {
        //Ensure the user page knob exists
        boost::shared_ptr<Page_Knob> userPageKnob = _imp->panel->getUserPageKnob();
        
        boost::shared_ptr<KnobI> knob = dialog.getKnob();
        QTreeWidgetItem* parent = 0;
        
        boost::shared_ptr<KnobI> parentKnob = knob->getParentKnob();
        if (parentKnob) {
            for (std::list<TreeItem>::iterator it = _imp->items.begin(); it != _imp->items.end(); ++it) {
                if (it->knob.get() == parentKnob.get()) {
                    parent = it->item;
                    break;
                }
            }
        }
        if (!parent) {
            Page_Knob* isPage = dynamic_cast<Page_Knob*>(knob.get());
            if (!isPage) {
                //Default to user page
                for (std::list<TreeItem>::iterator it = _imp->items.begin(); it != _imp->items.end(); ++it) {
                    if (it->item->text(0) == QString(NATRON_USER_MANAGED_KNOBS_PAGE)) {
                        parent = it->item;
                        break;
                    }
                }
            }

        }
        TreeItem i;
        i.knob = knob;
        i.item = new QTreeWidgetItem;
        if (parent) {
            parent->addChild(i.item);
            parent->setExpanded(true);
        } else {
            _imp->tree->addTopLevelItem(i.item);
        }
        i.item->setText(0, knob->getName().c_str());
        _imp->items.push_back(i);
    }
    _imp->rebuildUserPages();
    _imp->panel->getGui()->getApp()->triggerAutoSave();
}

void
ManageUserParamsDialog::onDeleteClicked()
{
    QList<QTreeWidgetItem*> selection = _imp->tree->selectedItems();
    if (!selection.isEmpty()) {
        for (int i = 0; i < selection.size(); ++i) {
            for (std::list<TreeItem>::iterator it = _imp->items.begin(); it != _imp->items.end();++it) {
                if (it->item == selection[i]) {
                    it->knob->getHolder()->removeDynamicKnob(it->knob.get());
                    delete it->item;
                    _imp->items.erase(it);
                    
                    boost::shared_ptr<Page_Knob> userPage = _imp->getUserPageKnob();
                    if (userPage->getChildren().empty()) {
                        userPage->getHolder()->removeDynamicKnob(userPage.get());
                    }
                    _imp->panel->getGui()->getApp()->triggerAutoSave();
                    break;
                }
            }
        }
    }
}

void
ManageUserParamsDialog::onEditClicked()
{
    
    QList<QTreeWidgetItem*> selection = _imp->tree->selectedItems();
    if (!selection.isEmpty()) {
        for (int i = 0; i < selection.size(); ++i) {
            for (std::list<TreeItem>::iterator it = _imp->items.begin(); it != _imp->items.end();++it) {
                if (it->item == selection[i]) {
                    
                    std::list<KnobI*> listeners;
                    it->knob->getListeners(listeners);
                    if (!listeners.empty()) {
                        Natron::StandardButtonEnum rep = Natron::questionDialog(tr("Edit parameter").toStdString(),
                                                                                tr("This parameter has one or several "
                                                                                   "parameters from which other parameters "
                                                                                   "of the project rely on through expressions "
                                                                                   "or links. Editing this parameter will "
                                                                                   "remove these expressions. Do you wish to continue ?").toStdString(), false);
                        if (rep == Natron::eStandardButtonNo) {
                            return;
                        }
                    }
                    
                    AddKnobDialog dialog(_imp->panel,it->knob,this);
                    if (dialog.exec()) {
                        it->knob = dialog.getKnob();
                        it->item->setText(0, it->knob->getName().c_str());
                        _imp->rebuildUserPages();
                        _imp->panel->getGui()->getApp()->triggerAutoSave();
                        break;
                    }
                }
                
            }
        }
    }
    
}

void
ManageUserParamsDialog::onUpClicked()
{
    QList<QTreeWidgetItem*> selection = _imp->tree->selectedItems();
    if (!selection.isEmpty()) {
        for (int i = 0; i < selection.size(); ++i) {
            for (std::list<TreeItem>::iterator it = _imp->items.begin(); it != _imp->items.end();++it) {
                if (it->item == selection[i]) {
                    
                    if (dynamic_cast<Page_Knob*>(it->knob.get())) {
                        break;
                    }
                    QTreeWidgetItem* parent = 0;
                    boost::shared_ptr<KnobI> parentKnob = it->knob->getParentKnob();
                    if (parentKnob) {
                        if (parentKnob->getName() == NATRON_USER_MANAGED_KNOBS_PAGE) {
                            for (std::list<TreeItem>::iterator it = _imp->items.begin(); it != _imp->items.end(); ++it) {
                                if (it->item->text(0) == QString(NATRON_USER_MANAGED_KNOBS_PAGE)) {
                                    parent = it->item;
                                    break;
                                }
                            }
                        } else {
                            for (std::list<TreeItem>::iterator it = _imp->items.begin(); it != _imp->items.end(); ++it) {
                                if (it->knob == parentKnob) {
                                    parent = it->item;
                                    break;
                                }
                            }
                        }
                    }
                    
                    int index;
                    if (!parent) {
                        index = _imp->tree->indexOfTopLevelItem(it->item);
                    } else {
                        index = parent->indexOfChild(it->item);
                    }
                    if (index == 0) {
                        break;
                    }
                    _imp->panel->getHolder()->moveKnobOneStepUp(it->knob.get());
                    QList<QTreeWidgetItem*> children = it->item->takeChildren();
                    delete it->item;
                    
                    it->item = new QTreeWidgetItem;
                    it->item->setText(0, it->knob->getName().c_str());
                    if (!parent) {
                        _imp->tree->insertTopLevelItem(index - 1, it->item);
                    } else {
                        parent->insertChild(index - 1, it->item);
                    }
                    it->item->insertChildren(0, children);
                    it->item->setExpanded(true);
                    _imp->tree->clearSelection();
                    it->item->setSelected(true);
                    break;
                }
            }
            
        }
        _imp->rebuildUserPages();
    }
}

void
ManageUserParamsDialog::onDownClicked()
{
    QList<QTreeWidgetItem*> selection = _imp->tree->selectedItems();
    if (!selection.isEmpty()) {
        for (int i = 0; i < selection.size(); ++i) {
            for (std::list<TreeItem>::iterator it = _imp->items.begin(); it != _imp->items.end();++it) {
                if (it->item == selection[i]) {
                    if (dynamic_cast<Page_Knob*>(it->knob.get())) {
                        break;
                    }

                    QTreeWidgetItem* parent = 0;
                    boost::shared_ptr<KnobI> parentKnob = it->knob->getParentKnob();
                    if (parentKnob) {
                        if (parentKnob->getName() == NATRON_USER_MANAGED_KNOBS_PAGE) {
                            for (std::list<TreeItem>::iterator it = _imp->items.begin(); it != _imp->items.end(); ++it) {
                                if (it->item->text(0) == QString(NATRON_USER_MANAGED_KNOBS_PAGE)) {
                                    parent = it->item;
                                    break;
                                }
                            }
                        } else {
                            for (std::list<TreeItem>::iterator it = _imp->items.begin(); it != _imp->items.end(); ++it) {
                                if (it->knob == parentKnob) {
                                    parent = it->item;
                                    break;
                                }
                            }
                        }
                    }
                    int index;
                    
                    if (!parent) {
                        index = _imp->tree->indexOfTopLevelItem(it->item);
                        if (index == _imp->tree->topLevelItemCount() - 1) {
                            break;
                        }
                    } else {
                        index = parent->indexOfChild(it->item);
                        if (index == parent->childCount() - 1) {
                            break;
                        }
                    }
                    
                    _imp->panel->getHolder()->moveKnobOneStepDown(it->knob.get());
                    QList<QTreeWidgetItem*> children = it->item->takeChildren();
                    delete it->item;
                    
                    
                    it->item = new QTreeWidgetItem;
                    if (parent) {
                        parent->insertChild(index + 1, it->item);
                    } else {
                        _imp->tree->insertTopLevelItem(index + 1, it->item);
                    }
                    it->item->setText(0, it->knob->getName().c_str());
                    it->item->insertChildren(0, children);
                    it->item->setExpanded(true);
                    _imp->tree->clearSelection();
                    it->item->setSelected(true);
                    break;
                }
            }
            
        }
        _imp->rebuildUserPages();
    }
}

void
ManageUserParamsDialog::onCloseClicked()
{
    accept();
}

void
ManageUserParamsDialog::onSelectionChanged()
{
    QList<QTreeWidgetItem*> selection = _imp->tree->selectedItems();
    bool canEdit = true;
    bool canMove = true;
    bool canDelete = true;
    if (!selection.isEmpty()) {
        QTreeWidgetItem* item = selection[0];
        if (item->text(0) == QString(NATRON_USER_MANAGED_KNOBS_PAGE)) {
            canEdit = false;
            canDelete = false;
            canMove = false;
        }
        for (std::list<TreeItem>::iterator it = _imp->items.begin(); it!=_imp->items.end(); ++it) {
            if (it->item == item) {
                Page_Knob* isPage = dynamic_cast<Page_Knob*>(it->knob.get());
                Group_Knob* isGroup = dynamic_cast<Group_Knob*>(it->knob.get());
                if (isPage) {
                    canMove = false;
                    canEdit = false;
                } else if (isGroup) {
                    canEdit = false;
                }
                break;
            }
        }
    }
    
    _imp->removeButton->setEnabled(selection.size() == 1 && canDelete);
    _imp->editButton->setEnabled(selection.size() == 1 && canEdit);
    _imp->upButton->setEnabled(selection.size() == 1 && canMove);
    _imp->downButton->setEnabled(selection.size() == 1 && canMove);
}

struct AddKnobDialogPrivate
{
    boost::shared_ptr<KnobI> knob;
    boost::shared_ptr<KnobSerialization> originalKnobSerialization;
    
    DockablePanel* panel;
    
    QVBoxLayout* vLayout;
    
    QWidget* mainContainer;
    QFormLayout* mainLayout;
    
    Natron::Label* typeLabel;
    ComboBox* typeChoice;
    Natron::Label* nameLabel;
    LineEdit* nameLineEdit;

    
    Natron::Label* labelLabel;
    LineEdit* labelLineEdit;
    
    Natron::Label* hideLabel;
    QCheckBox* hideBox;
    
    Natron::Label* startNewLineLabel;
    QCheckBox* startNewLineBox;
    
    Natron::Label* animatesLabel;
    QCheckBox* animatesCheckbox;
    
    Natron::Label* evaluatesLabel;
    QCheckBox* evaluatesOnChange;
    
    Natron::Label* tooltipLabel;
    QTextEdit* tooltipArea;
    
    Natron::Label* minLabel;
    SpinBox* minBox;
    
    Natron::Label* maxLabel;
    SpinBox* maxBox;
    
    enum DefaultValueType
    {
        eDefaultValueTypeInt,
        eDefaultValueTypeDouble,
        eDefaultValueTypeBool,
        eDefaultValueTypeString
    };
    
    
    Natron::Label* defaultValueLabel;
    SpinBox* default0;
    SpinBox* default1;
    SpinBox* default2;
    SpinBox* default3;
    LineEdit* defaultStr;
    QCheckBox* defaultBool;
    
    Natron::Label* menuItemsLabel;
    QTextEdit* menuItemsEdit;
    
    Natron::Label* multiLineLabel;
    QCheckBox* multiLine;
    
    Natron::Label* richTextLabel;
    QCheckBox* richText;
    
    Natron::Label* sequenceDialogLabel;
    QCheckBox* sequenceDialog;
    
    Natron::Label* multiPathLabel;
    QCheckBox* multiPath;
    
    Natron::Label* groupAsTabLabel;
    QCheckBox* groupAsTab;
    
    Natron::Label* parentGroupLabel;
    ComboBox* parentGroup;
    
    Natron::Label* parentPageLabel;
    ComboBox* parentPage;
    
    std::list<Group_Knob*> userGroups;
    std::list<Page_Knob*> userPages; //< all user pages except the "User" one
    
    AddKnobDialogPrivate(DockablePanel* panel)
    : knob()
    , originalKnobSerialization()
    , panel(panel)
    , vLayout(0)
    , mainContainer(0)
    , mainLayout(0)
    , typeLabel(0)
    , typeChoice(0)
    , nameLabel(0)
    , nameLineEdit(0)
    , labelLabel(0)
    , labelLineEdit(0)
    , hideLabel(0)
    , hideBox(0)
    , startNewLineLabel(0)
    , startNewLineBox(0)
    , animatesLabel(0)
    , animatesCheckbox(0)
    , evaluatesLabel(0)
    , evaluatesOnChange(0)
    , tooltipLabel(0)
    , tooltipArea(0)
    , minLabel(0)
    , minBox(0)
    , maxLabel(0)
    , maxBox(0)
    , defaultValueLabel(0)
    , default0(0)
    , default1(0)
    , default2(0)
    , default3(0)
    , defaultStr(0)
    , defaultBool(0)
    , menuItemsLabel(0)
    , menuItemsEdit(0)
    , multiLineLabel(0)
    , multiLine(0)
    , richTextLabel(0)
    , richText(0)
    , sequenceDialogLabel(0)
    , sequenceDialog(0)
    , multiPathLabel(0)
    , multiPath(0)
    , groupAsTabLabel(0)
    , groupAsTab(0)
    , parentGroupLabel(0)
    , parentGroup(0)
    , parentPageLabel(0)
    , parentPage(0)
    , userGroups()
    , userPages()
    {
        
    }
    
    void setVisibleMinMax(bool visible);
    
    void setVisibleMenuItems(bool visible);
    
    void setVisibleAnimates(bool visible);
    
    void setVisibleEvaluate(bool visible);
    
    void setVisibleStartNewLine(bool visible);
    
    void setVisibleHide(bool visible);
    
    void setVisibleMultiLine(bool visible);
    
    void setVisibleRichText(bool visible);
    
    void setVisibleSequence(bool visible);
    
    void setVisibleMultiPath(bool visible);
    
    void setVisibleGrpAsTab(bool visible);
    
    void setVisibleParent(bool visible);
    
    void setVisiblePage(bool visible);
    
    void setVisibleDefaultValues(bool visible,AddKnobDialogPrivate::DefaultValueType type,int dimensions);
    
    void createKnobFromSelection(int type,int optionalGroupIndex = -1);
    
    Group_Knob* getSelectedGroup() const;
};

static int getChoiceIndexFromKnobType(KnobI* knob)
{
    
    int dim = knob->getDimension();
    
    Int_Knob* isInt = dynamic_cast<Int_Knob*>(knob);
    Double_Knob* isDbl = dynamic_cast<Double_Knob*>(knob);
    Color_Knob* isColor = dynamic_cast<Color_Knob*>(knob);
    Choice_Knob* isChoice = dynamic_cast<Choice_Knob*>(knob);
    Bool_Knob* isBool = dynamic_cast<Bool_Knob*>(knob);
    String_Knob* isStr = dynamic_cast<String_Knob*>(knob);
    File_Knob* isFile = dynamic_cast<File_Knob*>(knob);
    OutputFile_Knob* isOutputFile = dynamic_cast<OutputFile_Knob*>(knob);
    Path_Knob* isPath = dynamic_cast<Path_Knob*>(knob);
    Group_Knob* isGrp = dynamic_cast<Group_Knob*>(knob);
    Page_Knob* isPage = dynamic_cast<Page_Knob*>(knob);
    Button_Knob* isBtn = dynamic_cast<Button_Knob*>(knob);
    
    if (isInt) {
        if (dim == 1) {
            return 0;
        } else if (dim == 2) {
            return 1;
        } else if (dim == 3) {
            return 2;
        }
    } else if (isDbl) {
        if (dim == 1) {
            return 3;
        } else if (dim == 2) {
            return 4;
        } else if (dim == 3) {
            return 5;
        }
    } else if (isColor) {
        if (dim == 3) {
            return 6;
        } else if (dim == 4) {
            return 7;
        }
    } else if (isChoice) {
        return 8;
    } else if (isBool) {
        return 9;
    } else if (isStr) {
        if (isStr->isLabel()) {
            return 10;
        } else  {
            return 11;
        }
    } else if (isFile) {
        return 12;
    } else if (isOutputFile) {
        return 13;
    } else if (isPath) {
        return 14;
    } else if (isGrp) {
        return 15;
    } else if (isPage) {
        return 16;
    } else if (isBtn) {
        return 17;
    }
    return -1;
}

AddKnobDialog::AddKnobDialog(DockablePanel* panel,const boost::shared_ptr<KnobI>& knob,QWidget* parent)
: QDialog(parent)
, _imp(new AddKnobDialogPrivate(panel))
{
    
    _imp->knob = knob;
    assert(!knob || knob->isUserKnob());
    
    //QFont font(NATRON_FONT,NATRON_FONT_SIZE_11);
    
    _imp->vLayout = new QVBoxLayout(this);
    _imp->vLayout->setContentsMargins(0, 0, 15, 0);
    
    _imp->mainContainer = new QWidget(this);
    _imp->mainLayout = new QFormLayout(_imp->mainContainer);
    _imp->mainLayout->setLabelAlignment(Qt::AlignVCenter | Qt::AlignRight);
    _imp->mainLayout->setFormAlignment(Qt::AlignVCenter | Qt::AlignLeft);
    _imp->mainLayout->setSpacing(3);
    _imp->mainLayout->setContentsMargins(0, 0, 15, 0);
    
    _imp->vLayout->addWidget(_imp->mainContainer);
    
    {
        QWidget* firstRowContainer = new QWidget(this);
        QHBoxLayout* firstRowLayout = new QHBoxLayout(firstRowContainer);
        firstRowLayout->setContentsMargins(0, 0, 0, 0);
        
        _imp->nameLabel = new Natron::Label(tr("Script name:"),this);
        _imp->nameLineEdit = new LineEdit(firstRowContainer);
        _imp->nameLineEdit->setToolTip(Qt::convertFromPlainText(tr("The name of the parameter as it will be used in Python scripts")));
        
        if (knob) {
            _imp->nameLineEdit->setText(knob->getName().c_str());
        }
        firstRowLayout->addWidget(_imp->nameLineEdit);
        firstRowLayout->addStretch();

        _imp->mainLayout->addRow(_imp->nameLabel, firstRowContainer);
        
    }
    
    {
        QWidget* secondRowContainer = new QWidget(this);
        QHBoxLayout* secondRowLayout = new QHBoxLayout(secondRowContainer);
        secondRowLayout->setContentsMargins(0, 0, 15, 0);
        _imp->labelLabel = new Natron::Label(tr("Label:"),secondRowContainer);
        _imp->labelLineEdit = new LineEdit(secondRowContainer);
        _imp->labelLineEdit->setToolTip(Qt::convertFromPlainText(tr("The label of the parameter as displayed on the graphical user interface")));
        if (knob) {
            _imp->labelLineEdit->setText(knob->getDescription().c_str());
        }
        secondRowLayout->addWidget(_imp->labelLineEdit);
        _imp->hideLabel = new Natron::Label(tr("Hide:"),secondRowContainer);
        secondRowLayout->addWidget(_imp->hideLabel);
        _imp->hideBox = new QCheckBox(secondRowContainer);
        _imp->hideBox->setToolTip(Qt::convertFromPlainText(tr("If checked the parameter will not be visible on the user interface")));
        if (knob) {
            _imp->hideBox->setChecked(knob->getIsSecret());
        }
        secondRowLayout->addWidget(_imp->hideBox);
        _imp->startNewLineLabel = new Natron::Label(tr("Start new line:"),secondRowContainer);
        secondRowLayout->addWidget(_imp->startNewLineLabel);
        _imp->startNewLineBox = new QCheckBox(secondRowContainer);
        _imp->startNewLineBox->setToolTip(tr("If checked the <b><i>next</i></b> parameter defined will be on the same line as this parameter"));
        if (knob) {
            _imp->startNewLineBox->setChecked(knob->isNewLineActivated());
        }
        secondRowLayout->addWidget(_imp->startNewLineBox);
        secondRowLayout->addStretch();
        
        _imp->mainLayout->addRow(_imp->labelLabel, secondRowContainer);
    }
    
    {
        QWidget* thirdRowContainer = new QWidget(this);
        QHBoxLayout* thirdRowLayout = new QHBoxLayout(thirdRowContainer);
        thirdRowLayout->setContentsMargins(0, 0, 15, 0);
        
        if (!knob) {
            _imp->typeLabel = new Natron::Label(tr("Type:"),thirdRowContainer);
            _imp->typeChoice = new ComboBox(thirdRowContainer);
            _imp->typeChoice->setToolTip(Qt::convertFromPlainText(tr("The data type of the parameter")));
            _imp->typeChoice->addItem("Integer");
            _imp->typeChoice->addItem("Integer 2D");
            _imp->typeChoice->addItem("Integer 3D");
            _imp->typeChoice->addItem("Floating point");
            _imp->typeChoice->addItem("Floating point 2D");
            _imp->typeChoice->addItem("Floating point 3D");
            _imp->typeChoice->addItem("Color RGB");
            _imp->typeChoice->addItem("Color RGBA");
            _imp->typeChoice->addItem("Choice (Pulldown)");
            _imp->typeChoice->addItem("Checkbox");
            _imp->typeChoice->addItem("Label");
            _imp->typeChoice->addItem("Text input");
            _imp->typeChoice->addItem("Input file");
            _imp->typeChoice->addItem("Output file");
            _imp->typeChoice->addItem("Directory");
            _imp->typeChoice->addItem("Group");
            _imp->typeChoice->addItem("Page");
            _imp->typeChoice->addItem("Button");
            QObject::connect(_imp->typeChoice, SIGNAL(currentIndexChanged(int)),this, SLOT(onTypeCurrentIndexChanged(int)));
            
            thirdRowLayout->addWidget(_imp->typeChoice);
        }
        _imp->animatesLabel = new Natron::Label(Qt::convertFromPlainText(tr("Animates:")),thirdRowContainer);

        if (!knob) {
            thirdRowLayout->addWidget(_imp->animatesLabel);
        }
        _imp->animatesCheckbox = new QCheckBox(thirdRowContainer);
        _imp->animatesCheckbox->setToolTip(Qt::convertFromPlainText(tr("When checked this parameter will be able to animate with keyframes")));
        if (knob) {
            _imp->animatesCheckbox->setChecked(knob->isAnimationEnabled());
        }
        thirdRowLayout->addWidget(_imp->animatesCheckbox);
        _imp->evaluatesLabel = new Natron::Label(Qt::convertFromPlainText(tr("Render on change:")),thirdRowContainer);
        thirdRowLayout->addWidget(_imp->evaluatesLabel);
        _imp->evaluatesOnChange = new QCheckBox(thirdRowContainer);
        _imp->evaluatesOnChange->setToolTip(Qt::convertFromPlainText(tr("If checked, when the value of this parameter changes a new render will be triggered")));
        if (knob) {
            _imp->evaluatesOnChange->setChecked(knob->getEvaluateOnChange());
        }
        thirdRowLayout->addWidget(_imp->evaluatesOnChange);
        thirdRowLayout->addStretch();
        
        if (!knob) {
            _imp->mainLayout->addRow(_imp->typeLabel, thirdRowContainer);
        } else {
            _imp->mainLayout->addRow(_imp->animatesLabel, thirdRowContainer);
        }
    }
    {
        _imp->tooltipLabel = new Natron::Label(tr("Tooltip:"),this);
        _imp->tooltipArea = new QTextEdit(this);
        _imp->tooltipArea->setToolTip(Qt::convertFromPlainText(tr("The help tooltip that will appear when hovering the parameter with the mouse")));
        _imp->mainLayout->addRow(_imp->tooltipLabel,_imp->tooltipArea);
        if (knob) {
            _imp->tooltipArea->setPlainText(knob->getHintToolTip().c_str());
        }
    }
    {
        _imp->menuItemsLabel = new Natron::Label(tr("Menu items:"),this);
        _imp->menuItemsEdit = new QTextEdit(this);
        QString tt = Qt::convertFromPlainText(tr("The entries that will be available in the drop-down menu. \n"
                                                 "Each line defines a new menu entry. You can specify a specific help tooltip for each entry "
                                                 "by separating the entry text from the help with the following characters on the line: "
                                                 "<?> \n\n"
                                                 "E.g: Special function<?>Will use our very own special function"),Qt::WhiteSpaceNormal);
        _imp->menuItemsEdit->setToolTip(tt);
        _imp->mainLayout->addRow(_imp->menuItemsLabel,_imp->menuItemsEdit);
        
        Choice_Knob* isChoice = dynamic_cast<Choice_Knob*>(knob.get());
        if (isChoice) {
            std::vector<std::string> entries = isChoice->getEntries_mt_safe();
            std::vector<std::string> entriesHelp = isChoice->getEntriesHelp_mt_safe();
            QString data;
            for (U32 i = 0; i < entries.size(); ++i) {
                QString line(entries[i].c_str());
                if (i < entriesHelp.size() && !entriesHelp[i].empty()) {
                    line.append("<?>");
                    line.append(entriesHelp[i].c_str());
                }
                data.append(line);
                data.append('\n');
            }
            _imp->menuItemsEdit->setPlainText(data);
        }
    }
    {
        QWidget* optContainer = new QWidget(this);
        QHBoxLayout* optLayout = new QHBoxLayout(optContainer);
        optLayout->setContentsMargins(0, 0, 15, 0);
        
        _imp->multiLineLabel = new Natron::Label(tr("Multi-line:"),optContainer);
        _imp->multiLine = new QCheckBox(optContainer);
        _imp->multiLine->setToolTip(Qt::convertFromPlainText(tr("Should this text be multi-line or single-line ?")));
        optLayout->addWidget(_imp->multiLine);
        _imp->mainLayout->addRow(_imp->multiLineLabel, optContainer);
        
        String_Knob* isStr = dynamic_cast<String_Knob*>(knob.get());
        if (isStr) {
            if (isStr && isStr->isMultiLine()) {
                _imp->multiLine->setChecked(true);
            }
        }
    }
    {
        QWidget* optContainer = new QWidget(this);
        QHBoxLayout* optLayout = new QHBoxLayout(optContainer);
        optLayout->setContentsMargins(0, 0, 15, 0);
        
        _imp->richTextLabel = new Natron::Label(tr("Rich text:"),optContainer);
        _imp->richText = new QCheckBox(optContainer);
        QString tt = Qt::convertFromPlainText(tr("If checked, the text area will be able to use rich text encoding with a sub-set of html.\n "
                                                 "This property is only valid for multi-line input text only"),Qt::WhiteSpaceNormal);

        _imp->richText->setToolTip(tt);
        optLayout->addWidget(_imp->richText);
        _imp->mainLayout->addRow(_imp->richTextLabel, optContainer);
        
        String_Knob* isStr = dynamic_cast<String_Knob*>(knob.get());
        if (isStr) {
            if (isStr && isStr->isMultiLine() && isStr->usesRichText()) {
                _imp->richText->setChecked(true);
            }
        }
    }
    {
        QWidget* optContainer = new QWidget(this);
        QHBoxLayout* optLayout = new QHBoxLayout(optContainer);
        optLayout->setContentsMargins(0, 0, 15, 0);
        
        _imp->sequenceDialogLabel = new Natron::Label(tr("Use sequence dialog:"),optContainer);
        _imp->sequenceDialog = new QCheckBox(optContainer);
        _imp->sequenceDialog->setToolTip(Qt::convertFromPlainText(tr("If checked the file dialog for this parameter will be able to decode image sequences")));
        optLayout->addWidget(_imp->sequenceDialog);
        _imp->mainLayout->addRow(_imp->sequenceDialogLabel, optContainer);
        
        File_Knob* isFile = dynamic_cast<File_Knob*>(knob.get());
        OutputFile_Knob* isOutFile = dynamic_cast<OutputFile_Knob*>(knob.get());
        if (isFile) {
            if (isFile->isInputImageFile()) {
                _imp->sequenceDialog->setChecked(true);
            }
        } else if (isOutFile) {
            if (isOutFile->isOutputImageFile()) {
                _imp->sequenceDialog->setChecked(true);
            }
        }
    }
    {
        QWidget* optContainer = new QWidget(this);
        QHBoxLayout* optLayout = new QHBoxLayout(optContainer);
        optLayout->setContentsMargins(0, 0, 15, 0);
        
        _imp->multiPathLabel = new Natron::Label(Qt::convertFromPlainText(tr("Multiple paths:")),optContainer);
        _imp->multiPath = new QCheckBox(optContainer);
        _imp->multiPath->setToolTip(Qt::convertFromPlainText(tr("If checked the parameter will be a table where each entry points to a different path")));
        optLayout->addWidget(_imp->multiPath);
        _imp->mainLayout->addRow(_imp->multiPathLabel, optContainer);
        
        Path_Knob* isStr = dynamic_cast<Path_Knob*>(knob.get());
        if (isStr) {
            if (isStr && isStr->isMultiPath()) {
                _imp->multiPath->setChecked(true);
            }
        }
    }
    {
        QWidget* optContainer = new QWidget(this);
        QHBoxLayout* optLayout = new QHBoxLayout(optContainer);
        optLayout->setContentsMargins(0, 0, 15, 0);
        
        _imp->groupAsTabLabel = new Natron::Label(tr("Group as tab:"),optContainer);
        _imp->groupAsTab = new QCheckBox(optContainer);
        _imp->groupAsTab->setToolTip(Qt::convertFromPlainText(tr("If checked the group will be a tab instead")));
        optLayout->addWidget(_imp->groupAsTab);
        _imp->mainLayout->addRow(_imp->groupAsTabLabel, optContainer);
        
        Group_Knob* isGrp = dynamic_cast<Group_Knob*>(knob.get());
        if (isGrp) {
            if (isGrp && isGrp->isTab()) {
                _imp->groupAsTab->setChecked(true);
            }
        }

    }
    {
        QWidget* minMaxContainer = new QWidget(this);
        QHBoxLayout* minMaxLayout = new QHBoxLayout(minMaxContainer);
        minMaxLayout->setContentsMargins(0, 0, 0, 0);
        _imp->minLabel = new Natron::Label(tr("Minimum:"),minMaxContainer);

        _imp->minBox = new SpinBox(minMaxContainer,SpinBox::eSpinBoxTypeDouble);
        _imp->minBox->setToolTip(Qt::convertFromPlainText(tr("Set the minimum value for the parameter")));
        minMaxLayout->addWidget(_imp->minBox);
        
        _imp->maxLabel = new Natron::Label(tr("Maximum:"),minMaxContainer);
        _imp->maxBox = new SpinBox(minMaxContainer,SpinBox::eSpinBoxTypeDouble);
        _imp->maxBox->setToolTip(Qt::convertFromPlainText(tr("Set the maximum value for the parameter")));
        minMaxLayout->addWidget(_imp->maxLabel);
        minMaxLayout->addWidget(_imp->maxBox);
        minMaxLayout->addStretch();
        
        Double_Knob* isDbl = dynamic_cast<Double_Knob*>(knob.get());
        Int_Knob* isInt = dynamic_cast<Int_Knob*>(knob.get());
        Color_Knob* isColor = dynamic_cast<Color_Knob*>(knob.get());
        

        if (isDbl) {
            double min = isDbl->getMinimum(0);
            double max = isDbl->getMaximum(0);
            _imp->minBox->setValue(min);
            _imp->maxBox->setValue(max);
        } else if (isInt) {
            int min = isInt->getMinimum(0);
            int max = isInt->getMaximum(0);
            _imp->minBox->setValue(min);
            _imp->maxBox->setValue(max);

        } else if (isColor) {
            double min = isColor->getMinimum(0);
            double max = isColor->getMaximum(0);
            _imp->minBox->setValue(min);
            _imp->maxBox->setValue(max);

        }
        
        _imp->mainLayout->addRow(_imp->minLabel, minMaxContainer);
    }
    
    {
        QWidget* defValContainer = new QWidget(this);
        QHBoxLayout* defValLayout = new QHBoxLayout(defValContainer);
        defValLayout->setContentsMargins(0, 0, 0, 0);
        _imp->defaultValueLabel = new Natron::Label(tr("Default value:"),defValContainer);

        _imp->default0 = new SpinBox(defValContainer,SpinBox::eSpinBoxTypeDouble);
        _imp->default0->setValue(0);
        _imp->default0->setToolTip(Qt::convertFromPlainText(tr("Set the default value for the parameter (dimension 0)")));
        defValLayout->addWidget(_imp->default0);
        
        _imp->default1 = new SpinBox(defValContainer,SpinBox::eSpinBoxTypeDouble);
        _imp->default1->setValue(0);
        _imp->default1->setToolTip(Qt::convertFromPlainText(tr("Set the default value for the parameter (dimension 1)")));
        defValLayout->addWidget(_imp->default1);
        
        _imp->default2 = new SpinBox(defValContainer,SpinBox::eSpinBoxTypeDouble);
        _imp->default2->setValue(0);
        _imp->default2->setToolTip(Qt::convertFromPlainText(tr("Set the default value for the parameter (dimension 2)")));
        defValLayout->addWidget(_imp->default2);
        
        _imp->default3 = new SpinBox(defValContainer,SpinBox::eSpinBoxTypeDouble);
        _imp->default3->setValue(0);
        _imp->default3->setToolTip(Qt::convertFromPlainText(tr("Set the default value for the parameter (dimension 3)")));
        defValLayout->addWidget(_imp->default3);

        
        _imp->defaultStr = new LineEdit(defValContainer);
        _imp->defaultStr->setToolTip(Qt::convertFromPlainText(tr("Set the default value for the parameter")));
        defValLayout->addWidget(_imp->defaultStr);
        
        
        _imp->defaultBool = new QCheckBox(defValContainer);
        _imp->defaultBool->setToolTip(Qt::convertFromPlainText(tr("Set the default value for the parameter")));
        _imp->defaultBool->setFixedSize(NATRON_MEDIUM_BUTTON_SIZE,NATRON_MEDIUM_BUTTON_SIZE);
        defValLayout->addWidget(_imp->defaultBool);

        defValLayout->addStretch();
        
        _imp->mainLayout->addRow(_imp->defaultValueLabel, defValContainer);
        
        
        Knob<double>* isDbl = dynamic_cast<Knob<double>*>(knob.get());
        Knob<int>* isInt = dynamic_cast<Knob<int>*>(knob.get());
        Bool_Knob* isBool = dynamic_cast<Bool_Knob*>(knob.get());
        Knob<std::string>* isStr = dynamic_cast<Knob<std::string>*>(knob.get());
        
        if (isDbl) {
            _imp->default0->setValue(isDbl->getDefaultValue(0));
            if (isDbl->getDimension() >= 2) {
                _imp->default1->setValue(isDbl->getDefaultValue(1));
            }
            if (isDbl->getDimension() >= 3) {
                _imp->default2->setValue(isDbl->getDefaultValue(2));
            }
            if (isDbl->getDimension() >= 4) {
                _imp->default3->setValue(isDbl->getDefaultValue(3));
            }
        } else if (isInt) {
            _imp->default0->setValue(isInt->getDefaultValue(0));
            if (isInt->getDimension() >= 2) {
                _imp->default1->setValue(isInt->getDefaultValue(1));
            }
            if (isInt->getDimension() >= 3) {
                _imp->default2->setValue(isInt->getDefaultValue(2));
            }

        } else if (isBool) {
            _imp->defaultBool->setChecked(isBool->getDefaultValue(0));
        } else if (isStr) {
            _imp->defaultStr->setText(isStr->getDefaultValue(0).c_str());
        }
        
    }
    
    
    const std::map<boost::shared_ptr<KnobI>,KnobGui*>& knobs = _imp->panel->getKnobs();
    for (std::map<boost::shared_ptr<KnobI>,KnobGui*>::const_iterator it = knobs.begin(); it != knobs.end(); ++it) {
        if (it->first->isUserKnob()) {
            Group_Knob* isGrp = dynamic_cast<Group_Knob*>(it->first.get());
            if (isGrp) {
                _imp->userGroups.push_back(isGrp);
            }
        }
    }
    
    
    
    if (!_imp->userGroups.empty()) {
        QWidget* optContainer = new QWidget(this);
        QHBoxLayout* optLayout = new QHBoxLayout(optContainer);
        optLayout->setContentsMargins(0, 0, 15, 0);
        
        _imp->parentGroupLabel = new Natron::Label(tr("Group:"),optContainer);
        _imp->parentGroup = new ComboBox(optContainer);
        
        _imp->parentGroup->setToolTip(Qt::convertFromPlainText(tr("The name of the group under which this parameter will appear")));
        optLayout->addWidget(_imp->parentGroup);
        
        _imp->mainLayout->addRow(_imp->parentGroupLabel, optContainer);
    }
    
    if (!knob) {
        QWidget* optContainer = new QWidget(this);
        QHBoxLayout* optLayout = new QHBoxLayout(optContainer);
        optLayout->setContentsMargins(0, 0, 15, 0);
        _imp->parentPageLabel = new Natron::Label(tr("Page:"),optContainer);
        _imp->parentPage = new ComboBox(optContainer);
        _imp->parentPage->addItem(NATRON_USER_MANAGED_KNOBS_PAGE);
        QObject::connect(_imp->parentPage,SIGNAL(currentIndexChanged(int)),this,SLOT(onPageCurrentIndexChanged(int)));
        const std::vector<boost::shared_ptr<KnobI> >& knobs = _imp->panel->getHolder()->getKnobs();
        for (std::vector<boost::shared_ptr<KnobI> >::const_iterator it = knobs.begin() ;it != knobs.end(); ++it) {
            if ((*it)->isUserKnob()) {
                Page_Knob* isPage = dynamic_cast<Page_Knob*>(it->get());
                if (isPage && isPage->getName() != std::string(NATRON_USER_MANAGED_KNOBS_PAGE)) {
                    _imp->userPages.push_back(isPage);
                }
            }
        }
        
        for (std::list<Page_Knob*>::iterator it = _imp->userPages.begin(); it != _imp->userPages.end(); ++it) {
            _imp->parentPage->addItem((*it)->getName().c_str());
        }
        _imp->parentPage->setToolTip(Qt::convertFromPlainText(tr("The tab  under which this parameter will appear")));
        optLayout->addWidget(_imp->parentPage);
        if (knob) {
            ////find in which page the knob should be
            Page_Knob* isTopLevelParentAPage = getTopLevelPageForKnob(knob.get());
            assert(isTopLevelParentAPage);
            if (isTopLevelParentAPage->getName() != std::string(NATRON_USER_MANAGED_KNOBS_PAGE)) {
                int index = 1; // 1 because of the "User" item
                bool found = false;
                for (std::list<Page_Knob*>::iterator it = _imp->userPages.begin(); it != _imp->userPages.end(); ++it, ++index) {
                    if ((*it) == isTopLevelParentAPage) {
                        found = true;
                        break;
                    }
                }
                if (found) {
                    _imp->parentPage->setCurrentIndex(index);
                }
            }
            
            
        }
        
        _imp->mainLayout->addRow(_imp->parentPageLabel, optContainer);
        onPageCurrentIndexChanged(0);
    } else { // if(!knob)
        
        if (_imp->parentGroup) {
            Page_Knob* topLvlPage = getTopLevelPageForKnob(knob.get());
            assert(topLvlPage);
            boost::shared_ptr<KnobI> parent = knob->getParentKnob();
            Group_Knob* isParentGrp = dynamic_cast<Group_Knob*>(parent.get());
            _imp->parentGroup->addItem("-");
            int idx = 1;
            for (std::list<Group_Knob*>::iterator it = _imp->userGroups.begin(); it != _imp->userGroups.end(); ++it, ++idx) {
                Page_Knob* page = getTopLevelPageForKnob(*it);
                assert(page);
                
                ///add only grps whose parent page is the selected page
                if (page == topLvlPage) {
                    _imp->parentGroup->addItem((*it)->getName().c_str());
                    if (isParentGrp && isParentGrp == *it) {
                        _imp->parentGroup->setCurrentIndex(idx);
                    }
                }
                
            }
        }
    }
    
    QDialogButtonBox* buttons = new QDialogButtonBox(QDialogButtonBox::StandardButtons(QDialogButtonBox::Ok | QDialogButtonBox::Cancel),Qt::Horizontal,this);
    QObject::connect(buttons,SIGNAL(rejected()), this, SLOT(reject()));
    QObject::connect(buttons,SIGNAL(accepted()), this, SLOT(onOkClicked()));
    _imp->vLayout->addWidget(buttons);
    
    int type;
    if (!knob) {
        type = _imp->typeChoice->activeIndex();
    } else {
        type = getChoiceIndexFromKnobType(knob.get());
        assert(type != -1);
    }
    onTypeCurrentIndexChanged(type);
    _imp->panel->setUserPageActiveIndex();
    
    if (knob) {
        _imp->originalKnobSerialization.reset(new KnobSerialization(knob));
    }
}

void
AddKnobDialog::onPageCurrentIndexChanged(int index)
{
    if (!_imp->parentGroup) {
        return;
    }
    _imp->parentGroup->clear();
    _imp->parentGroup->addItem("-");
    
    std::string selectedPage = _imp->parentPage->itemText(index).toStdString();
    Page_Knob* parentPage = 0;
    
    if (selectedPage == NATRON_USER_MANAGED_KNOBS_PAGE) {
        parentPage = _imp->panel->getUserPageKnob().get();
    } else {
        for (std::list<Page_Knob*>::iterator it = _imp->userPages.begin(); it != _imp->userPages.end(); ++it) {
            if ((*it)->getName() == selectedPage) {
                parentPage = *it;
                break;
            }
        }
    }
    
    for (std::list<Group_Knob*>::iterator it = _imp->userGroups.begin(); it != _imp->userGroups.end(); ++it) {
        Page_Knob* page = getTopLevelPageForKnob(*it);
        assert(page);
        
        ///add only grps whose parent page is the selected page
        if (page == parentPage) {
            _imp->parentGroup->addItem((*it)->getName().c_str());
        }
        
    }
}

void
AddKnobDialog::onTypeCurrentIndexChanged(int index)
{
    _imp->setVisiblePage(index != 16);
    switch (index) {
        case 0: // int
        case 1: // int 2D
        case 2: // int 3D
        case 3: // fp
        case 4: // fp 2D
        case 5: // fp 3D
        case 6: // RGB
        case 7: // RGBA
            _imp->setVisibleAnimates(true);
            _imp->setVisibleEvaluate(true);
            _imp->setVisibleHide(true);
            _imp->setVisibleMenuItems(false);
            _imp->setVisibleMinMax(true);
            _imp->setVisibleStartNewLine(true);
            _imp->setVisibleMultiLine(false);
            _imp->setVisibleMultiPath(false);
            _imp->setVisibleRichText(false);
            _imp->setVisibleSequence(false);
            _imp->setVisibleGrpAsTab(false);
            _imp->setVisibleParent(true);
            if (index == 0 || index == 3) {
                _imp->setVisibleDefaultValues(true,
                                              index == 0 ? AddKnobDialogPrivate::eDefaultValueTypeInt : AddKnobDialogPrivate::eDefaultValueTypeDouble,
                                              1);
            } else if (index == 1 || index == 4) {
                _imp->setVisibleDefaultValues(true,
                                              index == 1 ? AddKnobDialogPrivate::eDefaultValueTypeInt : AddKnobDialogPrivate::eDefaultValueTypeDouble,
                                              2);
            } else if (index == 2 || index == 5 || index == 6) {
                _imp->setVisibleDefaultValues(true,
                                              index == 2 ? AddKnobDialogPrivate::eDefaultValueTypeInt : AddKnobDialogPrivate::eDefaultValueTypeDouble,
                                              3);
            } else if (index == 7) {
                _imp->setVisibleDefaultValues(true,AddKnobDialogPrivate::eDefaultValueTypeDouble,4);
            }
            break;
        case 8: // choice
            _imp->setVisibleAnimates(true);
            _imp->setVisibleEvaluate(true);
            _imp->setVisibleHide(true);
            _imp->setVisibleMenuItems(true);
            _imp->setVisibleMinMax(false);
            _imp->setVisibleStartNewLine(true);
            _imp->setVisibleMultiLine(false);
            _imp->setVisibleMultiPath(false);
            _imp->setVisibleRichText(false);
            _imp->setVisibleSequence(false);
            _imp->setVisibleGrpAsTab(false);
            _imp->setVisibleParent(true);
            _imp->setVisibleDefaultValues(true,AddKnobDialogPrivate::eDefaultValueTypeInt,1);
            break;
        case 9: // bool
            _imp->setVisibleAnimates(true);
            _imp->setVisibleEvaluate(true);
            _imp->setVisibleHide(true);
            _imp->setVisibleMenuItems(false);
            _imp->setVisibleMinMax(false);
            _imp->setVisibleStartNewLine(true);
            _imp->setVisibleMultiLine(false);
            _imp->setVisibleMultiPath(false);
            _imp->setVisibleRichText(false);
            _imp->setVisibleSequence(false);
            _imp->setVisibleGrpAsTab(false);
            _imp->setVisibleParent(true);
            _imp->setVisibleDefaultValues(true,AddKnobDialogPrivate::eDefaultValueTypeBool,1);
            break;
        case 10: // label
            _imp->setVisibleAnimates(false);
            _imp->setVisibleEvaluate(false);
            _imp->setVisibleHide(true);
            _imp->setVisibleMenuItems(false);
            _imp->setVisibleMinMax(false);
            _imp->setVisibleStartNewLine(true);
            _imp->setVisibleMultiLine(false);
            _imp->setVisibleMultiPath(false);
            _imp->setVisibleRichText(false);
            _imp->setVisibleSequence(false);
            _imp->setVisibleGrpAsTab(false);
            _imp->setVisibleParent(true);
            _imp->setVisibleDefaultValues(true,AddKnobDialogPrivate::eDefaultValueTypeString,1);
            break;
        case 11: // text input
            _imp->setVisibleAnimates(true);
            _imp->setVisibleEvaluate(true);
            _imp->setVisibleHide(true);
            _imp->setVisibleMenuItems(false);
            _imp->setVisibleMinMax(false);
            _imp->setVisibleStartNewLine(false);
            _imp->setVisibleMultiLine(true);
            _imp->setVisibleMultiPath(false);
            _imp->setVisibleRichText(true);
            _imp->setVisibleSequence(false);
            _imp->setVisibleGrpAsTab(false);
            _imp->setVisibleParent(true);
            _imp->setVisibleDefaultValues(true,AddKnobDialogPrivate::eDefaultValueTypeString,1);
            break;
        case 12: // input file
        case 13: // output file
            _imp->setVisibleAnimates(false);
            _imp->setVisibleEvaluate(true);
            _imp->setVisibleHide(true);
            _imp->setVisibleMenuItems(false);
            _imp->setVisibleMinMax(false);
            _imp->setVisibleStartNewLine(false);
            _imp->setVisibleMultiLine(false);
            _imp->setVisibleMultiPath(false);
            _imp->setVisibleRichText(false);
            _imp->setVisibleSequence(true);
            _imp->setVisibleGrpAsTab(false);
            _imp->setVisibleParent(true);
            _imp->setVisibleDefaultValues(true,AddKnobDialogPrivate::eDefaultValueTypeString,1);
            break;
        case 14: // path
            _imp->setVisibleAnimates(false);
            _imp->setVisibleEvaluate(true);
            _imp->setVisibleHide(true);
            _imp->setVisibleMenuItems(false);
            _imp->setVisibleMinMax(false);
            _imp->setVisibleStartNewLine(false);
            _imp->setVisibleMultiLine(false);
            _imp->setVisibleMultiPath(true);
            _imp->setVisibleRichText(false);
            _imp->setVisibleSequence(false);
            _imp->setVisibleGrpAsTab(false);
            _imp->setVisibleParent(true);
            _imp->setVisibleDefaultValues(true,AddKnobDialogPrivate::eDefaultValueTypeString,1);
            break;
        case 15: // grp
            _imp->setVisibleAnimates(false);
            _imp->setVisibleEvaluate(false);
            _imp->setVisibleHide(true);
            _imp->setVisibleMenuItems(false);
            _imp->setVisibleMinMax(false);
            _imp->setVisibleStartNewLine(false);
            _imp->setVisibleMultiLine(false);
            _imp->setVisibleMultiPath(false);
            _imp->setVisibleRichText(false);
            _imp->setVisibleSequence(false);
            _imp->setVisibleGrpAsTab(true);
            _imp->setVisibleParent(false);
            _imp->setVisibleDefaultValues(false,AddKnobDialogPrivate::eDefaultValueTypeInt,1);
            break;
        case 16: // page
            _imp->setVisibleAnimates(false);
            _imp->setVisibleEvaluate(false);
            _imp->setVisibleHide(false);
            _imp->setVisibleMenuItems(false);
            _imp->setVisibleMinMax(false);
            _imp->setVisibleStartNewLine(false);
            _imp->setVisibleMultiLine(false);
            _imp->setVisibleMultiPath(false);
            _imp->setVisibleRichText(false);
            _imp->setVisibleSequence(false);
            _imp->setVisibleGrpAsTab(false);
            _imp->setVisibleParent(false);
            _imp->setVisibleDefaultValues(false,AddKnobDialogPrivate::eDefaultValueTypeInt,1);
            break;
        case 17: // button
            _imp->setVisibleAnimates(false);
            _imp->setVisibleEvaluate(false);
            _imp->setVisibleHide(false);
            _imp->setVisibleMenuItems(false);
            _imp->setVisibleMinMax(false);
            _imp->setVisibleStartNewLine(true);
            _imp->setVisibleMultiLine(false);
            _imp->setVisibleMultiPath(false);
            _imp->setVisibleRichText(false);
            _imp->setVisibleSequence(false);
            _imp->setVisibleGrpAsTab(false);
            _imp->setVisibleParent(true);
            _imp->setVisibleDefaultValues(false,AddKnobDialogPrivate::eDefaultValueTypeInt,1);
            break;
        default:
            break;
    }
}

AddKnobDialog::~AddKnobDialog()
{
    
}

boost::shared_ptr<KnobI>
AddKnobDialog::getKnob() const
{
    return _imp->knob;
}

void
AddKnobDialogPrivate::createKnobFromSelection(int index,int optionalGroupIndex)
{
    assert(!knob);
    std::string label = labelLineEdit->text().toStdString();
    
    switch (index) {
        case 0:
        case 1:
        case 2: {
            //int
            int dim = index + 1;
            boost::shared_ptr<Int_Knob> k = Natron::createKnob<Int_Knob>(panel->getHolder(), label, dim, false);
            std::vector<int> mins(dim);
            std::vector<int> maxs(dim);
            for (int i = 0; i < dim; ++i) {
                mins[i] = std::floor(minBox->value() + 0.5);
                maxs[i] = std::floor(maxBox->value() + 0.5);
            }
            k->setMinimumsAndMaximums(mins, maxs);
            std::vector<int> defValues;
            if (dim >= 1) {
                defValues.push_back(default0->value());
            }
            if (dim >= 2) {
                defValues.push_back(default1->value());
            }
            if (dim >= 3) {
                defValues.push_back(default2->value());
            }
            for (U32 i = 0; i < defValues.size(); ++i) {
                k->setDefaultValue(defValues[i],i);
            }
            knob = k;
        } break;
        case 3:
        case 4:
        case 5: {
            //double
            int dim = index - 2;
            boost::shared_ptr<Double_Knob> k = Natron::createKnob<Double_Knob>(panel->getHolder(), label, dim, false);
            std::vector<double> mins(dim);
            std::vector<double> maxs(dim);
            for (int i = 0; i < dim; ++i) {
                mins[i] = minBox->value();
                maxs[i] = maxBox->value();
            }
            k->setMinimumsAndMaximums(mins, maxs);
            std::vector<double> defValues;
            if (dim >= 1) {
                defValues.push_back(default0->value());
            }
            if (dim >= 2) {
                defValues.push_back(default1->value());
            }
            if (dim >= 3) {
                defValues.push_back(default2->value());
            }
            for (U32 i = 0; i < defValues.size(); ++i) {
                k->setDefaultValue(defValues[i],i);
            }

            
            knob = k;
        } break;
        case 6:
        case 7: {
            // color
            int dim = index - 3;
            boost::shared_ptr<Color_Knob> k = Natron::createKnob<Color_Knob>(panel->getHolder(), label, dim, false);
            std::vector<double> mins(dim);
            std::vector<double> maxs(dim);
            for (int i = 0; i < dim; ++i) {
                mins[i] = minBox->value();
                maxs[i] = maxBox->value();
            }
            std::vector<double> defValues;
            if (dim >= 1) {
                defValues.push_back(default0->value());
            }
            if (dim >= 2) {
                defValues.push_back(default1->value());
            }
            if (dim >= 3) {
                defValues.push_back(default2->value());
            }
            if (dim >= 4) {
                defValues.push_back(default3->value());
            }
            for (U32 i = 0; i < defValues.size(); ++i) {
                k->setDefaultValue(defValues[i],i);
            }

            k->setMinimumsAndMaximums(mins, maxs);
            knob = k;
        }  break;
        case 8: {

            boost::shared_ptr<Choice_Knob> k = Natron::createKnob<Choice_Knob>(panel->getHolder(), label, 1, false);
            QString entriesRaw = menuItemsEdit->toPlainText();
            QTextStream stream(&entriesRaw);
            std::vector<std::string> entries,helps;

            while (!stream.atEnd()) {
                QString line = stream.readLine();
                int foundHelp = line.indexOf("<?>");
                if (foundHelp != -1) {
                    QString entry = line.mid(0,foundHelp);
                    QString help = line.mid(foundHelp + 3,-1);
                    for (int i = 0; i < (int)entries.size() - (int)helps.size(); ++i) {
                        helps.push_back("");
                    }
                    entries.push_back(entry.toStdString());
                    helps.push_back(help.toStdString());
                } else {
                    entries.push_back(line.toStdString());
                    if (!helps.empty()) {
                        helps.push_back("");
                    }
                }
            }
            k->populateChoices(entries,helps);
            
            int defValue = default0->value();
            if (defValue < (int)entries.size() && defValue >= 0) {
                k->setDefaultValue(defValue);
            }
            
            knob = k;
        } break;
        case 9: {
            boost::shared_ptr<Bool_Knob> k = Natron::createKnob<Bool_Knob>(panel->getHolder(), label, 1, false);
            bool defValue = defaultBool->isChecked();
            k->setDefaultValue(defValue);
            knob = k;
        }   break;
        case 10:
        case 11: {
            boost::shared_ptr<String_Knob> k = Natron::createKnob<String_Knob>(panel->getHolder(), label, 1, false);
            if (multiLine->isChecked()) {
                k->setAsMultiLine();
                if (richText->isChecked()) {
                    k->setUsesRichText(true);
                }
            } else {
                if (index == 10) {
                    k->setAsLabel();
                }
            }
            std::string defValue = defaultStr->text().toStdString();
            k->setDefaultValue(defValue);
            knob = k;
        }   break;
        case 12: {
            boost::shared_ptr<File_Knob> k = Natron::createKnob<File_Knob>(panel->getHolder(), label, 1, false);
            if (sequenceDialog->isChecked()) {
                k->setAsInputImage();
            }
            std::string defValue = defaultStr->text().toStdString();
            k->setDefaultValue(defValue);
            knob = k;
        } break;
        case 13: {
            boost::shared_ptr<OutputFile_Knob> k = Natron::createKnob<OutputFile_Knob>(panel->getHolder(), label, 1, false);
            if (sequenceDialog->isChecked()) {
                k->setAsOutputImageFile();
            }
            std::string defValue = defaultStr->text().toStdString();
            k->setDefaultValue(defValue);
            knob = k;
        } break;
        case 14: {
            boost::shared_ptr<Path_Knob> k = Natron::createKnob<Path_Knob>(panel->getHolder(), label, 1, false);
            if (multiPath->isChecked()) {
                k->setMultiPath(true);
            }
            std::string defValue = defaultStr->text().toStdString();
            k->setDefaultValue(defValue);
            knob = k;
        } break;
        case 15: {
            boost::shared_ptr<Group_Knob> k = Natron::createKnob<Group_Knob>(panel->getHolder(), label, 1, false);
            if (groupAsTab->isChecked()) {
                k->setAsTab();
            }
            k->setDefaultValue(true); //< default to opened
            knob = k;
        } break;
        case 16: {
            boost::shared_ptr<Page_Knob> k = Natron::createKnob<Page_Knob>(panel->getHolder(), label, 1, false);
            knob = k;
        } break;
        case 17: {
            boost::shared_ptr<Button_Knob> k = Natron::createKnob<Button_Knob>(panel->getHolder(), label, 1, false);
            knob = k;
        } break;
        default:
            break;
    }
    assert(knob);
    knob->setAsUserKnob();
    if (knob->canAnimate()) {
        knob->setAnimationEnabled(animatesCheckbox->isChecked());
    }
    knob->setEvaluateOnChange(evaluatesOnChange->isChecked());
    knob->setAddNewLine(startNewLineBox->isChecked());
    knob->setSecret(hideBox->isChecked());
    knob->setName(nameLineEdit->text().toStdString());
    knob->setHintToolTip(tooltipArea->toPlainText().toStdString());
    bool addedInGrp = false;
    Group_Knob* selectedGrp = getSelectedGroup();
    if (selectedGrp) {
        if (optionalGroupIndex != -1) {
            selectedGrp->insertKnob(optionalGroupIndex, knob);
        } else {
            selectedGrp->addKnob(knob);
        }
        addedInGrp = true;
    }
    
    
    if (index != 16 && parentPage && !addedInGrp) {
        std::string selectedItem = parentPage->getCurrentIndexText().toStdString();
        if (selectedItem == std::string(NATRON_USER_MANAGED_KNOBS_PAGE)) {
            boost::shared_ptr<Page_Knob> userPage = panel->getUserPageKnob();
            userPage->addKnob(knob);
            panel->setUserPageActiveIndex();
        } else {
            for (std::list<Page_Knob*>::iterator it = userPages.begin(); it != userPages.end(); ++it) {
                if ((*it)->getName() == selectedItem) {
                    (*it)->addKnob(knob);
                    break;
                }
            }

        }
    }
}

Group_Knob*
AddKnobDialogPrivate::getSelectedGroup() const
{
    if (parentGroup) {
        std::string selectedItem = parentGroup->getCurrentIndexText().toStdString();
        if (selectedItem != "-") {
            for (std::list<Group_Knob*>::const_iterator it = userGroups.begin(); it != userGroups.end(); ++it) {
                if ((*it)->getName() == selectedItem) {
                    return *it;
                }
            }
        }
    }
    return 0;
}

void
AddKnobDialog::onOkClicked()
{
    QString name = _imp->nameLineEdit->text();
    bool badFormat = false;
    if (name.isEmpty()) {
        badFormat = true;
    }
    if (!badFormat && !name[0].isLetter()) {
        badFormat = true;
    }
    
    if (!badFormat) {
        //make sure everything is alphaNumeric without spaces
        for (int i = 0; i < name.size(); ++i) {
            if (name[i] == QChar(' ') || !name[i].isLetterOrNumber()) {
                badFormat = true;
                break;
            }
        }
    }
    
    //check if another knob has the same script name
    std::string stdName = name.toStdString();
    const std::vector<boost::shared_ptr<KnobI> >& knobs = _imp->panel->getHolder()->getKnobs();
    for (std::vector<boost::shared_ptr<KnobI> >::const_iterator it = knobs.begin() ;it != knobs.end(); ++it) {
        if ((*it)->getName() == stdName && (*it) != _imp->knob) {
            badFormat = true;
            break;
        }
    }
    
    if (badFormat) {
        Natron::errorDialog(tr("Error").toStdString(), tr("A parameter must have a unique script name composed only of characters from "
                                                          "[a - z / A- Z] and digits [0 - 9]. This name cannot contain spaces for scripting purposes.")
                            .toStdString());
        return;
        
    } else {
        ///Remove the previous knob, and recreate it.
        
        ///Index of the type in the combo
        int index;
        
        ///Remember the old page in which to insert the knob
        Page_Knob* oldParentPage = 0;
        
        ///If the knob was in a group, we need to place it at the same index
        int oldIndexInGroup = -1;
        
        if (_imp->knob) {
            
            oldParentPage = getTopLevelPageForKnob(_imp->knob.get());
            index = getChoiceIndexFromKnobType(_imp->knob.get());
            boost::shared_ptr<KnobI> parent = _imp->knob->getParentKnob();
            Group_Knob* isParentGrp = dynamic_cast<Group_Knob*>(parent.get());
            if (isParentGrp && isParentGrp == _imp->getSelectedGroup()) {
                const std::vector<boost::shared_ptr<KnobI> >& children = isParentGrp->getChildren();
                for (U32 i = 0; i < children.size(); ++i) {
                    if (children[i] == _imp->knob) {
                        oldIndexInGroup = i;
                        break;
                    }
                }
            } else {
                const std::vector<boost::shared_ptr<KnobI> >& children = oldParentPage->getChildren();
                for (U32 i = 0; i < children.size(); ++i) {
                    if (children[i] == _imp->knob) {
                        oldIndexInGroup = i;
                        break;
                    }
                }
            }
            _imp->panel->getHolder()->removeDynamicKnob(_imp->knob.get());
            _imp->knob.reset();
        } else {
            assert(_imp->typeChoice);
            index = _imp->typeChoice->activeIndex();
        }
        _imp->createKnobFromSelection(index, oldIndexInGroup);
        assert(_imp->knob);
        if (oldParentPage && !_imp->knob->getParentKnob()) {
            if (oldIndexInGroup == -1) {
                oldParentPage->addKnob(_imp->knob);
            } else {
                oldParentPage->insertKnob(oldIndexInGroup, _imp->knob);
            }
        }
        if (_imp->originalKnobSerialization) {
            _imp->knob->clone(_imp->originalKnobSerialization->getKnob().get());
        }
    }
    
    accept();
}

void
AddKnobDialogPrivate::setVisibleMinMax(bool visible)
{
    minLabel->setVisible(visible);
    minBox->setVisible(visible);
    maxLabel->setVisible(visible);
    maxBox->setVisible(visible);
    if (typeChoice) {
        int type = typeChoice->activeIndex();
        
        if (type == 6 || type == 7) {
            // color range to 0-1
            minBox->setValue(0.);
            maxBox->setValue(1.);
        } else {
            minBox->setValue(0);
            maxBox->setValue(100);
        }
    }
}

void
AddKnobDialogPrivate::setVisibleMenuItems(bool visible)
{
    menuItemsLabel->setVisible(visible);
    menuItemsEdit->setVisible(visible);
}

void
AddKnobDialogPrivate::setVisibleAnimates(bool visible)
{
    animatesLabel->setVisible(visible);
    animatesCheckbox->setVisible(visible);
    if (!knob) {
        animatesCheckbox->setChecked(visible);
    }
}

void
AddKnobDialogPrivate::setVisibleEvaluate(bool visible)
{
    evaluatesLabel->setVisible(visible);
    evaluatesOnChange->setVisible(visible);
    if (!knob) {
        evaluatesOnChange->setChecked(visible);
    }
}

void
AddKnobDialogPrivate::setVisibleStartNewLine(bool visible)
{
    startNewLineLabel->setVisible(visible);
    startNewLineBox->setVisible(visible);
    if (!knob) {
        startNewLineBox->setChecked(true);
    }
}

void
AddKnobDialogPrivate::setVisibleHide(bool visible)
{
    hideLabel->setVisible(visible);
    hideBox->setVisible(visible);
    if (!knob) {
        hideBox->setChecked(false);
    }
}

void
AddKnobDialogPrivate::setVisibleMultiLine(bool visible)
{
    multiLineLabel->setVisible(visible);
    multiLine->setVisible(visible);
    if (!knob) {
        multiLine->setChecked(false);
    }
}

void
AddKnobDialogPrivate::setVisibleRichText(bool visible)
{
    richTextLabel->setVisible(visible);
    richText->setVisible(visible);
    if (!knob) {
        richText->setChecked(false);
    }
}

void
AddKnobDialogPrivate::setVisibleSequence(bool visible)
{
    sequenceDialogLabel->setVisible(visible);
    sequenceDialog->setVisible(visible);
    if (!knob) {
        sequenceDialog->setChecked(false);
    }
}

void
AddKnobDialogPrivate::setVisibleMultiPath(bool visible)
{
    multiPathLabel->setVisible(visible);
    multiPath->setVisible(visible);
    if (!knob) {
        multiPath->setChecked(false);
    }
}

void
AddKnobDialogPrivate::setVisibleGrpAsTab(bool visible)
{
    groupAsTabLabel->setVisible(visible);
    groupAsTab->setVisible(visible);
    if (!knob) {
        groupAsTab->setChecked(false);
    }
}

void
AddKnobDialogPrivate::setVisibleParent(bool visible)
{
    if (!userGroups.empty()) {
        assert(parentGroup);
        parentGroup->setVisible(visible);
        parentGroupLabel->setVisible(visible);
    }
}

void
AddKnobDialogPrivate::setVisiblePage(bool visible)
{
    if (parentPage) {
        parentPage->setVisible(visible);
        parentPageLabel->setVisible(visible);
    }
}

void
AddKnobDialogPrivate::setVisibleDefaultValues(bool visible,AddKnobDialogPrivate::DefaultValueType type,int dimensions)
{
    if (!visible) {
        defaultStr->setVisible(false);
        default0->setVisible(false);
        default1->setVisible(false);
        default2->setVisible(false);
        default3->setVisible(false);
        defaultValueLabel->setVisible(false);
    } else {
        defaultValueLabel->setVisible(true);

        if (type == eDefaultValueTypeInt || type == eDefaultValueTypeDouble) {
            defaultStr->setVisible(false);
            defaultBool->setVisible(false);
            if (dimensions == 1) {
                default0->setVisible(true);
                default1->setVisible(false);
                default2->setVisible(false);
                default3->setVisible(false);
            } else if (dimensions == 2) {
                default0->setVisible(true);
                default1->setVisible(true);
                default2->setVisible(false);
                default3->setVisible(false);
            } else if (dimensions == 3) {
                default0->setVisible(true);
                default1->setVisible(true);
                default2->setVisible(true);
                default3->setVisible(false);
            } else if (dimensions == 4) {
                default0->setVisible(true);
                default1->setVisible(true);
                default2->setVisible(true);
                default3->setVisible(true);
            } else {
                assert(false);
            }
            if (type == eDefaultValueTypeDouble) {
                default0->setType(SpinBox::eSpinBoxTypeDouble);
                default1->setType(SpinBox::eSpinBoxTypeDouble);
                default2->setType(SpinBox::eSpinBoxTypeDouble);
                default3->setType(SpinBox::eSpinBoxTypeDouble);
            } else {
                default0->setType(SpinBox::eSpinBoxTypeInt);
                default1->setType(SpinBox::eSpinBoxTypeInt);
                default2->setType(SpinBox::eSpinBoxTypeInt);
                default3->setType(SpinBox::eSpinBoxTypeInt);
            }
        } else if (type == eDefaultValueTypeString) {
            defaultStr->setVisible(true);
            default0->setVisible(false);
            default1->setVisible(false);
            default2->setVisible(false);
            default3->setVisible(false);
            defaultBool->setVisible(false);
        } else {
            defaultStr->setVisible(false);
            default0->setVisible(false);
            default1->setVisible(false);
            default2->setVisible(false);
            default3->setVisible(false);
            defaultBool->setVisible(true);
        }
    }
}
<|MERGE_RESOLUTION|>--- conflicted
+++ resolved
@@ -448,10 +448,6 @@
             _imp->_centerNodeButton->setFocusPolicy(Qt::NoFocus);
             QObject::connect( _imp->_centerNodeButton,SIGNAL( clicked() ),this,SLOT( onCenterButtonClicked() ) );
             _imp->_headerLayout->addWidget(_imp->_centerNodeButton);
-<<<<<<< HEAD
-       
-=======
->>>>>>> b06974b6
             
             QPixmap pixHelp;
             appPTR->getIcon(NATRON_PIXMAP_HELP_WIDGET,&pixHelp);
