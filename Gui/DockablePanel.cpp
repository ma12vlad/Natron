/* ***** BEGIN LICENSE BLOCK *****
 * This file is part of Natron <http://www.natron.fr/>,
 * Copyright (C) 2016 INRIA and Alexandre Gauthier-Foichat
 *
 * Natron is free software: you can redistribute it and/or modify
 * it under the terms of the GNU General Public License as published by
 * the Free Software Foundation; either version 2 of the License, or
 * (at your option) any later version.
 *
 * Natron is distributed in the hope that it will be useful,
 * but WITHOUT ANY WARRANTY; without even the implied warranty of
 * MERCHANTABILITY or FITNESS FOR A PARTICULAR PURPOSE.  See the
 * GNU General Public License for more details.
 *
 * You should have received a copy of the GNU General Public License
 * along with Natron.  If not, see <http://www.gnu.org/licenses/gpl-2.0.html>
 * ***** END LICENSE BLOCK ***** */

// ***** BEGIN PYTHON BLOCK *****
// from <https://docs.python.org/3/c-api/intro.html#include-files>:
// "Since Python may define some pre-processor definitions which affect the standard headers on some systems, you must include Python.h before any standard headers are included."
#include <Python.h>
// ***** END PYTHON BLOCK *****

#include "DockablePanel.h"

#include <stdexcept>

#include <QApplication> // qApp
#include <QColorDialog>
#include <QtCore/QTimer>
GCC_DIAG_UNUSED_PRIVATE_FIELD_OFF
// /opt/local/include/QtGui/qmime.h:119:10: warning: private field 'type' is not used [-Wunused-private-field]
#include <QMouseEvent>
GCC_DIAG_UNUSED_PRIVATE_FIELD_ON
#include <QHBoxLayout>
#include <QVBoxLayout>
#include <QtCore/QFile>
#include <QtCore/QTextStream>
#include <QDesktopServices>
#include <QTextDocument>

#include <ofxNatron.h>

#include "Engine/Image.h" // Image::clamp
#include "Engine/KnobTypes.h" // KnobButton
#include "Engine/GroupOutput.h"
#include "Engine/Node.h"
#include "Engine/NodeGroup.h"
#include "Engine/NodeGuiI.h"
#include "Engine/Plugin.h"
#include "Engine/ViewIdx.h"
#include "Engine/Settings.h"

#include "Gui/Button.h"
#include "Gui/CurveGui.h"
#include "Gui/DockablePanelPrivate.h"
#include "Gui/DockablePanelTabWidget.h"
#include "Gui/FloatingWidget.h"
#include "Gui/Gui.h"
#include "Gui/GuiApplicationManager.h"
#include "Gui/GuiDefines.h"
#include "Gui/GuiMacros.h" // triggerButtonIsRight...
#include "Gui/KnobGui.h"
#include "Gui/KnobGuiColor.h"
#include "Gui/KnobGuiGroup.h"
#include "Gui/KnobUndoCommand.h" // RestoreDefaultsCommand
#include "Gui/Label.h"
#include "Gui/LineEdit.h"
#include "Gui/ManageUserParamsDialog.h"
#include "Gui/Menu.h"
#include "Gui/MultiInstancePanel.h"
#include "Gui/NodeGraph.h"
#include "Gui/NodeGraphUndoRedo.h" // RenameNodeUndoRedoCommand
#include "Gui/NodeGui.h"
#include "Gui/NodeSettingsPanel.h"
#include "Gui/PropertiesBinWrapper.h"
#include "Gui/RotoPanel.h"
#include "Gui/TabGroup.h"
#include "Gui/TabWidget.h"
#include "Gui/TrackerPanel.h"
#include "Gui/Utils.h" // convertFromPlainText
#include "Gui/VerticalColorBar.h"
#include "Gui/ViewerGL.h"
#include "Gui/ViewerTab.h"

using std::make_pair;


NATRON_NAMESPACE_ENTER;


DockablePanel::DockablePanel(Gui* gui,
                             KnobHolder* holder,
                             QVBoxLayout* container,
                             HeaderModeEnum headerMode,
                             bool useScrollAreasForTabs,
                             const boost::shared_ptr<QUndoStack>& stack,
                             const QString & initialName,
                             const QString & helpToolTip,
                             bool createDefaultPage,
                             const QString & defaultPageName,
                             QWidget *parent)
    : QFrame(parent)
    , DockablePanelI()
    , KnobGuiContainerI(this)
    , _imp( new DockablePanelPrivate(this, gui, holder, container, headerMode, useScrollAreasForTabs, defaultPageName, helpToolTip, stack) )
{
    QObject::connect(this, SIGNAL(deleteCurCmdLater()), this, SLOT(onDeleteCurCmdLater()), Qt::QueuedConnection);

    assert(holder);
    holder->setPanelPointer(this);

    _imp->_mainLayout = new QVBoxLayout(this);
    _imp->_mainLayout->setSpacing(0);
    _imp->_mainLayout->setContentsMargins(0, 0, 0, 0);
    setLayout(_imp->_mainLayout);
    setSizePolicy(QSizePolicy::Expanding, QSizePolicy::Fixed);
    setFrameShape(QFrame::Box);
    setFocusPolicy(Qt::NoFocus);

    EffectInstance* isEffect = dynamic_cast<EffectInstance*>(holder);
    QString pluginLabelVersioned;
    if (isEffect) {
        if ( dynamic_cast<GroupOutput*>(isEffect) ) {
            headerMode = eHeaderModeReadOnlyName;
        }

        const Plugin* plugin = isEffect->getNode()->getPlugin();
        pluginLabelVersioned = plugin->getPluginLabel();
        QString toAppend = QString::fromUtf8(" version %1.%2").arg( plugin->getMajorVersion() ).arg( plugin->getMinorVersion() );
        pluginLabelVersioned.append(toAppend);
    }
    MultiInstancePanel* isMultiInstance = dynamic_cast<MultiInstancePanel*>(holder);
    if (isMultiInstance) {
        isEffect = isMultiInstance->getMainInstance()->getEffectInstance().get();
        assert(isEffect);
        if (!isEffect) {
            throw std::logic_error("");
        }
    }

    const QSize mediumBSize( TO_DPIX(NATRON_MEDIUM_BUTTON_SIZE), TO_DPIY(NATRON_MEDIUM_BUTTON_SIZE) );
    const QSize mediumIconSize( TO_DPIX(NATRON_MEDIUM_BUTTON_ICON_SIZE), TO_DPIY(NATRON_MEDIUM_BUTTON_ICON_SIZE) );
    int iconSize = TO_DPIX(NATRON_MEDIUM_BUTTON_ICON_SIZE);
    QColor currentColor;
    if (headerMode != eHeaderModeNoHeader) {
        _imp->_headerWidget = new QFrame(this);
        _imp->_headerWidget->setFrameShape(QFrame::Box);
        _imp->_headerLayout = new QHBoxLayout(_imp->_headerWidget);
        _imp->_headerLayout->setContentsMargins(0, 0, 0, 0);
        _imp->_headerWidget->setSizePolicy(QSizePolicy::Preferred, QSizePolicy::Fixed);
        _imp->_headerLayout->setSpacing(2);
        _imp->_headerWidget->setLayout(_imp->_headerLayout);

        if (isEffect) {
            _imp->_iconLabel = new Label( getHeaderWidget() );
            _imp->_iconLabel->setContentsMargins(2, 2, 2, 2);
            _imp->_iconLabel->setToolTip(pluginLabelVersioned);
            _imp->_headerLayout->addWidget(_imp->_iconLabel);


            std::string iconFilePath = isEffect->getNode()->getPluginIconFilePath();
            if ( !iconFilePath.empty() ) {
                QPixmap ic;
                if ( ic.load( QString::fromUtf8( iconFilePath.c_str() ) ) ) {
                    int size = TO_DPIX(NATRON_MEDIUM_BUTTON_ICON_SIZE);
                    if (std::max( ic.width(), ic.height() ) != size) {
                        ic = ic.scaled(size, size, Qt::KeepAspectRatio, Qt::SmoothTransformation);
                    }
                    _imp->_iconLabel->setPixmap(ic);
                } else {
                    _imp->_iconLabel->hide();
                }
            } else {
                _imp->_iconLabel->hide();
            }


            QPixmap pixCenter;
            appPTR->getIcon(NATRON_PIXMAP_VIEWER_CENTER, iconSize, &pixCenter);
            _imp->_centerNodeButton = new Button( QIcon(pixCenter), QString(), getHeaderWidget() );
            _imp->_centerNodeButton->setFixedSize(mediumBSize);
            _imp->_centerNodeButton->setIconSize(mediumIconSize);
            _imp->_centerNodeButton->setToolTip( GuiUtils::convertFromPlainText(tr("Centers the node graph on this item."), Qt::WhiteSpaceNormal) );
            _imp->_centerNodeButton->setFocusPolicy(Qt::NoFocus);
            QObject::connect( _imp->_centerNodeButton, SIGNAL(clicked()), this, SLOT(onCenterButtonClicked()) );
            _imp->_headerLayout->addWidget(_imp->_centerNodeButton);

            NodeGroup* isGroup = dynamic_cast<NodeGroup*>(isEffect);
            if ( isGroup && (isGroup->getPluginID() == PLUGINID_NATRON_GROUP) ) {
                QPixmap enterPix;
                appPTR->getIcon(NATRON_PIXMAP_ENTER_GROUP, iconSize, &enterPix);
                _imp->_enterInGroupButton = new Button(QIcon(enterPix), QString(), _imp->_headerWidget);
                QObject::connect( _imp->_enterInGroupButton, SIGNAL(clicked(bool)), this, SLOT(onEnterInGroupClicked()) );
                QObject::connect( isGroup, SIGNAL(graphEditableChanged(bool)), this, SLOT(onSubGraphEditionChanged(bool)) );
                _imp->_enterInGroupButton->setFixedSize(mediumBSize);
                _imp->_enterInGroupButton->setIconSize(mediumIconSize);
                _imp->_enterInGroupButton->setFocusPolicy(Qt::NoFocus);
                _imp->_enterInGroupButton->setToolTip( GuiUtils::convertFromPlainText(tr("Pressing this button will show the underlying node graph used for the implementation of this node."), Qt::WhiteSpaceNormal) );
            }

            QPixmap pixHelp;
            appPTR->getIcon(NATRON_PIXMAP_HELP_WIDGET, iconSize, &pixHelp);
            _imp->_helpButton = new Button(QIcon(pixHelp), QString(), _imp->_headerWidget);

            const Plugin* plugin = isEffect->getNode()->getPlugin();
            assert(plugin);
            _imp->_pluginID = plugin->getPluginID();
            _imp->_pluginVersionMajor = plugin->getMajorVersion();
            _imp->_pluginVersionMinor = plugin->getMinorVersion();

            _imp->_helpButton->setToolTip( helpString() );
            _imp->_helpButton->setFixedSize(mediumBSize);
            _imp->_helpButton->setIconSize(mediumIconSize);
            _imp->_helpButton->setFocusPolicy(Qt::NoFocus);

            QObject::connect( _imp->_helpButton, SIGNAL(clicked()), this, SLOT(showHelp()) );
            QPixmap pixHide, pixShow;
            appPTR->getIcon(NATRON_PIXMAP_UNHIDE_UNMODIFIED, iconSize, &pixShow);
            appPTR->getIcon(NATRON_PIXMAP_HIDE_UNMODIFIED, iconSize, &pixHide);
            QIcon icHideShow;
            icHideShow.addPixmap(pixShow, QIcon::Normal, QIcon::Off);
            icHideShow.addPixmap(pixHide, QIcon::Normal, QIcon::On);
            _imp->_hideUnmodifiedButton = new Button(icHideShow, QString(), _imp->_headerWidget);
            _imp->_hideUnmodifiedButton->setToolTip( GuiUtils::convertFromPlainText(tr("Show/Hide all parameters without modifications."), Qt::WhiteSpaceNormal) );
            _imp->_hideUnmodifiedButton->setFocusPolicy(Qt::NoFocus);
            _imp->_hideUnmodifiedButton->setFixedSize(mediumBSize);
            _imp->_hideUnmodifiedButton->setIconSize(mediumIconSize);
            _imp->_hideUnmodifiedButton->setCheckable(true);
            _imp->_hideUnmodifiedButton->setChecked(false);
            QObject::connect( _imp->_hideUnmodifiedButton, SIGNAL(clicked(bool)), this, SLOT(onHideUnmodifiedButtonClicked(bool)) );
        }
        QPixmap pixM;
        appPTR->getIcon(NATRON_PIXMAP_MINIMIZE_WIDGET, iconSize, &pixM);

        QPixmap pixC;
        appPTR->getIcon(NATRON_PIXMAP_CLOSE_WIDGET, iconSize, &pixC);

        QPixmap pixF;
        appPTR->getIcon(NATRON_PIXMAP_MAXIMIZE_WIDGET, iconSize, &pixF);

        _imp->_minimize = new Button(QIcon(pixM), QString(), _imp->_headerWidget);
        _imp->_minimize->setFixedSize(mediumBSize);
        _imp->_minimize->setIconSize(mediumIconSize);
        _imp->_minimize->setCheckable(true);
        _imp->_minimize->setFocusPolicy(Qt::NoFocus);
        QObject::connect( _imp->_minimize, SIGNAL(toggled(bool)), this, SLOT(minimizeOrMaximize(bool)) );

        _imp->_floatButton = new Button(QIcon(pixF), QString(), _imp->_headerWidget);
        _imp->_floatButton->setFixedSize(mediumBSize);
        _imp->_floatButton->setIconSize(mediumIconSize);
        _imp->_floatButton->setFocusPolicy(Qt::NoFocus);
        QObject::connect( _imp->_floatButton, SIGNAL(clicked()), this, SLOT(floatPanel()) );


        _imp->_cross = new Button(QIcon(pixC), QString(), _imp->_headerWidget);
        _imp->_cross->setFixedSize(mediumBSize);
        _imp->_cross->setIconSize(mediumIconSize);
        _imp->_cross->setFocusPolicy(Qt::NoFocus);
        QObject::connect( _imp->_cross, SIGNAL(clicked()), this, SLOT(closePanel()) );


        if (isEffect) {
            boost::shared_ptr<NodeGuiI> gui_i = isEffect->getNode()->getNodeGui();
            assert(gui_i);
            double r, g, b;
            gui_i->getColor(&r, &g, &b);
            currentColor.setRgbF( Image::clamp(r, 0., 1.),
                                  Image::clamp(g, 0., 1.),
                                  Image::clamp(b, 0., 1.) );
            QPixmap p(NATRON_MEDIUM_BUTTON_ICON_SIZE, NATRON_MEDIUM_BUTTON_ICON_SIZE);
            p.fill(currentColor);


            _imp->_colorButton = new Button(QIcon(p), QString(), _imp->_headerWidget);
            _imp->_colorButton->setFixedSize(mediumBSize);
            _imp->_colorButton->setIconSize(mediumIconSize);
            _imp->_colorButton->setToolTip( GuiUtils::convertFromPlainText(tr("Set here the color of the node in the nodegraph. "
                                                                              "By default the color of the node is the one set in the "
                                                                              "preferences of %1.").arg( QString::fromUtf8(NATRON_APPLICATION_NAME) ),
                                                                           Qt::WhiteSpaceNormal) );
            _imp->_colorButton->setFocusPolicy(Qt::NoFocus);
            QObject::connect( _imp->_colorButton, SIGNAL(clicked()), this, SLOT(onColorButtonClicked()) );

            if ( isEffect && !isEffect->getNode()->isMultiInstance() ) {
                ///Show timeline keyframe markers to be consistent with the fact that the panel is opened by default
                isEffect->getNode()->showKeyframesOnTimeline(true);
            }


            if ( isEffect && isEffect->getNode()->hasOverlay() ) {
                QPixmap pixOverlay;
                appPTR->getIcon(NATRON_PIXMAP_OVERLAY, iconSize, &pixOverlay);
                _imp->_overlayColor.setRgbF(1., 1., 1.);
                _imp->_overlayButton = new OverlayColorButton(this, QIcon(pixOverlay), _imp->_headerWidget);
                _imp->_overlayButton->setFixedSize(mediumBSize);
                _imp->_overlayButton->setIconSize(mediumIconSize);
                _imp->_overlayButton->setToolTip( GuiUtils::convertFromPlainText(tr("You can suggest here a color for the overlay on the viewer. "
                                                                                    "Some plug-ins understand it and will use it to change the color of "
                                                                                    "the overlay."), Qt::WhiteSpaceNormal) );
                _imp->_overlayButton->setFocusPolicy(Qt::NoFocus);
                QObject::connect( _imp->_overlayButton, SIGNAL(clicked()), this, SLOT(onOverlayButtonClicked()) );
            }
        }
        QPixmap pixUndo;
        appPTR->getIcon(NATRON_PIXMAP_UNDO, iconSize, &pixUndo);
        QPixmap pixUndo_gray;
        appPTR->getIcon(NATRON_PIXMAP_UNDO_GRAYSCALE, iconSize, &pixUndo_gray);
        QIcon icUndo;
        icUndo.addPixmap(pixUndo, QIcon::Normal);
        icUndo.addPixmap(pixUndo_gray, QIcon::Disabled);
        _imp->_undoButton = new Button(icUndo, QString(), _imp->_headerWidget);
        _imp->_undoButton->setFixedSize(mediumBSize);
        _imp->_undoButton->setIconSize(mediumIconSize);
        _imp->_undoButton->setToolTip( GuiUtils::convertFromPlainText(tr("Undo the last change made to this operator."), Qt::WhiteSpaceNormal) );
        _imp->_undoButton->setEnabled(false);
        _imp->_undoButton->setFocusPolicy(Qt::NoFocus);
        QPixmap pixRedo;
        appPTR->getIcon(NATRON_PIXMAP_REDO, iconSize, &pixRedo);
        QPixmap pixRedo_gray;
        appPTR->getIcon(NATRON_PIXMAP_REDO_GRAYSCALE, iconSize, &pixRedo_gray);
        QIcon icRedo;
        icRedo.addPixmap(pixRedo, QIcon::Normal);
        icRedo.addPixmap(pixRedo_gray, QIcon::Disabled);
        _imp->_redoButton = new Button(icRedo, QString(), _imp->_headerWidget);
        _imp->_redoButton->setFixedSize(mediumBSize);
        _imp->_redoButton->setIconSize(mediumIconSize);
        _imp->_redoButton->setToolTip( GuiUtils::convertFromPlainText(tr("Redo the last change undone to this operator."), Qt::WhiteSpaceNormal) );
        _imp->_redoButton->setEnabled(false);
        _imp->_redoButton->setFocusPolicy(Qt::NoFocus);

        QPixmap pixRestore;
        appPTR->getIcon(NATRON_PIXMAP_RESTORE_DEFAULTS_ENABLED, iconSize, &pixRestore);
        QIcon icRestore;
        icRestore.addPixmap(pixRestore);
        _imp->_restoreDefaultsButton = new Button(icRestore, QString(), _imp->_headerWidget);
        _imp->_restoreDefaultsButton->setFixedSize(mediumBSize);
        _imp->_restoreDefaultsButton->setIconSize(mediumIconSize);
        _imp->_restoreDefaultsButton->setToolTip( GuiUtils::convertFromPlainText(tr("Restore default values for this operator."), Qt::WhiteSpaceNormal) );
        _imp->_restoreDefaultsButton->setFocusPolicy(Qt::NoFocus);
        QObject::connect( _imp->_restoreDefaultsButton, SIGNAL(clicked()), this, SLOT(onRestoreDefaultsButtonClicked()) );
        QObject::connect( _imp->_undoButton, SIGNAL(clicked()), this, SLOT(onUndoClicked()) );
        QObject::connect( _imp->_redoButton, SIGNAL(clicked()), this, SLOT(onRedoPressed()) );

        if (headerMode != eHeaderModeReadOnlyName) {
            _imp->_nameLineEdit = new LineEdit(_imp->_headerWidget);
            if (isEffect) {
                onNodeScriptChanged( QString::fromUtf8( isEffect->getScriptName().c_str() ) );
                QObject::connect( isEffect->getNode().get(), SIGNAL(scriptNameChanged(QString)), this, SLOT(onNodeScriptChanged(QString)) );
            }
            _imp->_nameLineEdit->setText(initialName);
            QObject::connect( _imp->_nameLineEdit, SIGNAL(editingFinished()), this, SLOT(onLineEditNameEditingFinished()) );
            _imp->_headerLayout->addWidget(_imp->_nameLineEdit);
        } else {
            _imp->_nameLabel = new Label(initialName, _imp->_headerWidget);
            if (isEffect) {
                onNodeScriptChanged( QString::fromUtf8( isEffect->getScriptName().c_str() ) );
            }
            _imp->_headerLayout->addWidget(_imp->_nameLabel);
        }

        _imp->_headerLayout->addStretch();

        if ( (headerMode != eHeaderModeReadOnlyName) && _imp->_colorButton ) {
            _imp->_headerLayout->addWidget(_imp->_colorButton);
        }
        if ( (headerMode != eHeaderModeReadOnlyName) && _imp->_overlayButton ) {
            _imp->_headerLayout->addWidget(_imp->_overlayButton);
        }
        _imp->_headerLayout->addWidget(_imp->_undoButton);
        _imp->_headerLayout->addWidget(_imp->_redoButton);
        _imp->_headerLayout->addWidget(_imp->_restoreDefaultsButton);

        _imp->_headerLayout->addStretch();
        if (_imp->_enterInGroupButton) {
            _imp->_headerLayout->addWidget(_imp->_enterInGroupButton);
        }
        if (_imp->_helpButton) {
            _imp->_headerLayout->addWidget(_imp->_helpButton);
        }
        if (_imp->_hideUnmodifiedButton) {
            _imp->_headerLayout->addWidget(_imp->_hideUnmodifiedButton);
        }
        _imp->_headerLayout->addWidget(_imp->_minimize);
        _imp->_headerLayout->addWidget(_imp->_floatButton);
        _imp->_headerLayout->addWidget(_imp->_cross);

        _imp->_mainLayout->addWidget(_imp->_headerWidget);
    }


    _imp->_horizContainer = new QWidget(this);
    _imp->_horizLayout = new QHBoxLayout(_imp->_horizContainer);
    _imp->_horizLayout->setContentsMargins(0, 3, 3, 0);
    _imp->_horizLayout->setSpacing(2);

    _imp->_rightContainer = new QWidget(_imp->_horizContainer);
    _imp->_rightContainerLayout = new QVBoxLayout(_imp->_rightContainer);
    _imp->_rightContainerLayout->setSpacing(0);
    _imp->_rightContainerLayout->setContentsMargins(0, 0, 0, 0);

    if (isEffect) {
        _imp->_verticalColorBar = new VerticalColorBar(_imp->_horizContainer);
        _imp->_verticalColorBar->setColor(currentColor);
        _imp->_horizLayout->addWidget(_imp->_verticalColorBar);
    }

    if (useScrollAreasForTabs) {
        _imp->_tabWidget = new QTabWidget(_imp->_horizContainer);
        _imp->_tabWidget->setSizePolicy(QSizePolicy::Preferred, QSizePolicy::Preferred);
    } else {
        DockablePanelTabWidget* tabWidget = new DockablePanelTabWidget(gui, this);
        _imp->_tabWidget = tabWidget;
        tabWidget->getTabBar()->setObjectName( QString::fromUtf8("DockablePanelTabWidget") );
        _imp->_tabWidget->setSizePolicy(QSizePolicy::Ignored, QSizePolicy::Preferred);
    }
    QObject::connect( _imp->_tabWidget, SIGNAL(currentChanged(int)), this, SLOT(onPageIndexChanged(int)) );
    _imp->_horizLayout->addWidget(_imp->_rightContainer);
    _imp->_mainLayout->addWidget(_imp->_horizContainer);

    if (createDefaultPage) {
        _imp->getOrCreatePage( boost::shared_ptr<KnobPage>() );
    }
}

DockablePanel::~DockablePanel()
{
//    if (_imp->_holder) {
//        _imp->_holder->discardPanelPointer();
//    }
    if ( getGui() ) {
        getGui()->removeVisibleDockablePanel(this);
    }

    ///Delete the knob gui if they weren't before
    ///normally the onKnobDeletion() function should have cleared them
    for (KnobsGuiMapping::const_iterator it = _imp->_knobs.begin(); it != _imp->_knobs.end(); ++it) {
        if (it->second) {
            KnobPtr knob = it->first.lock();
            it->second->setGuiRemoved();
        }
    }
}

int
DockablePanel::getItemsSpacingOnSameLine() const
{
    return 15;
}

void
DockablePanel::onPageLabelChangedInternally()
{
    KnobSignalSlotHandler* handler = qobject_cast<KnobSignalSlotHandler*>( sender() );

    if (!handler) {
        return;
    }
    KnobPtr knob = handler->getKnob();
    QString newLabel = QString::fromUtf8( knob->getLabel().c_str() );
    for (PageMap::iterator it = _imp->_pages.begin(); it != _imp->_pages.end(); ++it) {
        if (it->second.pageKnob.lock() == knob) {
            if (_imp->_tabWidget) {
                int nTabs = _imp->_tabWidget->count();
                for (int i = 0; i < nTabs; ++i) {
                    if (_imp->_tabWidget->widget(i) == it->second.tab) {
                        _imp->_tabWidget->setTabText(i, newLabel);
                        break;
                    }
                }
            }
            _imp->_pages.insert( std::make_pair(newLabel, it->second) );
            _imp->_pages.erase(it);
            break;
        }
    }
}

void
DockablePanel::onPageIndexChanged(int index)
{
    assert(_imp->_tabWidget);
    QString name = _imp->_tabWidget->tabText(index);
    PageMap::iterator found = _imp->_pages.find(name);
    if ( found == _imp->_pages.end() ) {
        return;
    }

    _imp->refreshPagesSecretness();

    EffectInstance* isEffect = dynamic_cast<EffectInstance*>(_imp->_holder);
    if ( isEffect && isEffect->getNode()->hasOverlay() ) {
        isEffect->getApp()->redrawAllViewers();
    }
}

void
DockablePanel::turnOffPages()
{
    _imp->_pagesEnabled = false;
    delete _imp->_tabWidget;
    _imp->_tabWidget = 0;
    setFrameShape(QFrame::NoFrame);

    boost::shared_ptr<KnobPage> userPage = _imp->_holder->getOrCreateUserPageKnob();
    _imp->getOrCreatePage(userPage);
}

void
DockablePanel::setPluginIDAndVersion(const std::string& pluginLabel,
                                     const std::string& pluginID,
                                     unsigned int version)
{
    if (_imp->_iconLabel) {
        QString pluginLabelVersioned = QString::fromUtf8( pluginLabel.c_str() );
        QString toAppend = QString::fromUtf8(" version %1").arg(version);
        pluginLabelVersioned.append(toAppend);
        _imp->_iconLabel->setToolTip(pluginLabelVersioned);
    }
    if (_imp->_helpButton) {
        EffectInstance* iseffect = dynamic_cast<EffectInstance*>(_imp->_holder);
        if (iseffect) {
            _imp->_pluginID = QString::fromUtf8( pluginID.c_str() );
            _imp->_pluginVersionMajor = version;
            _imp->_pluginVersionMinor = 0;
            _imp->_helpButton->setToolTip( helpString() );
        }
    }
}

void
DockablePanel::setPluginIcon(const QPixmap& pix)
{
    if (_imp->_iconLabel) {
        _imp->_iconLabel->setPixmap(pix);
        if ( !_imp->_iconLabel->isVisible() ) {
            _imp->_iconLabel->show();
        }
    }
}

void
DockablePanel::setPluginDescription(const std::string& description)
{
    _imp->_helpToolTip = QString::fromUtf8( description.c_str() );
    _imp->_helpButton->setToolTip( helpString() );
}

void
DockablePanel::onNodeScriptChanged(const QString& label)
{
    if (_imp->_nameLineEdit) {
        _imp->_nameLineEdit->setToolTip( QString::fromUtf8("<p>Script name: <br/><b><font size=4>") + label + QString::fromUtf8("</b></font></p>") );
    } else if (_imp->_nameLabel) {
        _imp->_nameLabel->setToolTip( QString::fromUtf8("<p>Script name: <br/><b><font size=4>") + label + QString::fromUtf8("</b></font></p>") );
    }
}

void
DockablePanel::setUserPageActiveIndex()
{
    for (int i = 0; i < _imp->_tabWidget->count(); ++i) {
        if ( _imp->_tabWidget->tabText(i) == QString::fromUtf8(NATRON_USER_MANAGED_KNOBS_PAGE_LABEL) ) {
            _imp->_tabWidget->setCurrentIndex(i);
            _imp->refreshPagesSecretness();
            break;
        }
    }
}

void
DockablePanel::setPageActiveIndex(const boost::shared_ptr<KnobPage>& page)
{
    for (int i = 0; i < _imp->_tabWidget->count(); ++i) {
        if ( _imp->_tabWidget->tabText(i) == QString::fromUtf8( page->getLabel().c_str() ) ) {
            _imp->_tabWidget->setCurrentIndex(i);
            _imp->refreshPagesSecretness();
            break;
        }
    }
}

int
DockablePanel::getPagesCount() const
{
    return _imp->_pages.size();
}

void
DockablePanel::onGuiClosing()
{
    if (_imp->_holder) {
        _imp->_holder->discardPanelPointer();
    }
    if (_imp->_nameLineEdit) {
        QObject::disconnect( _imp->_nameLineEdit, SIGNAL(editingFinished()), this, SLOT(onLineEditNameEditingFinished()) );
    }
    _imp->_gui = 0;
}

KnobHolder*
DockablePanel::getHolder() const
{
    return _imp->_holder;
}

void
DockablePanel::onRestoreDefaultsButtonClicked()
{
    std::list<boost::shared_ptr<KnobI> > knobsList;
    boost::shared_ptr<MultiInstancePanel> multiPanel = getMultiInstancePanel();

    if (multiPanel) {
        const std::list<std::pair<boost::weak_ptr<Node>, bool> > & instances = multiPanel->getInstances();
        for (std::list<std::pair<boost::weak_ptr<Node>, bool> >::const_iterator it = instances.begin(); it != instances.end(); ++it) {
            const std::vector<boost::shared_ptr<KnobI> > & knobs = it->first.lock()->getKnobs();
            for (std::vector<boost::shared_ptr<KnobI> >::const_iterator it2 = knobs.begin(); it2 != knobs.end(); ++it2) {
                KnobButton* isBtn = dynamic_cast<KnobButton*>( it2->get() );
                KnobPage* isPage = dynamic_cast<KnobPage*>( it2->get() );
                KnobGroup* isGroup = dynamic_cast<KnobGroup*>( it2->get() );
                KnobSeparator* isSeparator = dynamic_cast<KnobSeparator*>( it2->get() );
                if ( !isBtn && !isPage && !isGroup && !isSeparator && ( (*it2)->getName() != kUserLabelKnobName ) &&
                     ( (*it2)->getName() != kNatronOfxParamStringSublabelName ) ) {
                    knobsList.push_back(*it2);
                }
            }
        }
        multiPanel->clearSelection();
    } else {
        const std::vector<boost::shared_ptr<KnobI> > & knobs = _imp->_holder->getKnobs();
        for (std::vector<boost::shared_ptr<KnobI> >::const_iterator it = knobs.begin(); it != knobs.end(); ++it) {
            KnobButton* isBtn = dynamic_cast<KnobButton*>( it->get() );
            KnobPage* isPage = dynamic_cast<KnobPage*>( it->get() );
            KnobGroup* isGroup = dynamic_cast<KnobGroup*>( it->get() );
            KnobSeparator* isSeparator = dynamic_cast<KnobSeparator*>( it->get() );
            if ( !isBtn && !isPage && !isGroup && !isSeparator && ( (*it)->getName() != kUserLabelKnobName ) ) {
                knobsList.push_back(*it);
            }
        }
    }

    /*
       This is not a perfect solution because here we only reset knob values to their defaults, but the plug-in
       may not revert its state to the original as if after the createInstanceAction.
       We may not either kill this node and create a new one because otherwise the undo/redo stack will be wiped.
     */
    pushUndoCommand( new RestoreDefaultsCommand(true, knobsList, -1) );
}

void
DockablePanel::onLineEditNameEditingFinished()
{
    if ( _imp->_gui->getApp()->isClosing() ) {
        return;
    }

    NodeSettingsPanel* panel = dynamic_cast<NodeSettingsPanel*>(this);
    NodeGuiPtr node;
    QString newName = _imp->_nameLineEdit->text();
    QString oldName;
    if (panel) {
        node = panel->getNode();
        assert(node);
        oldName = QString::fromUtf8( node->getNode()->getLabel().c_str() );
    }

    if (oldName == newName) {
        return;
    }

    assert(node);

    if (node) {
        pushUndoCommand( new RenameNodeUndoRedoCommand(node, oldName, newName) );
    }
}

void
DockablePanel::initializeKnobsInternal()
{
    assert(_imp->_tabWidget);
    _imp->_rightContainerLayout->addWidget(_imp->_tabWidget);


    RotoPanel* roto = initializeRotoPanel();
    if (roto) {
        _imp->_rightContainerLayout->addWidget(roto);
    }


    assert(!_imp->_trackerPanel);
    _imp->_trackerPanel = initializeTrackerPanel();


    std::vector< KnobPtr > knobs = _imp->_holder->getKnobs();
    _imp->initializeKnobVector(knobs, NULL);

    if (_imp->_trackerPanel) {
        if ( !_imp->_tabWidget->count() ) {
            // No page, add it to the bottom
            _imp->_rightContainerLayout->addWidget(_imp->_trackerPanel);
        } else {
            // There is a page, add it to the first page

            QGridLayout* layout = dynamic_cast<QGridLayout*>( _imp->_tabWidget->widget(0)->layout() );
            assert(layout);
            if (layout) {
                layout->addWidget(_imp->_trackerPanel, layout->rowCount(), 0, 1, 2);
            }
        }
    }

    ///add all knobs left  to the default page


    initializeExtraGui(_imp->_rightContainerLayout);

    NodeSettingsPanel* isNodePanel = dynamic_cast<NodeSettingsPanel*>(this);
    if (isNodePanel) {
        boost::shared_ptr<NodeCollection> collec = isNodePanel->getNode()->getNode()->getGroup();
        NodeGroup* isGroup = dynamic_cast<NodeGroup*>( collec.get() );
        if (isGroup) {
            if ( !isGroup->getNode()->hasPyPlugBeenEdited() ) {
                setEnabled(false);
            }
        }
    }
    _imp->refreshPagesSecretness();
} // DockablePanel::initializeKnobsInternal

TrackerPanel*
DockablePanel::getTrackerPanel() const
{
    return _imp->_trackerPanel;
}

void
DockablePanel::refreshTabWidgetMaxHeight()
{
    /*
       Make the tab widget have the same height across all tabs to avoid the
       layout being adjusted everytimes the user switches from tab to tab
     */

    //Disabled for now - it leads to bad behaviour if the Node tab is bigger than the main actual tab
#if 0
    if (_imp->_tabWidget && !_imp->_useScrollAreasForTabs) {
        //Compute the tab maximum height
        int maxHeight = -1;
        for (int i = 0; i < _imp->_tabWidget->count(); ++i) {
            QWidget* w = _imp->_tabWidget->widget(i);
            if (w) {
                maxHeight = std::max(w->sizeHint().height(), maxHeight);
            }
        }
        if (maxHeight > 0) {
            _imp->_tabWidget->setFixedHeight(maxHeight);
        }
    }
#endif
}

void
DockablePanel::initializeKnobs()
{
    initializeKnobsInternal();
}

KnobGuiPtr
DockablePanel::getKnobGui(const KnobPtr & knob) const
{
    for (KnobsGuiMapping::const_iterator it = _imp->_knobs.begin(); it != _imp->_knobs.end(); ++it) {
        if (it->first.lock() == knob) {
            return it->second;
        }
    }

    return KnobGuiPtr();
}

const QUndoCommand*
DockablePanel::getLastUndoCommand() const
{
    return _imp->_undoStack->command(_imp->_undoStack->index() - 1);
}

void
DockablePanel::refreshUndoRedoButtonsEnabledNess()
{
    if (_imp->_undoButton && _imp->_redoButton) {
        _imp->_undoButton->setEnabled( _imp->_undoStack->canUndo() );
        _imp->_redoButton->setEnabled( _imp->_undoStack->canRedo() );
    }
}

void
DockablePanel::pushUndoCommand(QUndoCommand* cmd)
{
    if (!_imp->_gui) {
        delete cmd;

        return;
    }
    _imp->_undoStack->setActive();
    _imp->_cmdBeingPushed = cmd;
    _imp->_clearedStackDuringPush = false;
    _imp->_undoStack->push(cmd);

    //We may be in a situation where the command was not pushed because the stack was cleared
    if (!_imp->_clearedStackDuringPush) {
        _imp->_cmdBeingPushed = 0;
    }
    refreshUndoRedoButtonsEnabledNess();
}

void
DockablePanel::onUndoClicked()
{
    _imp->_undoStack->undo();
    if (_imp->_undoButton && _imp->_redoButton) {
        _imp->_undoButton->setEnabled( _imp->_undoStack->canUndo() );
        _imp->_redoButton->setEnabled( _imp->_undoStack->canRedo() );
    }
    Q_EMIT undoneChange();
}

void
DockablePanel::onRedoPressed()
{
    _imp->_undoStack->redo();
    if (_imp->_undoButton && _imp->_redoButton) {
        _imp->_undoButton->setEnabled( _imp->_undoStack->canUndo() );
        _imp->_redoButton->setEnabled( _imp->_undoStack->canRedo() );
    }
    Q_EMIT redoneChange();
}

QString
DockablePanel::helpString() const
{
    //Base help
    QString tt;

<<<<<<< HEAD
    if ( Qt::mightBeRichText(_imp->_helpToolTip) ) {
        tt = _imp->_helpToolTip;
    } else {
        tt = GuiUtils::convertFromPlainText(_imp->_helpToolTip, Qt::WhiteSpaceNormal);
    }
=======
    bool isMarkdown = false;

>>>>>>> f47de4b4
    EffectInstance* iseffect = dynamic_cast<EffectInstance*>(_imp->_holder);
    if (iseffect) {
        isMarkdown = iseffect->isPluginDescriptionInMarkdown();
    }

    if ( Qt::mightBeRichText(_imp->_helpToolTip) || isMarkdown ) {
        tt = _imp->_helpToolTip;
    } else {
        tt = GuiUtils::convertFromPlainText(_imp->_helpToolTip, Qt::WhiteSpaceNormal);
    }

    if (iseffect) {
        //Prepend the plugin ID
        if ( !_imp->_pluginID.isEmpty() ) {
            QString pluginLabelVersioned(_imp->_pluginID);
            QString toAppend = QString::fromUtf8(" version %1.%2").arg(_imp->_pluginVersionMajor).arg(_imp->_pluginVersionMinor);
            if (isMarkdown) {
                toAppend.append( QString::fromUtf8("\n=========\n\n") );
            }
            pluginLabelVersioned.append(toAppend);

            if ( !pluginLabelVersioned.isEmpty() ) {
                if (isMarkdown) {
                    tt.prepend(pluginLabelVersioned);
                } else {
                    QString toPrepend = QString::fromUtf8("<p><b>");
                    toPrepend.append(pluginLabelVersioned);
                    toPrepend.append( QString::fromUtf8("</b></p>") );
                    tt.prepend(toPrepend);
                }
            }
        }
    }

    if (isMarkdown) {
        Markdown markdown;
        tt = markdown.convert2html(tt);
        // Shrink H1/H2 (Can't do it in qt stylesheet)
        tt.replace( QString::fromUtf8("<h1>"), QString::fromUtf8("<h1 style=\"font-size:large;\">") );
        tt.replace( QString::fromUtf8("<h2>"), QString::fromUtf8("<h2 style=\"font-size:large;\">") );
    }

    return tt;
}

void
DockablePanel::showHelp()
{
    EffectInstance* iseffect = dynamic_cast<EffectInstance*>(_imp->_holder);

    if (iseffect) {
        const Plugin* plugin = iseffect->getNode()->getPlugin();
        assert(plugin);
        if (plugin) {
            int docSource = appPTR->getCurrentSettings()->getDocumentationSource();
            int serverPort = appPTR->getCurrentSettings()->getServerPort();
            QString localUrl = QString::fromUtf8("http://localhost:") + QString::number(serverPort) + QString::fromUtf8("/_plugin.html?id=") + plugin->getPluginID();
<<<<<<< HEAD
            QString remoteUrl = QString::fromUtf8(NATRON_DOCUMENTATION_ONLINE) + QString::fromUtf8("/") + plugin->getPluginID() + QString::fromUtf8(".html");
=======
            QString remoteUrl = QString::fromUtf8(NATRON_DOCUMENTATION_ONLINE) + QString::fromUtf8("/plugins/") + plugin->getPluginID() + QString::fromUtf8(".html");
>>>>>>> f47de4b4
            switch (docSource) {
            case 0:
                QDesktopServices::openUrl( QUrl(localUrl) );
                break;
            case 1:
                QDesktopServices::openUrl( QUrl(remoteUrl) );
                break;
            case 2:
                Dialogs::informationDialog(plugin->getPluginLabel().toStdString(), helpString().toStdString(), true);
                break;
            }
        }
    }
}

void
DockablePanel::setClosed(bool c)
{
    setVisible(!c);

    setClosedInternal(c);
} // setClosed

void
DockablePanel::setClosedInternal(bool c)
{
    if (!_imp->_gui) {
        return;
    }

    {
        QMutexLocker l(&_imp->_isClosedMutex);
        if (c == _imp->_isClosed) {
            return;
        }
        _imp->_isClosed = c;
    }


    if (_imp->_floating) {
        floatPanel();

        return;
    }

    if (!c) {
        _imp->_gui->addVisibleDockablePanel(this);
    } else {
        _imp->_gui->removeVisibleDockablePanel(this);
        _imp->_gui->buildTabFocusOrderPropertiesBin();
    }

    ///Remove any color picker active
    const KnobsGuiMapping& knobs = getKnobs();
    for (KnobsGuiMapping::const_iterator it = knobs.begin(); it != knobs.end(); ++it) {
        KnobGuiColor* ck = dynamic_cast<KnobGuiColor*>( it->second.get() );
        if (ck) {
            ck->setPickingEnabled(false);
        }
    }

    NodeSettingsPanel* nodePanel = dynamic_cast<NodeSettingsPanel*>(this);
    if (nodePanel) {
        nodePanel->getNode()->getNode()->getEffectInstance()->refreshAfterTimeChange( false, getGui()->getApp()->getTimeLine()->currentFrame() );


        NodeGuiPtr nodeGui = nodePanel->getNode();
        NodePtr internalNode = nodeGui->getNode();
        boost::shared_ptr<MultiInstancePanel> panel = getMultiInstancePanel();
        Gui* gui = getGui();

        if (!c) {
            gui->addNodeGuiToCurveEditor(nodeGui);
            gui->addNodeGuiToDopeSheetEditor(nodeGui);

            NodesList children;
            internalNode->getChildrenMultiInstance(&children);
            for (NodesList::iterator it = children.begin(); it != children.end(); ++it) {
                boost::shared_ptr<NodeGuiI> gui_i = (*it)->getNodeGui();
                assert(gui_i);
                NodeGuiPtr childGui = boost::dynamic_pointer_cast<NodeGui>(gui_i);
                assert(childGui);
                gui->addNodeGuiToCurveEditor(childGui);
                gui->addNodeGuiToDopeSheetEditor(childGui);
            }
        } else {
            gui->removeNodeGuiFromCurveEditor(nodeGui);
            gui->removeNodeGuiFromDopeSheetEditor(nodeGui);

            NodesList children;
            internalNode->getChildrenMultiInstance(&children);
            for (NodesList::iterator it = children.begin(); it != children.end(); ++it) {
                boost::shared_ptr<NodeGuiI> gui_i = (*it)->getNodeGui();
                assert(gui_i);
                NodeGuiPtr childGui = boost::dynamic_pointer_cast<NodeGui>(gui_i);
                assert(childGui);
                gui->removeNodeGuiFromCurveEditor(childGui);
                gui->removeNodeGuiFromDopeSheetEditor(childGui);
            }
        }

        if (panel) {
            ///show all selected instances
            const std::list<std::pair<NodeWPtr, bool> > & childrenInstances = panel->getInstances();
            std::list<std::pair<NodeWPtr, bool> >::const_iterator next = childrenInstances.begin();
            if ( next != childrenInstances.end() ) {
                ++next;
            }
            for (std::list<std::pair<NodeWPtr, bool> >::const_iterator it = childrenInstances.begin();
                 it != childrenInstances.end();
                 ++it) {
                if (c) {
                    it->first.lock()->hideKeyframesFromTimeline( next == childrenInstances.end() );
                } else if (!c && it->second) {
                    it->first.lock()->showKeyframesOnTimeline( next == childrenInstances.end() );
                }

                // increment for next iteration
                if ( next != childrenInstances.end() ) {
                    ++next;
                }
            } // for(it)
        } else {
            ///Regular show/hide
            if (c) {
                internalNode->hideKeyframesFromTimeline(true);
            } else {
                internalNode->showKeyframesOnTimeline(true);
            }
        }
    }

    Q_EMIT closeChanged(c);
} // DockablePanel::setClosedInternal

void
DockablePanel::closePanel()
{
    close();
    setClosedInternal(true);

    ///Closing a panel always gives focus to some line-edit in the application which is quite annoying
    QWidget* hasFocus = qApp->focusWidget();
    if (hasFocus) {
        hasFocus->clearFocus();
    }

    const std::list<ViewerTab*>& viewers = getGui()->getViewersList();
    for (std::list<ViewerTab*>::const_iterator it = viewers.begin(); it != viewers.end(); ++it) {
        (*it)->getViewer()->redraw();
    }
}

void
DockablePanel::minimizeOrMaximize(bool toggled)
{
    _imp->_minimized = toggled;
    if (_imp->_minimized) {
        Q_EMIT minimized();
    } else {
        Q_EMIT maximized();
    }
    _imp->_tabWidget->setVisible(!_imp->_minimized);
    if (_imp->_verticalColorBar) {
        _imp->_verticalColorBar->setVisible(!_imp->_minimized);
    }
    std::vector<QWidget*> _panels;
    for (int i = 0; i < _imp->_container->count(); ++i) {
        if ( QWidget * myItem = dynamic_cast <QWidget*>( _imp->_container->itemAt(i) ) ) {
            _panels.push_back(myItem);
            _imp->_container->removeWidget(myItem);
        }
    }
    for (U32 i = 0; i < _panels.size(); ++i) {
        _imp->_container->addWidget(_panels[i]);
    }
    getGui()->buildTabFocusOrderPropertiesBin();
    update();
}

void
DockablePanel::floatPanel()
{
    _imp->_floating = !_imp->_floating;
    {
        QMutexLocker k(&_imp->_isClosedMutex);
        _imp->_isClosed = false;
    }
    if (_imp->_floating) {
        assert(!_imp->_floatingWidget);

        QSize curSize = sizeHint();


        _imp->_floatingWidget = new FloatingWidget(_imp->_gui, _imp->_gui);
        QObject::connect( _imp->_floatingWidget, SIGNAL(closed()), this, SLOT(closePanel()) );
        _imp->_container->removeWidget(this);
        _imp->_floatingWidget->setWidget(this);
        _imp->_floatingWidget->resize(curSize);
        _imp->_gui->registerFloatingWindow(_imp->_floatingWidget);
    } else {
        assert(_imp->_floatingWidget);
        _imp->_gui->unregisterFloatingWindow(_imp->_floatingWidget);
        _imp->_floatingWidget->removeEmbeddedWidget();
        //setParent( _imp->_container->parentWidget() );
        //_imp->_container->insertWidget(0, this);
        _imp->_gui->addVisibleDockablePanel(this);
        _imp->_floatingWidget->deleteLater();
        _imp->_floatingWidget = 0;
    }
    getGui()->buildTabFocusOrderPropertiesBin();
}

void
DockablePanel::setName(const QString & str)
{
    if (_imp->_nameLabel) {
        _imp->_nameLabel->setText(str);
    } else if (_imp->_nameLineEdit) {
        _imp->_nameLineEdit->setText(str);
    }
}

Button*
DockablePanel::insertHeaderButton(int headerPosition)
{
    Button* ret = new Button(_imp->_headerWidget);

    _imp->_headerLayout->insertWidget(headerPosition, ret);

    return ret;
}

void
DockablePanel::deleteKnobGui(const KnobPtr& knob)
{
    KnobPage* isPage = dynamic_cast<KnobPage*>( knob.get() );

    if (isPage && _imp->_pagesEnabled) {
        PageMap::iterator found = _imp->_pages.find( QString::fromUtf8( isPage->getLabel().c_str() ) );
        if ( found != _imp->_pages.end() ) {
            if (_imp->_tabWidget) {
                int index = _imp->_tabWidget->indexOf(found->second.tab);
                if (index != -1) {
                    _imp->_tabWidget->removeTab(index);
                    _imp->refreshPagesSecretness();
                }
            }

            KnobsVec children = isPage->getChildren();
            for (U32 i = 0; i < children.size(); ++i) {
                deleteKnobGui(children[i]);
            }

            found->second.tab->deleteLater();
            found->second.currentRow = 0;
            _imp->_pages.erase(found);
        }
    } else {
        KnobGroup* isGrp = dynamic_cast<KnobGroup*>( knob.get() );
        if (isGrp) {
            KnobsVec children = isGrp->getChildren();
            for (U32 i = 0; i < children.size(); ++i) {
                deleteKnobGui(children[i]);
            }
        }
        if ( isGrp && isGrp->isTab() ) {
            //find parent page
            KnobPtr parent = knob->getParentKnob();
            KnobPage* isParentPage = dynamic_cast<KnobPage*>( parent.get() );
            KnobGroup* isParentGroup = dynamic_cast<KnobGroup*>( parent.get() );

            assert(isParentPage || isParentGroup);
            if (isParentPage) {
                PageMap::iterator page = _imp->_pages.find( QString::fromUtf8( isParentPage->getLabel().c_str() ) );
                assert( page != _imp->_pages.end() );
                TabGroup* groupAsTab = page->second.groupAsTab;
                if (groupAsTab) {
                    groupAsTab->removeTab(isGrp);
                    if ( groupAsTab->isEmpty() ) {
                        delete page->second.groupAsTab;
                        page->second.groupAsTab = 0;
                    }
                }
            } else if (isParentGroup) {
                KnobsGuiMapping::iterator found  = _imp->findKnobGui(knob);
                assert( found != _imp->_knobs.end() );
                KnobGuiGroup* parentGroupGui = dynamic_cast<KnobGuiGroup*>( found->second.get() );
                assert(parentGroupGui);
                TabGroup* groupAsTab = parentGroupGui->getOrCreateTabWidget();
                if (groupAsTab) {
                    groupAsTab->removeTab(isGrp);
                    if ( groupAsTab->isEmpty() ) {
                        parentGroupGui->removeTabWidget();
                    }
                }
            }

            KnobsGuiMapping::iterator it  = _imp->findKnobGui(knob);
            if ( it != _imp->_knobs.end() ) {
                _imp->_knobs.erase(it);
            }
        } else {
            KnobsGuiMapping::iterator it  = _imp->findKnobGui(knob);
            if ( it != _imp->_knobs.end() ) {
                it->second->removeGui();
                _imp->_knobs.erase(it);
            }
        }
    }
} // DockablePanel::deleteKnobGui

Gui*
DockablePanel::getGui() const
{
    return _imp->_gui;
}

void
DockablePanel::insertHeaderWidget(int index,
                                  QWidget* widget)
{
    if (_imp->_mode != eHeaderModeNoHeader) {
        _imp->_headerLayout->insertWidget(index, widget);
    }
}

void
DockablePanel::appendHeaderWidget(QWidget* widget)
{
    if (_imp->_mode != eHeaderModeNoHeader) {
        _imp->_headerLayout->addWidget(widget);
    }
}

QWidget*
DockablePanel::getHeaderWidget() const
{
    return _imp->_headerWidget;
}

bool
DockablePanel::isMinimized() const
{
    return _imp->_minimized;
}

const std::list<std::pair<boost::weak_ptr<KnobI>, KnobGuiPtr> > &
DockablePanel::getKnobs() const
{
    return _imp->_knobs;
}

QVBoxLayout*
DockablePanel::getContainer() const
{
    return _imp->_container;
}

boost::shared_ptr<QUndoStack>
DockablePanel::getUndoStack() const
{
    return _imp->_undoStack;
}

bool
DockablePanel::isClosed() const
{
    QMutexLocker l(&_imp->_isClosedMutex);

    return _imp->_isClosed;
}

bool
DockablePanel::isFloating() const
{
    return _imp->_floating;
}

void
DockablePanel::onColorDialogColorChanged(const QColor & color)
{
    if ( (_imp->_mode != eHeaderModeReadOnlyName) && _imp->_colorButton ) {
        QPixmap p(15, 15);
        p.fill(color);
        _imp->_colorButton->setIcon( QIcon(p) );
        if (_imp->_verticalColorBar) {
            _imp->_verticalColorBar->setColor(color);
        }
    }
}

void
DockablePanel::onOverlayColorDialogColorChanged(const QColor& color)
{
    NodeSettingsPanel* nodePanel = dynamic_cast<NodeSettingsPanel*>(this);

    if (!nodePanel) {
        return;
    }
    NodePtr node = nodePanel->getNode()->getNode();
    if (!node) {
        return;
    }


    if ( (_imp->_mode  != eHeaderModeReadOnlyName) && _imp->_overlayButton ) {
        QPixmap p(15, 15);
        p.fill(color);
        _imp->_overlayButton->setIcon( QIcon(p) );
        {
            QMutexLocker k(&_imp->_currentColorMutex);
            _imp->_overlayColor = color;
            _imp->_hasOverlayColor = true;
        }

        NodesList overlayNodes;
        getGui()->getNodesEntitledForOverlays(overlayNodes);
        NodesList::iterator found = std::find(overlayNodes.begin(), overlayNodes.end(), node);
        if ( found != overlayNodes.end() ) {
            getGui()->getApp()->redrawAllViewers();
        }
    }
}

void
DockablePanel::onColorButtonClicked()
{
    QColorDialog dialog(this);
    QColor oldColor;
    {
        oldColor = getCurrentColor();
        dialog.setCurrentColor(oldColor);
    }
    QObject::connect( &dialog, SIGNAL(currentColorChanged(QColor)), this, SLOT(onColorDialogColorChanged(QColor)) );

    if ( dialog.exec() ) {
        QColor c = dialog.currentColor();
        Q_EMIT colorChanged(c);
    } else {
        onColorDialogColorChanged(oldColor);
    }
}

void
DockablePanel::onOverlayButtonClicked()
{
    NodeSettingsPanel* nodePanel = dynamic_cast<NodeSettingsPanel*>(this);

    if (!nodePanel) {
        return;
    }
    NodePtr node = nodePanel->getNode()->getNode();
    if (!node) {
        return;
    }
    QColorDialog dialog(this);
    QColor oldColor;
    bool hadOverlayColor;
    {
        QMutexLocker locker(&_imp->_currentColorMutex);
        dialog.setCurrentColor(_imp->_overlayColor);
        oldColor = _imp->_overlayColor;
        hadOverlayColor = _imp->_hasOverlayColor;
    }
    QObject::connect( &dialog, SIGNAL(currentColorChanged(QColor)), this, SLOT(onOverlayColorDialogColorChanged(QColor)) );

    if ( dialog.exec() ) {
        QColor c = dialog.currentColor();
        {
            QMutexLocker locker(&_imp->_currentColorMutex);
            _imp->_overlayColor = c;
            _imp->_hasOverlayColor = true;
        }
    } else {
        if (!hadOverlayColor) {
            {
                QMutexLocker locker(&_imp->_currentColorMutex);
                _imp->_hasOverlayColor = false;
            }
            QPixmap pixOverlay;
            appPTR->getIcon(NATRON_PIXMAP_OVERLAY, NATRON_MEDIUM_BUTTON_ICON_SIZE, &pixOverlay);
            _imp->_overlayButton->setIcon( QIcon(pixOverlay) );
        }
    }
    NodesList overlayNodes;
    getGui()->getNodesEntitledForOverlays(overlayNodes);
    NodesList::iterator found = std::find(overlayNodes.begin(), overlayNodes.end(), node);
    if ( found != overlayNodes.end() ) {
        getGui()->getApp()->redrawAllViewers();
    }
}

QColor
DockablePanel::getOverlayColor() const
{
    QMutexLocker locker(&_imp->_currentColorMutex);

    return _imp->_overlayColor;
}

bool
DockablePanel::hasOverlayColor() const
{
    QMutexLocker locker(&_imp->_currentColorMutex);

    return _imp->_hasOverlayColor;
}

void
DockablePanel::setCurrentColor(const QColor & c)
{
    onColorDialogColorChanged(c);
}

void
DockablePanel::resetHostOverlayColor()
{
    NodeSettingsPanel* nodePanel = dynamic_cast<NodeSettingsPanel*>(this);

    if (!nodePanel) {
        return;
    }
    NodePtr node = nodePanel->getNode()->getNode();
    if (!node) {
        return;
    }
    {
        QMutexLocker locker(&_imp->_currentColorMutex);
        _imp->_hasOverlayColor = false;
    }
    QPixmap pixOverlay;
    appPTR->getIcon(NATRON_PIXMAP_OVERLAY, NATRON_MEDIUM_BUTTON_ICON_SIZE, &pixOverlay);
    _imp->_overlayButton->setIcon( QIcon(pixOverlay) );

    NodesList overlayNodes;
    getGui()->getNodesEntitledForOverlays(overlayNodes);
    NodesList::iterator found = std::find(overlayNodes.begin(), overlayNodes.end(), node);
    if ( found != overlayNodes.end() ) {
        getGui()->getApp()->redrawAllViewers();
    }
}

void
DockablePanel::setOverlayColor(const QColor& c)
{
    {
        QMutexLocker locker(&_imp->_currentColorMutex);
        _imp->_overlayColor = c;
        _imp->_hasOverlayColor = true;
    }
    onOverlayColorDialogColorChanged(c);
}

void
DockablePanel::focusInEvent(QFocusEvent* e)
{
    QFrame::focusInEvent(e);

    _imp->_undoStack->setActive();
}

void
DockablePanel::onRightClickMenuRequested(const QPoint & pos)
{
    QWidget* emitter = qobject_cast<QWidget*>( sender() );

    assert(emitter);

    EffectInstance* isEffect = dynamic_cast<EffectInstance*>(_imp->_holder);
    if (isEffect) {
        NodePtr master = isEffect->getNode()->getMasterNode();
        Menu menu(this);
        //menu.setFont( QFont(appFont,appFontSize) );
        QAction* userParams = new QAction(tr("Manage user parameters..."), &menu);
        menu.addAction(userParams);


        QAction* setKeys = new QAction(tr("Set key on all parameters"), &menu);
        menu.addAction(setKeys);

        QAction* removeAnimation = new QAction(tr("Remove animation on all parameters"), &menu);
        menu.addAction(removeAnimation);

        if ( master || !_imp->_holder || !_imp->_holder->getApp() || _imp->_holder->getApp()->isGuiFrozen() ) {
            setKeys->setEnabled(false);
            removeAnimation->setEnabled(false);
        }

        QAction* ret = menu.exec( emitter->mapToGlobal(pos) );
        if (ret == setKeys) {
            setKeyOnAllParameters();
        } else if (ret == removeAnimation) {
            removeAnimationOnAllParameters();
        } else if (ret == userParams) {
            onManageUserParametersActionTriggered();
        }
    }
} // onRightClickMenuRequested

void
DockablePanel::onManageUserParametersActionTriggered()
{
    ManageUserParamsDialog dialog(this, this);

    ignore_result( dialog.exec() );
}

void
DockablePanel::setKeyOnAllParameters()
{
    double time = getGui()->getApp()->getTimeLine()->currentFrame();
    AddKeysCommand::KeysToAddList keys;

    for (KnobsGuiMapping::iterator it = _imp->_knobs.begin(); it != _imp->_knobs.end(); ++it) {
        KnobPtr knob = it->first.lock();
        if ( knob->isAnimationEnabled() ) {
            for (int i = 0; i < knob->getDimension(); ++i) {
                std::list<boost::shared_ptr<CurveGui> > curves = getGui()->getCurveEditor()->findCurve(it->second, i);
                for (std::list<boost::shared_ptr<CurveGui> >::iterator it2 = curves.begin(); it2 != curves.end(); ++it2) {
                    AddKeysCommand::KeyToAdd k;
                    KeyFrame kf;
                    kf.setTime(time);
                    Knob<int>* isInt = dynamic_cast<Knob<int>*>( knob.get() );
                    Knob<bool>* isBool = dynamic_cast<Knob<bool>*>( knob.get() );
                    AnimatingKnobStringHelper* isString = dynamic_cast<AnimatingKnobStringHelper*>( knob.get() );
                    Knob<double>* isDouble = dynamic_cast<Knob<double>*>( knob.get() );

                    if (isInt) {
                        kf.setValue( isInt->getValueAtTime(time, i) );
                    } else if (isBool) {
                        kf.setValue( isBool->getValueAtTime(time, i) );
                    } else if (isDouble) {
                        kf.setValue( isDouble->getValueAtTime(time, i) );
                    } else if (isString) {
                        std::string v = isString->getValueAtTime(time, i);
                        double dv;
                        isString->stringToKeyFrameValue(time, ViewIdx(0), v, &dv);
                        kf.setValue(dv);
                    }

                    k.keyframes.push_back(kf);
                    k.curveUI = *it2;
                    KnobCurveGui* isKnobCurve = dynamic_cast<KnobCurveGui*>( it2->get() );
                    if (isKnobCurve) {
                        k.knobUI = isKnobCurve->getKnobGui();
                        k.dimension = isKnobCurve->getDimension();
                    } else {
                        k.dimension = 0;
                    }
                    keys.push_back(k);
                }
            }
        }
    }
    pushUndoCommand( new AddKeysCommand(getGui()->getCurveEditor()->getCurveWidget(), keys) );
}

void
DockablePanel::removeAnimationOnAllParameters()
{
    std::map< boost::shared_ptr<CurveGui>, std::vector<KeyFrame > > keysToRemove;

    for (KnobsGuiMapping::iterator it = _imp->_knobs.begin(); it != _imp->_knobs.end(); ++it) {
        KnobPtr knob = it->first.lock();
        if ( knob->isAnimationEnabled() ) {
            for (int i = 0; i < knob->getDimension(); ++i) {
                std::list<boost::shared_ptr<CurveGui> > curves = getGui()->getCurveEditor()->findCurve(it->second, i);

                for (std::list<boost::shared_ptr<CurveGui> >::iterator it2 = curves.begin(); it2 != curves.end(); ++it2) {
                    KeyFrameSet keys = (*it2)->getInternalCurve()->getKeyFrames_mt_safe();
                    std::vector<KeyFrame > vect;
                    for (KeyFrameSet::const_iterator it3 = keys.begin(); it3 != keys.end(); ++it3) {
                        vect.push_back(*it3);
                    }
                    keysToRemove.insert( std::make_pair(*it2, vect) );
                }
            }
        }
    }
    pushUndoCommand( new RemoveKeysCommand(getGui()->getCurveEditor()->getCurveWidget(), keysToRemove) );
}

void
DockablePanel::onCenterButtonClicked()
{
    centerOnItem();
}

void
DockablePanel::onSubGraphEditionChanged(bool /*editable*/)
{
    // _imp->_enterInGroupButton->setVisible(editable);
}

void
DockablePanel::onEnterInGroupClicked()
{
    NodeSettingsPanel* panel = dynamic_cast<NodeSettingsPanel*>(this);

    assert(panel);
    if (!panel) {
        throw std::logic_error("");
    }
    NodeGuiPtr node = panel->getNode();
    assert(node);
    if (!node) {
        throw std::logic_error("");
    }
    EffectInstPtr effect = node->getNode()->getEffectInstance();
    assert(effect);
    if (!effect) {
        throw std::logic_error("");
    }
    NodeGroup* group = dynamic_cast<NodeGroup*>( effect.get() );
    assert(group);
    if (!group) {
        throw std::logic_error("");
    }
    NodeGraphI* graph_i = group->getNodeGraph();
    assert(graph_i);
    if (!graph_i) {
        throw std::logic_error("");
    }
    NodeGraph* graph = dynamic_cast<NodeGraph*>(graph_i);
    assert(graph);
    if (!graph) {
        throw std::logic_error("");
    }
    TabWidget* isParentTab = dynamic_cast<TabWidget*>( graph->parentWidget() );
    if (isParentTab) {
        isParentTab->setCurrentWidget(graph);
    } else {
        NodeGraph* lastSelectedGraph = _imp->_gui->getLastSelectedGraph();
        if (!lastSelectedGraph) {
            const std::list<TabWidget*>& panes = _imp->_gui->getPanes();
            assert(panes.size() >= 1);
            isParentTab = panes.front();
        } else {
            isParentTab = dynamic_cast<TabWidget*>( lastSelectedGraph->parentWidget() );
        }

        assert(isParentTab);
        if (!isParentTab) {
            throw std::logic_error("");
        }
        isParentTab->appendTab(graph, graph);
    }
    QTimer::singleShot( 25, graph, SLOT(centerOnAllNodes()) );
} // DockablePanel::onEnterInGroupClicked

void
DockablePanel::onHideUnmodifiedButtonClicked(bool checked)
{
    if (checked) {
        _imp->_knobsVisibilityBeforeHideModif.clear();
        for (KnobsGuiMapping::iterator it = _imp->_knobs.begin(); it != _imp->_knobs.end(); ++it) {
            KnobPtr knob = it->first.lock();
            KnobGroup* isGroup = dynamic_cast<KnobGroup*>( knob.get() );
            KnobParametric* isParametric = dynamic_cast<KnobParametric*>( knob.get() );
            if (!isGroup && !isParametric) {
                _imp->_knobsVisibilityBeforeHideModif.insert( std::make_pair( it->second, it->second->isSecretRecursive() ) );
                if ( !knob->hasModifications() ) {
                    it->second->hide();
                }
            }
        }
    } else {
        for (std::map<KnobGuiWPtr, bool>::iterator it = _imp->_knobsVisibilityBeforeHideModif.begin();
             it != _imp->_knobsVisibilityBeforeHideModif.end(); ++it) {
            KnobGuiPtr knobGui = it->first.lock();
            if (!it->second && knobGui) {
                knobGui->show();
            }
        }
    }
}

void
DockablePanel::refreshGuiForKnobsChanges(bool restorePageIndex)
{
    QString curTabName;

    if (_imp->_pagesEnabled) {
        if (restorePageIndex) {
            curTabName = _imp->_tabWidget->tabText( _imp->_tabWidget->currentIndex() );
        }
    }

    //Delete all knobs gui
    {
        KnobsGuiMapping mapping = _imp->_knobs;
        _imp->_knobs.clear();
        for (KnobsGuiMapping::iterator it = mapping.begin(); it != mapping.end(); ++it) {
            assert(it->second);
            KnobPtr knob = it->first.lock();
            if (knob) {
                knob->setKnobGuiPointer( KnobGuiPtr() );
            }
            it->second->removeGui();
            it->second.reset();
        }
    }

    //Now delete all pages
    for (PageMap::iterator it = _imp->_pages.begin(); it != _imp->_pages.end(); ++it) {
        if (_imp->_tabWidget) {
            int index = _imp->_tabWidget->indexOf(it->second.tab);
            if (index != -1) {
                _imp->_tabWidget->removeTab(index);
            }
        }
        it->second.tab->deleteLater();
        it->second.currentRow = 0;
    }
    _imp->_pages.clear();

    //Clear undo/Redo stack so that KnobGui pointers are not lying around
    if (_imp->_undoStack) {
        _imp->_undoStack->clear();
        _imp->_clearedStackDuringPush = true;
        Q_EMIT deleteCurCmdLater();
        refreshUndoRedoButtonsEnabledNess();
    }

    recreateKnobs(curTabName, restorePageIndex);
    _imp->refreshPagesSecretness();
}

void
DockablePanel::onDeleteCurCmdLater()
{
    if (_imp->_cmdBeingPushed) {
        _imp->_undoStack->clear();
        //delete _imp->_cmdBeingPushed;
        _imp->_cmdBeingPushed = 0;
    }
}

void
DockablePanel::recreateKnobs(const QString& curTabName,
                             bool restorePageIndex)
{
    //Re-create knobs
    const KnobsVec& knobs = _imp->_holder->getKnobs();

    _imp->initializeKnobVector(knobs, NULL);

    _imp->refreshPagesOrder(curTabName, restorePageIndex);

    NodeSettingsPanel* isNodePanel = dynamic_cast<NodeSettingsPanel*>(this);


    ///Refresh the curve editor with potential new animated knobs
    if (isNodePanel) {
        NodeGuiPtr node = isNodePanel->getNode();

        getGui()->getCurveEditor()->removeNode( node.get() );
        getGui()->getCurveEditor()->addNode(node);

        getGui()->removeNodeGuiFromDopeSheetEditor(node);
        getGui()->addNodeGuiToDopeSheetEditor(node);
    }
}

void
DockablePanel::recreateUserKnobs(bool restorePageIndex)
{
    const KnobsVec& knobs = _imp->_holder->getKnobs();
    std::list<KnobPage*> userPages;

    getUserPages(userPages);

    QString curTabName;
    if (_imp->_pagesEnabled) {
        if (restorePageIndex) {
            curTabName = _imp->_tabWidget->tabText( _imp->_tabWidget->currentIndex() );
        }

        boost::shared_ptr<KnobPage> page = getUserPageKnob();
        if (page) {
            userPages.push_back( page.get() );
        }
        for (std::list<KnobPage*>::iterator it = userPages.begin(); it != userPages.end(); ++it) {
            deleteKnobGui( (*it)->shared_from_this() );
        }
    } else {
        for (KnobsVec::const_iterator it = knobs.begin(); it != knobs.end(); ++it) {
            deleteKnobGui(*it);
        }
    }
    recreateKnobs(curTabName, restorePageIndex);
}

NATRON_NAMESPACE_ANONYMOUS_ENTER

struct TreeItem
{
    QTreeWidgetItem* item;
    KnobPtr knob;
};

struct ManageUserParamsDialogPrivate
{
    DockablePanel* panel;
    QHBoxLayout* mainLayout;
    QTreeWidget* tree;
    std::list<TreeItem> items;
    QWidget* buttonsContainer;
    QVBoxLayout* buttonsLayout;
    Button* addButton;
    Button* pickButton;
    Button* editButton;
    Button* removeButton;
    Button* upButton;
    Button* downButton;
    Button* closeButton;


    ManageUserParamsDialogPrivate(DockablePanel* panel)
        : panel(panel)
        , mainLayout(0)
        , tree(0)
        , items()
        , buttonsContainer(0)
        , buttonsLayout(0)
        , addButton(0)
        , pickButton(0)
        , editButton(0)
        , removeButton(0)
        , upButton(0)
        , downButton(0)
        , closeButton(0)
    {
    }

    boost::shared_ptr<KnobPage> getUserPageKnob() const;

    void initializeKnobs(const KnobsVec& knobs, QTreeWidgetItem* parent, std::list<KnobI*>& markedKnobs);

    void rebuildUserPages();
};

NATRON_NAMESPACE_ANONYMOUS_EXIT


boost::shared_ptr<KnobPage>
DockablePanel::getOrCreateUserPageKnob() const
{
    return _imp->_holder->getOrCreateUserPageKnob();
}

boost::shared_ptr<KnobPage>
DockablePanel::getUserPageKnob() const
{
    return _imp->_holder->getUserPageKnob();
}

void
DockablePanel::getUserPages(std::list<KnobPage*>& userPages) const
{
    const KnobsVec& knobs = getHolder()->getKnobs();

    for (KnobsVec::const_iterator it = knobs.begin(); it != knobs.end(); ++it) {
        if ( (*it)->isUserKnob() ) {
            KnobPage* isPage = dynamic_cast<KnobPage*>( it->get() );
            if (isPage) {
                userPages.push_back(isPage);
            }
        }
    }
}

NATRON_NAMESPACE_EXIT;

NATRON_NAMESPACE_USING;
#include "moc_DockablePanel.cpp"<|MERGE_RESOLUTION|>--- conflicted
+++ resolved
@@ -842,16 +842,8 @@
     //Base help
     QString tt;
 
-<<<<<<< HEAD
-    if ( Qt::mightBeRichText(_imp->_helpToolTip) ) {
-        tt = _imp->_helpToolTip;
-    } else {
-        tt = GuiUtils::convertFromPlainText(_imp->_helpToolTip, Qt::WhiteSpaceNormal);
-    }
-=======
     bool isMarkdown = false;
 
->>>>>>> f47de4b4
     EffectInstance* iseffect = dynamic_cast<EffectInstance*>(_imp->_holder);
     if (iseffect) {
         isMarkdown = iseffect->isPluginDescriptionInMarkdown();
@@ -909,11 +901,7 @@
             int docSource = appPTR->getCurrentSettings()->getDocumentationSource();
             int serverPort = appPTR->getCurrentSettings()->getServerPort();
             QString localUrl = QString::fromUtf8("http://localhost:") + QString::number(serverPort) + QString::fromUtf8("/_plugin.html?id=") + plugin->getPluginID();
-<<<<<<< HEAD
-            QString remoteUrl = QString::fromUtf8(NATRON_DOCUMENTATION_ONLINE) + QString::fromUtf8("/") + plugin->getPluginID() + QString::fromUtf8(".html");
-=======
             QString remoteUrl = QString::fromUtf8(NATRON_DOCUMENTATION_ONLINE) + QString::fromUtf8("/plugins/") + plugin->getPluginID() + QString::fromUtf8(".html");
->>>>>>> f47de4b4
             switch (docSource) {
             case 0:
                 QDesktopServices::openUrl( QUrl(localUrl) );
