--- conflicted
+++ resolved
@@ -8,14 +8,13 @@
 
 #Artists:
 
-<<<<<<< HEAD
 Laurence Boissieux (icons + splashscreen)
 Bianca Ilaria Coniglione (icons + logo)
 Jean-Christophe Levet (icons)
 
 #Packaging:
 
-Alexandre Gauthier-Foichat <devernay@github> (Windows & OSX)
+Alexandre Gauthier-Foichat <MrKepzie@github> (Windows & OSX)
 Ole Andre Rodlie <olar@github> (Linux)
 
 #Testing:
@@ -24,9 +23,4 @@
 Ole Andre Rodlie <olar@github>
 Paul Geraskin <mifth@github>
 François "CoyHot" Grassard <Francois-Grassard@github>
-Francesco Paglia <fPaglia@github>
-=======
-Laurence Boissieux
-Bianca Ilaria Coniglione
-Jean-Christophe Levet
->>>>>>> bf21002a
+Francesco Paglia <fPaglia@github>