// !$*UTF8*$!
{
	archiveVersion = 1;
	classes = {
	};
	objectVersion = 46;
	objects = {

/* Begin PBXAggregateTarget section */
		1E5F8F5118AA91330045A477 /* libs */ = {
			isa = PBXAggregateTarget;
			buildConfigurationList = 1E5F8F5218AA91330045A477 /* Build configuration list for PBXAggregateTarget "libs" */;
			buildPhases = (
			);
			dependencies = (
				ACD67C001CEC9D1000DD2CFE /* PBXTargetDependency */,
				1E15253A1CA9CD8D0056C506 /* PBXTargetDependency */,
				1E15253C1CA9CD8D0056C506 /* PBXTargetDependency */,
				1E1525381CA9CD8D0056C506 /* PBXTargetDependency */,
				1E15253E1CA9CD8D0056C506 /* PBXTargetDependency */,
				1E1525401CA9CD8D0056C506 /* PBXTargetDependency */,
				D7A1964818B2242E00F412DA /* PBXTargetDependency */,
				1E5F8F5818AA913D0045A477 /* PBXTargetDependency */,
				1E12F4BD1CC6594E00105A34 /* PBXTargetDependency */,
				1E5F8F5A18AA913D0045A477 /* PBXTargetDependency */,
			);
			name = libs;
			productName = libs;
		};
		1EADE5DC18AA404400EF3180 /* all */ = {
			isa = PBXAggregateTarget;
			buildConfigurationList = 1EADE5DD18AA404400EF3180 /* Build configuration list for PBXAggregateTarget "all" */;
			buildPhases = (
			);
			dependencies = (
				1E306DFF1C4949BA00BAC6E3 /* PBXTargetDependency */,
				1EADE5FF18AA408B00EF3180 /* PBXTargetDependency */,
				1E306E031C4949C900BAC6E3 /* PBXTargetDependency */,
				1E306E011C4949BE00BAC6E3 /* PBXTargetDependency */,
			);
			name = all;
			productName = all;
		};
		1EADE5F818AA407D00EF3180 /* Tests */ = {
			isa = PBXAggregateTarget;
			buildConfigurationList = 1EADE5F918AA407D00EF3180 /* Build configuration list for PBXAggregateTarget "Tests" */;
			buildPhases = (
				1E5F8F5018AA911E0045A477 /* ShellScript */,
			);
			dependencies = (
				1E5F8F5C18AA91430045A477 /* PBXTargetDependency */,
				1E306DFD1C4949AB00BAC6E3 /* PBXTargetDependency */,
			);
			name = Tests;
			productName = Tests;
		};
		AC4AA6331C480E7F00C92E12 /* Natron */ = {
			isa = PBXAggregateTarget;
			buildConfigurationList = AC4AA6341C480E7F00C92E12 /* Build configuration list for PBXAggregateTarget "Natron" */;
			buildPhases = (
			);
			dependencies = (
				AC4AA6381C480E8700C92E12 /* PBXTargetDependency */,
				1E306E051C4949D700BAC6E3 /* PBXTargetDependency */,
			);
			name = Natron;
			productName = Natron;
		};
/* End PBXAggregateTarget section */

/* Begin PBXContainerItemProxy section */
		1E12F4BA1CC6593300105A34 /* PBXContainerItemProxy */ = {
			isa = PBXContainerItemProxy;
			containerPortal = 1E12F4B41CC6593300105A34 /* qhttpserver.xcodeproj */;
			proxyType = 2;
			remoteGlobalIDString = 1E12F4B71CC6593300105A34;
			remoteInfo = qhttpserver;
		};
		1E12F4BC1CC6594E00105A34 /* PBXContainerItemProxy */ = {
			isa = PBXContainerItemProxy;
			containerPortal = 1E12F4B41CC6593300105A34 /* qhttpserver.xcodeproj */;
			proxyType = 1;
			remoteGlobalIDString = F82F89455E05F43CE051A79D;
			remoteInfo = qhttpserver;
		};
		1E15250D1CA9CCA70056C506 /* PBXContainerItemProxy */ = {
			isa = PBXContainerItemProxy;
			containerPortal = 1E1524F31CA9CCA60056C506 /* ceres.xcodeproj */;
			proxyType = 2;
			remoteGlobalIDString = 1E1524F61CA9CCA60056C506;
			remoteInfo = ceres;
		};
		1E1525101CA9CCA70056C506 /* PBXContainerItemProxy */ = {
			isa = PBXContainerItemProxy;
			containerPortal = 1E1524F81CA9CCA60056C506 /* gflags.xcodeproj */;
			proxyType = 2;
			remoteGlobalIDString = 1E1524FB1CA9CCA60056C506;
			remoteInfo = gflags;
		};
		1E1525131CA9CCA70056C506 /* PBXContainerItemProxy */ = {
			isa = PBXContainerItemProxy;
			containerPortal = 1E1524FD1CA9CCA60056C506 /* glog.xcodeproj */;
			proxyType = 2;
			remoteGlobalIDString = 1E1525001CA9CCA60056C506;
			remoteInfo = glog;
		};
		1E1525161CA9CCA70056C506 /* PBXContainerItemProxy */ = {
			isa = PBXContainerItemProxy;
			containerPortal = 1E1525021CA9CCA60056C506 /* LibMV.xcodeproj */;
			proxyType = 2;
			remoteGlobalIDString = 1E1525051CA9CCA60056C506;
			remoteInfo = LibMV;
		};
		1E1525191CA9CCA70056C506 /* PBXContainerItemProxy */ = {
			isa = PBXContainerItemProxy;
			containerPortal = 1E1525071CA9CCA60056C506 /* openMVG.xcodeproj */;
			proxyType = 2;
			remoteGlobalIDString = 1E15250A1CA9CCA60056C506;
			remoteInfo = openMVG;
		};
		1E1525371CA9CD8D0056C506 /* PBXContainerItemProxy */ = {
			isa = PBXContainerItemProxy;
			containerPortal = 1E1524F31CA9CCA60056C506 /* ceres.xcodeproj */;
			proxyType = 1;
			remoteGlobalIDString = 50E22BF77EADB308C87E78CC;
			remoteInfo = ceres;
		};
		1E1525391CA9CD8D0056C506 /* PBXContainerItemProxy */ = {
			isa = PBXContainerItemProxy;
			containerPortal = 1E1524F81CA9CCA60056C506 /* gflags.xcodeproj */;
			proxyType = 1;
			remoteGlobalIDString = DC3A22537506A6669865251C;
			remoteInfo = gflags;
		};
		1E15253B1CA9CD8D0056C506 /* PBXContainerItemProxy */ = {
			isa = PBXContainerItemProxy;
			containerPortal = 1E1524FD1CA9CCA60056C506 /* glog.xcodeproj */;
			proxyType = 1;
			remoteGlobalIDString = 03DDCD43C74EEE647AD61A75;
			remoteInfo = glog;
		};
		1E15253D1CA9CD8D0056C506 /* PBXContainerItemProxy */ = {
			isa = PBXContainerItemProxy;
			containerPortal = 1E1525021CA9CCA60056C506 /* LibMV.xcodeproj */;
			proxyType = 1;
			remoteGlobalIDString = CEC193B6F4ECB62235821F2B;
			remoteInfo = LibMV;
		};
		1E15253F1CA9CD8D0056C506 /* PBXContainerItemProxy */ = {
			isa = PBXContainerItemProxy;
			containerPortal = 1E1525071CA9CCA60056C506 /* openMVG.xcodeproj */;
			proxyType = 1;
			remoteGlobalIDString = 6D7288D8764B97DD1E027858;
			remoteInfo = openMVG;
		};
		1E189EC31C49475E00F1FD20 /* PBXContainerItemProxy */ = {
			isa = PBXContainerItemProxy;
			containerPortal = 1E189EBF1C49475E00F1FD20 /* Natron.xcodeproj */;
			proxyType = 2;
			remoteGlobalIDString = 1E189EBD1C49475600F1FD20;
			remoteInfo = Natron;
		};
		1E306DF61C49497200BAC6E3 /* PBXContainerItemProxy */ = {
			isa = PBXContainerItemProxy;
			containerPortal = 1E306DED1C49497200BAC6E3 /* NatronRenderer.xcodeproj */;
			proxyType = 2;
			remoteGlobalIDString = 1E306DF01C49497200BAC6E3;
			remoteInfo = NatronRenderer;
		};
		1E306DFC1C4949AB00BAC6E3 /* PBXContainerItemProxy */ = {
			isa = PBXContainerItemProxy;
			containerPortal = 1EADE5C718AA403700EF3180 /* Tests.xcodeproj */;
			proxyType = 1;
			remoteGlobalIDString = AFEF7D68642F83E3811BB9B9;
			remoteInfo = Tests;
		};
		1E306DFE1C4949BA00BAC6E3 /* PBXContainerItemProxy */ = {
			isa = PBXContainerItemProxy;
			containerPortal = 1EADE5B818AA400B00EF3180 /* Project object */;
			proxyType = 1;
			remoteGlobalIDString = 1E5F8F5118AA91330045A477;
			remoteInfo = libs;
		};
		1E306E001C4949BE00BAC6E3 /* PBXContainerItemProxy */ = {
			isa = PBXContainerItemProxy;
			containerPortal = 1EADE5B818AA400B00EF3180 /* Project object */;
			proxyType = 1;
			remoteGlobalIDString = AC4AA6331C480E7F00C92E12;
			remoteInfo = Natron;
		};
		1E306E021C4949C900BAC6E3 /* PBXContainerItemProxy */ = {
			isa = PBXContainerItemProxy;
			containerPortal = 1E306DED1C49497200BAC6E3 /* NatronRenderer.xcodeproj */;
			proxyType = 1;
			remoteGlobalIDString = 3B61C2EC40908C23E2918B71;
			remoteInfo = NatronRenderer;
		};
		1E306E041C4949D700BAC6E3 /* PBXContainerItemProxy */ = {
			isa = PBXContainerItemProxy;
			containerPortal = 1E189EBF1C49475E00F1FD20 /* Natron.xcodeproj */;
			proxyType = 1;
			remoteGlobalIDString = 91455CC2BC21CB91737B3DC6;
			remoteInfo = Natron;
		};
		1E5F8F5718AA913D0045A477 /* PBXContainerItemProxy */ = {
			isa = PBXContainerItemProxy;
			containerPortal = 1EADE5C118AA403700EF3180 /* Engine.xcodeproj */;
			proxyType = 1;
			remoteGlobalIDString = 30EC256330269B7CAA1FCB17;
			remoteInfo = Engine;
		};
		1E5F8F5918AA913D0045A477 /* PBXContainerItemProxy */ = {
			isa = PBXContainerItemProxy;
			containerPortal = 1EADE5C418AA403700EF3180 /* Gui.xcodeproj */;
			proxyType = 1;
			remoteGlobalIDString = 4AE2754265AC5F6E557A903C;
			remoteInfo = Gui;
		};
		1E5F8F5B18AA91430045A477 /* PBXContainerItemProxy */ = {
			isa = PBXContainerItemProxy;
			containerPortal = 1EADE5B818AA400B00EF3180 /* Project object */;
			proxyType = 1;
			remoteGlobalIDString = 1E5F8F5118AA91330045A477;
			remoteInfo = libs;
		};
		1EADE5CE18AA403700EF3180 /* PBXContainerItemProxy */ = {
			isa = PBXContainerItemProxy;
			containerPortal = 1EADE5C118AA403700EF3180 /* Engine.xcodeproj */;
			proxyType = 2;
			remoteGlobalIDString = 1EADE59E18AA3E9300EF3180;
			remoteInfo = Engine;
		};
		1EADE5D118AA403700EF3180 /* PBXContainerItemProxy */ = {
			isa = PBXContainerItemProxy;
			containerPortal = 1EADE5C418AA403700EF3180 /* Gui.xcodeproj */;
			proxyType = 2;
			remoteGlobalIDString = 1EADE5A018AA3E9300EF3180;
			remoteInfo = Gui;
		};
		1EADE5DA18AA403700EF3180 /* PBXContainerItemProxy */ = {
			isa = PBXContainerItemProxy;
			containerPortal = 1EADE5C718AA403700EF3180 /* Tests.xcodeproj */;
			proxyType = 2;
			remoteGlobalIDString = 1EADE5A218AA3E9300EF3180;
			remoteInfo = Tests;
		};
		1EADE5FE18AA408B00EF3180 /* PBXContainerItemProxy */ = {
			isa = PBXContainerItemProxy;
			containerPortal = 1EADE5B818AA400B00EF3180 /* Project object */;
			proxyType = 1;
			remoteGlobalIDString = 1EADE5F818AA407D00EF3180;
			remoteInfo = Tests;
		};
		AC4AA6371C480E8700C92E12 /* PBXContainerItemProxy */ = {
			isa = PBXContainerItemProxy;
			containerPortal = 1EADE5B818AA400B00EF3180 /* Project object */;
			proxyType = 1;
			remoteGlobalIDString = 1E5F8F5118AA91330045A477;
			remoteInfo = libs;
		};
		ACD67BFD1CEC9D0900DD2CFE /* PBXContainerItemProxy */ = {
			isa = PBXContainerItemProxy;
			containerPortal = ACD67BF71CEC9D0900DD2CFE /* hoedown.xcodeproj */;
			proxyType = 2;
			remoteGlobalIDString = ACD67BFA1CEC9D0900DD2CFE;
			remoteInfo = hoedown;
		};
		ACD67BFF1CEC9D1000DD2CFE /* PBXContainerItemProxy */ = {
			isa = PBXContainerItemProxy;
			containerPortal = ACD67BF71CEC9D0900DD2CFE /* hoedown.xcodeproj */;
			proxyType = 1;
			remoteGlobalIDString = 68FEEA655C477C409D21050B;
			remoteInfo = hoedown;
		};
		D7A1964518B2242500F412DA /* PBXContainerItemProxy */ = {
			isa = PBXContainerItemProxy;
			containerPortal = D7A1963F18B2242500F412DA /* HostSupport.xcodeproj */;
			proxyType = 2;
			remoteGlobalIDString = D7A1964218B2242500F412DA;
			remoteInfo = HostSupport;
		};
		D7A1964718B2242E00F412DA /* PBXContainerItemProxy */ = {
			isa = PBXContainerItemProxy;
			containerPortal = D7A1963F18B2242500F412DA /* HostSupport.xcodeproj */;
			proxyType = 1;
			remoteGlobalIDString = EA73569A7C740BC02AA20FE9;
			remoteInfo = HostSupport;
		};
/* End PBXContainerItemProxy section */

/* Begin PBXFileReference section */
		1E12F4B41CC6593300105A34 /* qhttpserver.xcodeproj */ = {isa = PBXFileReference; lastKnownFileType = "wrapper.pb-project"; name = qhttpserver.xcodeproj; path = libs/qhttpserver/src/qhttpserver.xcodeproj; sourceTree = "<group>"; };
		1E1524F31CA9CCA60056C506 /* ceres.xcodeproj */ = {isa = PBXFileReference; lastKnownFileType = "wrapper.pb-project"; name = ceres.xcodeproj; path = libs/ceres/ceres.xcodeproj; sourceTree = "<group>"; };
		1E1524F81CA9CCA60056C506 /* gflags.xcodeproj */ = {isa = PBXFileReference; lastKnownFileType = "wrapper.pb-project"; name = gflags.xcodeproj; path = libs/gflags/gflags.xcodeproj; sourceTree = "<group>"; };
		1E1524FD1CA9CCA60056C506 /* glog.xcodeproj */ = {isa = PBXFileReference; lastKnownFileType = "wrapper.pb-project"; name = glog.xcodeproj; path = libs/glog/glog.xcodeproj; sourceTree = "<group>"; };
		1E1525021CA9CCA60056C506 /* LibMV.xcodeproj */ = {isa = PBXFileReference; lastKnownFileType = "wrapper.pb-project"; name = LibMV.xcodeproj; path = libs/libmv/LibMV.xcodeproj; sourceTree = "<group>"; };
		1E1525071CA9CCA60056C506 /* openMVG.xcodeproj */ = {isa = PBXFileReference; lastKnownFileType = "wrapper.pb-project"; name = openMVG.xcodeproj; path = libs/openMVG/openMVG.xcodeproj; sourceTree = "<group>"; };
		1E189EBF1C49475E00F1FD20 /* Natron.xcodeproj */ = {isa = PBXFileReference; lastKnownFileType = "wrapper.pb-project"; name = Natron.xcodeproj; path = App/Natron.xcodeproj; sourceTree = "<group>"; };
		1E306DED1C49497200BAC6E3 /* NatronRenderer.xcodeproj */ = {isa = PBXFileReference; lastKnownFileType = "wrapper.pb-project"; name = NatronRenderer.xcodeproj; path = Renderer/NatronRenderer.xcodeproj; sourceTree = "<group>"; };
		1E70D14F1CF33A0C000D2932 /* BUGS.md */ = {isa = PBXFileReference; fileEncoding = 4; lastKnownFileType = net.daringfireball.markdown; path = BUGS.md; sourceTree = "<group>"; };
		1E70D1501CF33A0C000D2932 /* CHANGELOG.md */ = {isa = PBXFileReference; fileEncoding = 4; lastKnownFileType = net.daringfireball.markdown; path = CHANGELOG.md; sourceTree = "<group>"; };
		1E70D1511CF33A0C000D2932 /* config.pri */ = {isa = PBXFileReference; fileEncoding = 4; lastKnownFileType = text; path = config.pri; sourceTree = "<group>"; };
		1E70D1521CF33A0C000D2932 /* CONTRIBUTING.md */ = {isa = PBXFileReference; fileEncoding = 4; lastKnownFileType = net.daringfireball.markdown; path = CONTRIBUTING.md; sourceTree = "<group>"; };
		1E70D1531CF33A0C000D2932 /* CONTRIBUTORS.txt */ = {isa = PBXFileReference; fileEncoding = 4; lastKnownFileType = text; path = CONTRIBUTORS.txt; sourceTree = "<group>"; };
		1E70D1541CF33A0C000D2932 /* global.pri */ = {isa = PBXFileReference; fileEncoding = 4; lastKnownFileType = text; path = global.pri; sourceTree = "<group>"; };
		1E70D1551CF33A0C000D2932 /* INSTALL_FREEBSD.md */ = {isa = PBXFileReference; fileEncoding = 4; lastKnownFileType = net.daringfireball.markdown; path = INSTALL_FREEBSD.md; sourceTree = "<group>"; };
		1E70D1561CF33A0C000D2932 /* INSTALL_LINUX.md */ = {isa = PBXFileReference; fileEncoding = 4; lastKnownFileType = net.daringfireball.markdown; path = INSTALL_LINUX.md; sourceTree = "<group>"; };
		1E70D1571CF33A0C000D2932 /* INSTALL_OSX.md */ = {isa = PBXFileReference; fileEncoding = 4; lastKnownFileType = net.daringfireball.markdown; path = INSTALL_OSX.md; sourceTree = "<group>"; };
		1E70D1581CF33A0C000D2932 /* INSTALL_WINDOWS.md */ = {isa = PBXFileReference; fileEncoding = 4; lastKnownFileType = net.daringfireball.markdown; path = INSTALL_WINDOWS.md; sourceTree = "<group>"; };
		1E70D1591CF33A0C000D2932 /* LATEST_VERSION.txt */ = {isa = PBXFileReference; fileEncoding = 4; lastKnownFileType = text; path = LATEST_VERSION.txt; sourceTree = "<group>"; };
		1E70D15A1CF33A0C000D2932 /* libs.pri */ = {isa = PBXFileReference; fileEncoding = 4; lastKnownFileType = text; path = libs.pri; sourceTree = "<group>"; };
		1E70D15B1CF33A0C000D2932 /* LICENSE_SHORT.txt */ = {isa = PBXFileReference; fileEncoding = 4; lastKnownFileType = text; path = LICENSE_SHORT.txt; sourceTree = "<group>"; };
		1E70D15C1CF33A0C000D2932 /* LICENSE.txt */ = {isa = PBXFileReference; fileEncoding = 4; lastKnownFileType = text; path = LICENSE.txt; sourceTree = "<group>"; };
		1E70D15D1CF33A0C000D2932 /* Natron.rc */ = {isa = PBXFileReference; fileEncoding = 4; lastKnownFileType = text; path = Natron.rc; sourceTree = "<group>"; };
		1E70D15E1CF33A0C000D2932 /* OpenColorIO-Configs-README.md */ = {isa = PBXFileReference; fileEncoding = 4; lastKnownFileType = net.daringfireball.markdown; path = "OpenColorIO-Configs-README.md"; sourceTree = "<group>"; };
		1E70D15F1CF33A0C000D2932 /* OpenColorIO-Configs.pri */ = {isa = PBXFileReference; fileEncoding = 4; lastKnownFileType = text; path = "OpenColorIO-Configs.pri"; sourceTree = "<group>"; };
		1E70D1601CF33A0C000D2932 /* Project.pro */ = {isa = PBXFileReference; fileEncoding = 4; lastKnownFileType = text; path = Project.pro; sourceTree = "<group>"; };
		1E70D1611CF33A0C000D2932 /* README.md */ = {isa = PBXFileReference; fileEncoding = 4; lastKnownFileType = net.daringfireball.markdown; path = README.md; sourceTree = "<group>"; };
		1EADE5C118AA403700EF3180 /* Engine.xcodeproj */ = {isa = PBXFileReference; lastKnownFileType = "wrapper.pb-project"; name = Engine.xcodeproj; path = Engine/Engine.xcodeproj; sourceTree = "<group>"; };
		1EADE5C418AA403700EF3180 /* Gui.xcodeproj */ = {isa = PBXFileReference; lastKnownFileType = "wrapper.pb-project"; name = Gui.xcodeproj; path = Gui/Gui.xcodeproj; sourceTree = "<group>"; };
		1EADE5C718AA403700EF3180 /* Tests.xcodeproj */ = {isa = PBXFileReference; lastKnownFileType = "wrapper.pb-project"; name = Tests.xcodeproj; path = Tests/Tests.xcodeproj; sourceTree = "<group>"; };
		ACD67BF71CEC9D0900DD2CFE /* hoedown.xcodeproj */ = {isa = PBXFileReference; lastKnownFileType = "wrapper.pb-project"; name = hoedown.xcodeproj; path = libs/hoedown/hoedown.xcodeproj; sourceTree = "<group>"; };
		D7A1963F18B2242500F412DA /* HostSupport.xcodeproj */ = {isa = PBXFileReference; lastKnownFileType = "wrapper.pb-project"; name = HostSupport.xcodeproj; path = HostSupport/HostSupport.xcodeproj; sourceTree = "<group>"; };
/* End PBXFileReference section */

/* Begin PBXGroup section */
		1E12F4B51CC6593300105A34 /* Products */ = {
			isa = PBXGroup;
			children = (
				1E12F4BB1CC6593300105A34 /* libqhttpserver.a */,
			);
			name = Products;
			sourceTree = "<group>";
		};
		1E1524F41CA9CCA60056C506 /* Products */ = {
			isa = PBXGroup;
			children = (
				1E15250E1CA9CCA70056C506 /* libceres.a */,
			);
			name = Products;
			sourceTree = "<group>";
		};
		1E1524F91CA9CCA60056C506 /* Products */ = {
			isa = PBXGroup;
			children = (
				1E1525111CA9CCA70056C506 /* libgflags.a */,
			);
			name = Products;
			sourceTree = "<group>";
		};
		1E1524FE1CA9CCA60056C506 /* Products */ = {
			isa = PBXGroup;
			children = (
				1E1525141CA9CCA70056C506 /* libglog.a */,
			);
			name = Products;
			sourceTree = "<group>";
		};
		1E1525031CA9CCA60056C506 /* Products */ = {
			isa = PBXGroup;
			children = (
				1E1525171CA9CCA70056C506 /* libLibMV.a */,
			);
			name = Products;
			sourceTree = "<group>";
		};
		1E1525081CA9CCA60056C506 /* Products */ = {
			isa = PBXGroup;
			children = (
				1E15251A1CA9CCA70056C506 /* libopenMVG.a */,
			);
			name = Products;
			sourceTree = "<group>";
		};
		1E189EC01C49475E00F1FD20 /* Products */ = {
			isa = PBXGroup;
			children = (
				1E189EC41C49475E00F1FD20 /* Natron.app */,
			);
			name = Products;
			sourceTree = "<group>";
		};
		1E306DEE1C49497200BAC6E3 /* Products */ = {
			isa = PBXGroup;
			children = (
				1E306DF71C49497200BAC6E3 /* NatronRenderer */,
			);
			name = Products;
			sourceTree = "<group>";
		};
		1E70D1621CF33AF3000D2932 /* QMake files */ = {
			isa = PBXGroup;
			children = (
				1E70D1601CF33A0C000D2932 /* Project.pro */,
				1E70D1541CF33A0C000D2932 /* global.pri */,
				1E70D1511CF33A0C000D2932 /* config.pri */,
				1E70D15A1CF33A0C000D2932 /* libs.pri */,
				1E70D15F1CF33A0C000D2932 /* OpenColorIO-Configs.pri */,
			);
			name = "QMake files";
			sourceTree = "<group>";
		};
		1E70D1631CF33B22000D2932 /* Documentation */ = {
			isa = PBXGroup;
			children = (
				1E70D14F1CF33A0C000D2932 /* BUGS.md */,
				1E70D1501CF33A0C000D2932 /* CHANGELOG.md */,
				1E70D1521CF33A0C000D2932 /* CONTRIBUTING.md */,
				1E70D1531CF33A0C000D2932 /* CONTRIBUTORS.txt */,
				1E70D1551CF33A0C000D2932 /* INSTALL_FREEBSD.md */,
				1E70D1561CF33A0C000D2932 /* INSTALL_LINUX.md */,
				1E70D1571CF33A0C000D2932 /* INSTALL_OSX.md */,
				1E70D1581CF33A0C000D2932 /* INSTALL_WINDOWS.md */,
				1E70D1591CF33A0C000D2932 /* LATEST_VERSION.txt */,
				1E70D15B1CF33A0C000D2932 /* LICENSE_SHORT.txt */,
				1E70D15C1CF33A0C000D2932 /* LICENSE.txt */,
				1E70D15D1CF33A0C000D2932 /* Natron.rc */,
				1E70D15E1CF33A0C000D2932 /* OpenColorIO-Configs-README.md */,
				1E70D1611CF33A0C000D2932 /* README.md */,
			);
			name = Documentation;
			sourceTree = "<group>";
		};
		1EADE5B718AA400B00EF3180 = {
			isa = PBXGroup;
			children = (
<<<<<<< HEAD
				ACD67BF71CEC9D0900DD2CFE /* hoedown.xcodeproj */,
				1E1524F31CA9CCA60056C506 /* ceres.xcodeproj */,
				1E1524F81CA9CCA60056C506 /* gflags.xcodeproj */,
				1E1524FD1CA9CCA60056C506 /* glog.xcodeproj */,
				1E1525021CA9CCA60056C506 /* LibMV.xcodeproj */,
				1E1525071CA9CCA60056C506 /* openMVG.xcodeproj */,
				1E12F4B41CC6593300105A34 /* qhttpserver.xcodeproj */,
				D7A1963F18B2242500F412DA /* HostSupport.xcodeproj */,
=======
				1E70D1631CF33B22000D2932 /* Documentation */,
				1E70D1621CF33AF3000D2932 /* QMake files */,
>>>>>>> 5cca0142
				1E306DED1C49497200BAC6E3 /* NatronRenderer.xcodeproj */,
				1E189EBF1C49475E00F1FD20 /* Natron.xcodeproj */,
				1EADE5C118AA403700EF3180 /* Engine.xcodeproj */,
				1EADE5C418AA403700EF3180 /* Gui.xcodeproj */,
				1EADE5C718AA403700EF3180 /* Tests.xcodeproj */,
			);
			sourceTree = "<group>";
		};
		1EADE5C218AA403700EF3180 /* Products */ = {
			isa = PBXGroup;
			children = (
				1EADE5CF18AA403700EF3180 /* libEngine.a */,
			);
			name = Products;
			sourceTree = "<group>";
		};
		1EADE5C518AA403700EF3180 /* Products */ = {
			isa = PBXGroup;
			children = (
				1EADE5D218AA403700EF3180 /* libGui.a */,
			);
			name = Products;
			sourceTree = "<group>";
		};
		1EADE5C818AA403700EF3180 /* Products */ = {
			isa = PBXGroup;
			children = (
				1EADE5DB18AA403700EF3180 /* Tests */,
			);
			name = Products;
			sourceTree = "<group>";
		};
		ACD67BF81CEC9D0900DD2CFE /* Products */ = {
			isa = PBXGroup;
			children = (
				ACD67BFE1CEC9D0900DD2CFE /* libhoedown.a */,
			);
			name = Products;
			sourceTree = "<group>";
		};
		D7A1964018B2242500F412DA /* Products */ = {
			isa = PBXGroup;
			children = (
				D7A1964618B2242500F412DA /* libHostSupport.a */,
			);
			name = Products;
			sourceTree = "<group>";
		};
/* End PBXGroup section */

/* Begin PBXProject section */
		1EADE5B818AA400B00EF3180 /* Project object */ = {
			isa = PBXProject;
			attributes = {
				LastUpgradeCheck = 0500;
				TargetAttributes = {
					AC4AA6331C480E7F00C92E12 = {
						CreatedOnToolsVersion = 7.2;
					};
				};
			};
			buildConfigurationList = 1EADE5BB18AA400B00EF3180 /* Build configuration list for PBXProject "Project-xcode" */;
			compatibilityVersion = "Xcode 3.2";
			developmentRegion = English;
			hasScannedForEncodings = 0;
			knownRegions = (
				en,
			);
			mainGroup = 1EADE5B718AA400B00EF3180;
			projectDirPath = "";
			projectReferences = (
				{
					ProductGroup = 1E1524F41CA9CCA60056C506 /* Products */;
					ProjectRef = 1E1524F31CA9CCA60056C506 /* ceres.xcodeproj */;
				},
				{
					ProductGroup = 1EADE5C218AA403700EF3180 /* Products */;
					ProjectRef = 1EADE5C118AA403700EF3180 /* Engine.xcodeproj */;
				},
				{
					ProductGroup = 1E1524F91CA9CCA60056C506 /* Products */;
					ProjectRef = 1E1524F81CA9CCA60056C506 /* gflags.xcodeproj */;
				},
				{
					ProductGroup = 1E1524FE1CA9CCA60056C506 /* Products */;
					ProjectRef = 1E1524FD1CA9CCA60056C506 /* glog.xcodeproj */;
				},
				{
					ProductGroup = 1EADE5C518AA403700EF3180 /* Products */;
					ProjectRef = 1EADE5C418AA403700EF3180 /* Gui.xcodeproj */;
				},
				{
					ProductGroup = ACD67BF81CEC9D0900DD2CFE /* Products */;
					ProjectRef = ACD67BF71CEC9D0900DD2CFE /* hoedown.xcodeproj */;
				},
				{
					ProductGroup = D7A1964018B2242500F412DA /* Products */;
					ProjectRef = D7A1963F18B2242500F412DA /* HostSupport.xcodeproj */;
				},
				{
					ProductGroup = 1E1525031CA9CCA60056C506 /* Products */;
					ProjectRef = 1E1525021CA9CCA60056C506 /* LibMV.xcodeproj */;
				},
				{
					ProductGroup = 1E189EC01C49475E00F1FD20 /* Products */;
					ProjectRef = 1E189EBF1C49475E00F1FD20 /* Natron.xcodeproj */;
				},
				{
					ProductGroup = 1E306DEE1C49497200BAC6E3 /* Products */;
					ProjectRef = 1E306DED1C49497200BAC6E3 /* NatronRenderer.xcodeproj */;
				},
				{
					ProductGroup = 1E1525081CA9CCA60056C506 /* Products */;
					ProjectRef = 1E1525071CA9CCA60056C506 /* openMVG.xcodeproj */;
				},
				{
					ProductGroup = 1E12F4B51CC6593300105A34 /* Products */;
					ProjectRef = 1E12F4B41CC6593300105A34 /* qhttpserver.xcodeproj */;
				},
				{
					ProductGroup = 1EADE5C818AA403700EF3180 /* Products */;
					ProjectRef = 1EADE5C718AA403700EF3180 /* Tests.xcodeproj */;
				},
			);
			projectRoot = "";
			targets = (
				1EADE5DC18AA404400EF3180 /* all */,
				1EADE5F818AA407D00EF3180 /* Tests */,
				1E5F8F5118AA91330045A477 /* libs */,
				AC4AA6331C480E7F00C92E12 /* Natron */,
			);
		};
/* End PBXProject section */

/* Begin PBXReferenceProxy section */
		1E12F4BB1CC6593300105A34 /* libqhttpserver.a */ = {
			isa = PBXReferenceProxy;
			fileType = archive.ar;
			path = libqhttpserver.a;
			remoteRef = 1E12F4BA1CC6593300105A34 /* PBXContainerItemProxy */;
			sourceTree = BUILT_PRODUCTS_DIR;
		};
		1E15250E1CA9CCA70056C506 /* libceres.a */ = {
			isa = PBXReferenceProxy;
			fileType = archive.ar;
			path = libceres.a;
			remoteRef = 1E15250D1CA9CCA70056C506 /* PBXContainerItemProxy */;
			sourceTree = BUILT_PRODUCTS_DIR;
		};
		1E1525111CA9CCA70056C506 /* libgflags.a */ = {
			isa = PBXReferenceProxy;
			fileType = archive.ar;
			path = libgflags.a;
			remoteRef = 1E1525101CA9CCA70056C506 /* PBXContainerItemProxy */;
			sourceTree = BUILT_PRODUCTS_DIR;
		};
		1E1525141CA9CCA70056C506 /* libglog.a */ = {
			isa = PBXReferenceProxy;
			fileType = archive.ar;
			path = libglog.a;
			remoteRef = 1E1525131CA9CCA70056C506 /* PBXContainerItemProxy */;
			sourceTree = BUILT_PRODUCTS_DIR;
		};
		1E1525171CA9CCA70056C506 /* libLibMV.a */ = {
			isa = PBXReferenceProxy;
			fileType = archive.ar;
			path = libLibMV.a;
			remoteRef = 1E1525161CA9CCA70056C506 /* PBXContainerItemProxy */;
			sourceTree = BUILT_PRODUCTS_DIR;
		};
		1E15251A1CA9CCA70056C506 /* libopenMVG.a */ = {
			isa = PBXReferenceProxy;
			fileType = archive.ar;
			path = libopenMVG.a;
			remoteRef = 1E1525191CA9CCA70056C506 /* PBXContainerItemProxy */;
			sourceTree = BUILT_PRODUCTS_DIR;
		};
		1E189EC41C49475E00F1FD20 /* Natron.app */ = {
			isa = PBXReferenceProxy;
			fileType = wrapper.application;
			path = Natron.app;
			remoteRef = 1E189EC31C49475E00F1FD20 /* PBXContainerItemProxy */;
			sourceTree = BUILT_PRODUCTS_DIR;
		};
		1E306DF71C49497200BAC6E3 /* NatronRenderer */ = {
			isa = PBXReferenceProxy;
			fileType = "compiled.mach-o.executable";
			path = NatronRenderer;
			remoteRef = 1E306DF61C49497200BAC6E3 /* PBXContainerItemProxy */;
			sourceTree = BUILT_PRODUCTS_DIR;
		};
		1EADE5CF18AA403700EF3180 /* libEngine.a */ = {
			isa = PBXReferenceProxy;
			fileType = archive.ar;
			path = libEngine.a;
			remoteRef = 1EADE5CE18AA403700EF3180 /* PBXContainerItemProxy */;
			sourceTree = BUILT_PRODUCTS_DIR;
		};
		1EADE5D218AA403700EF3180 /* libGui.a */ = {
			isa = PBXReferenceProxy;
			fileType = archive.ar;
			path = libGui.a;
			remoteRef = 1EADE5D118AA403700EF3180 /* PBXContainerItemProxy */;
			sourceTree = BUILT_PRODUCTS_DIR;
		};
		1EADE5DB18AA403700EF3180 /* Tests */ = {
			isa = PBXReferenceProxy;
			fileType = "compiled.mach-o.executable";
			path = Tests;
			remoteRef = 1EADE5DA18AA403700EF3180 /* PBXContainerItemProxy */;
			sourceTree = BUILT_PRODUCTS_DIR;
		};
		ACD67BFE1CEC9D0900DD2CFE /* libhoedown.a */ = {
			isa = PBXReferenceProxy;
			fileType = archive.ar;
			path = libhoedown.a;
			remoteRef = ACD67BFD1CEC9D0900DD2CFE /* PBXContainerItemProxy */;
			sourceTree = BUILT_PRODUCTS_DIR;
		};
		D7A1964618B2242500F412DA /* libHostSupport.a */ = {
			isa = PBXReferenceProxy;
			fileType = archive.ar;
			path = libHostSupport.a;
			remoteRef = D7A1964518B2242500F412DA /* PBXContainerItemProxy */;
			sourceTree = BUILT_PRODUCTS_DIR;
		};
/* End PBXReferenceProxy section */

/* Begin PBXShellScriptBuildPhase section */
		1E5F8F5018AA911E0045A477 /* ShellScript */ = {
			isa = PBXShellScriptBuildPhase;
			buildActionMask = 2147483647;
			files = (
			);
			inputPaths = (
			);
			outputPaths = (
			);
			runOnlyForDeploymentPostprocessing = 0;
			shellPath = /bin/sh;
			shellScript = "xcodebuild -project Tests/Tests.xcodeproj -configuration $CONFIGURATION";
			showEnvVarsInLog = 0;
		};
/* End PBXShellScriptBuildPhase section */

/* Begin PBXTargetDependency section */
		1E12F4BD1CC6594E00105A34 /* PBXTargetDependency */ = {
			isa = PBXTargetDependency;
			name = qhttpserver;
			targetProxy = 1E12F4BC1CC6594E00105A34 /* PBXContainerItemProxy */;
		};
		1E1525381CA9CD8D0056C506 /* PBXTargetDependency */ = {
			isa = PBXTargetDependency;
			name = ceres;
			targetProxy = 1E1525371CA9CD8D0056C506 /* PBXContainerItemProxy */;
		};
		1E15253A1CA9CD8D0056C506 /* PBXTargetDependency */ = {
			isa = PBXTargetDependency;
			name = gflags;
			targetProxy = 1E1525391CA9CD8D0056C506 /* PBXContainerItemProxy */;
		};
		1E15253C1CA9CD8D0056C506 /* PBXTargetDependency */ = {
			isa = PBXTargetDependency;
			name = glog;
			targetProxy = 1E15253B1CA9CD8D0056C506 /* PBXContainerItemProxy */;
		};
		1E15253E1CA9CD8D0056C506 /* PBXTargetDependency */ = {
			isa = PBXTargetDependency;
			name = LibMV;
			targetProxy = 1E15253D1CA9CD8D0056C506 /* PBXContainerItemProxy */;
		};
		1E1525401CA9CD8D0056C506 /* PBXTargetDependency */ = {
			isa = PBXTargetDependency;
			name = openMVG;
			targetProxy = 1E15253F1CA9CD8D0056C506 /* PBXContainerItemProxy */;
		};
		1E306DFD1C4949AB00BAC6E3 /* PBXTargetDependency */ = {
			isa = PBXTargetDependency;
			name = Tests;
			targetProxy = 1E306DFC1C4949AB00BAC6E3 /* PBXContainerItemProxy */;
		};
		1E306DFF1C4949BA00BAC6E3 /* PBXTargetDependency */ = {
			isa = PBXTargetDependency;
			target = 1E5F8F5118AA91330045A477 /* libs */;
			targetProxy = 1E306DFE1C4949BA00BAC6E3 /* PBXContainerItemProxy */;
		};
		1E306E011C4949BE00BAC6E3 /* PBXTargetDependency */ = {
			isa = PBXTargetDependency;
			target = AC4AA6331C480E7F00C92E12 /* Natron */;
			targetProxy = 1E306E001C4949BE00BAC6E3 /* PBXContainerItemProxy */;
		};
		1E306E031C4949C900BAC6E3 /* PBXTargetDependency */ = {
			isa = PBXTargetDependency;
			name = NatronRenderer;
			targetProxy = 1E306E021C4949C900BAC6E3 /* PBXContainerItemProxy */;
		};
		1E306E051C4949D700BAC6E3 /* PBXTargetDependency */ = {
			isa = PBXTargetDependency;
			name = Natron;
			targetProxy = 1E306E041C4949D700BAC6E3 /* PBXContainerItemProxy */;
		};
		1E5F8F5818AA913D0045A477 /* PBXTargetDependency */ = {
			isa = PBXTargetDependency;
			name = Engine;
			targetProxy = 1E5F8F5718AA913D0045A477 /* PBXContainerItemProxy */;
		};
		1E5F8F5A18AA913D0045A477 /* PBXTargetDependency */ = {
			isa = PBXTargetDependency;
			name = Gui;
			targetProxy = 1E5F8F5918AA913D0045A477 /* PBXContainerItemProxy */;
		};
		1E5F8F5C18AA91430045A477 /* PBXTargetDependency */ = {
			isa = PBXTargetDependency;
			target = 1E5F8F5118AA91330045A477 /* libs */;
			targetProxy = 1E5F8F5B18AA91430045A477 /* PBXContainerItemProxy */;
		};
		1EADE5FF18AA408B00EF3180 /* PBXTargetDependency */ = {
			isa = PBXTargetDependency;
			target = 1EADE5F818AA407D00EF3180 /* Tests */;
			targetProxy = 1EADE5FE18AA408B00EF3180 /* PBXContainerItemProxy */;
		};
		AC4AA6381C480E8700C92E12 /* PBXTargetDependency */ = {
			isa = PBXTargetDependency;
			target = 1E5F8F5118AA91330045A477 /* libs */;
			targetProxy = AC4AA6371C480E8700C92E12 /* PBXContainerItemProxy */;
		};
		ACD67C001CEC9D1000DD2CFE /* PBXTargetDependency */ = {
			isa = PBXTargetDependency;
			name = hoedown;
			targetProxy = ACD67BFF1CEC9D1000DD2CFE /* PBXContainerItemProxy */;
		};
		D7A1964818B2242E00F412DA /* PBXTargetDependency */ = {
			isa = PBXTargetDependency;
			name = HostSupport;
			targetProxy = D7A1964718B2242E00F412DA /* PBXContainerItemProxy */;
		};
/* End PBXTargetDependency section */

/* Begin XCBuildConfiguration section */
		1E5F8F5318AA91330045A477 /* Debug */ = {
			isa = XCBuildConfiguration;
			buildSettings = {
				PRODUCT_NAME = "$(TARGET_NAME)";
			};
			name = Debug;
		};
		1E5F8F5418AA91330045A477 /* Release */ = {
			isa = XCBuildConfiguration;
			buildSettings = {
				PRODUCT_NAME = "$(TARGET_NAME)";
			};
			name = Release;
		};
		1EADE5BC18AA400B00EF3180 /* Debug */ = {
			isa = XCBuildConfiguration;
			buildSettings = {
				GCC_TREAT_IMPLICIT_FUNCTION_DECLARATIONS_AS_ERRORS = YES;
				GCC_WARN_ABOUT_MISSING_PROTOTYPES = YES;
			};
			name = Debug;
		};
		1EADE5BD18AA400B00EF3180 /* Release */ = {
			isa = XCBuildConfiguration;
			buildSettings = {
				GCC_TREAT_IMPLICIT_FUNCTION_DECLARATIONS_AS_ERRORS = YES;
				GCC_WARN_ABOUT_MISSING_PROTOTYPES = YES;
			};
			name = Release;
		};
		1EADE5DE18AA404400EF3180 /* Debug */ = {
			isa = XCBuildConfiguration;
			buildSettings = {
				PRODUCT_NAME = "$(TARGET_NAME)";
			};
			name = Debug;
		};
		1EADE5DF18AA404400EF3180 /* Release */ = {
			isa = XCBuildConfiguration;
			buildSettings = {
				PRODUCT_NAME = "$(TARGET_NAME)";
			};
			name = Release;
		};
		1EADE5FA18AA407D00EF3180 /* Debug */ = {
			isa = XCBuildConfiguration;
			buildSettings = {
				PRODUCT_NAME = "$(TARGET_NAME)";
			};
			name = Debug;
		};
		1EADE5FB18AA407D00EF3180 /* Release */ = {
			isa = XCBuildConfiguration;
			buildSettings = {
				PRODUCT_NAME = "$(TARGET_NAME)";
			};
			name = Release;
		};
		AC4AA6351C480E7F00C92E12 /* Debug */ = {
			isa = XCBuildConfiguration;
			buildSettings = {
				PRODUCT_NAME = "$(TARGET_NAME)";
			};
			name = Debug;
		};
		AC4AA6361C480E7F00C92E12 /* Release */ = {
			isa = XCBuildConfiguration;
			buildSettings = {
				PRODUCT_NAME = "$(TARGET_NAME)";
			};
			name = Release;
		};
/* End XCBuildConfiguration section */

/* Begin XCConfigurationList section */
		1E5F8F5218AA91330045A477 /* Build configuration list for PBXAggregateTarget "libs" */ = {
			isa = XCConfigurationList;
			buildConfigurations = (
				1E5F8F5318AA91330045A477 /* Debug */,
				1E5F8F5418AA91330045A477 /* Release */,
			);
			defaultConfigurationIsVisible = 0;
			defaultConfigurationName = Release;
		};
		1EADE5BB18AA400B00EF3180 /* Build configuration list for PBXProject "Project-xcode" */ = {
			isa = XCConfigurationList;
			buildConfigurations = (
				1EADE5BC18AA400B00EF3180 /* Debug */,
				1EADE5BD18AA400B00EF3180 /* Release */,
			);
			defaultConfigurationIsVisible = 0;
			defaultConfigurationName = Release;
		};
		1EADE5DD18AA404400EF3180 /* Build configuration list for PBXAggregateTarget "all" */ = {
			isa = XCConfigurationList;
			buildConfigurations = (
				1EADE5DE18AA404400EF3180 /* Debug */,
				1EADE5DF18AA404400EF3180 /* Release */,
			);
			defaultConfigurationIsVisible = 0;
			defaultConfigurationName = Release;
		};
		1EADE5F918AA407D00EF3180 /* Build configuration list for PBXAggregateTarget "Tests" */ = {
			isa = XCConfigurationList;
			buildConfigurations = (
				1EADE5FA18AA407D00EF3180 /* Debug */,
				1EADE5FB18AA407D00EF3180 /* Release */,
			);
			defaultConfigurationIsVisible = 0;
			defaultConfigurationName = Release;
		};
		AC4AA6341C480E7F00C92E12 /* Build configuration list for PBXAggregateTarget "Natron" */ = {
			isa = XCConfigurationList;
			buildConfigurations = (
				AC4AA6351C480E7F00C92E12 /* Debug */,
				AC4AA6361C480E7F00C92E12 /* Release */,
			);
			defaultConfigurationIsVisible = 0;
			defaultConfigurationName = Release;
		};
/* End XCConfigurationList section */
	};
	rootObject = 1EADE5B818AA400B00EF3180 /* Project object */;
}<|MERGE_RESOLUTION|>--- conflicted
+++ resolved
@@ -80,7 +80,7 @@
 			isa = PBXContainerItemProxy;
 			containerPortal = 1E12F4B41CC6593300105A34 /* qhttpserver.xcodeproj */;
 			proxyType = 1;
-			remoteGlobalIDString = F82F89455E05F43CE051A79D;
+			remoteGlobalIDString = 7B66319A2D661600E54F0DA9;
 			remoteInfo = qhttpserver;
 		};
 		1E15250D1CA9CCA70056C506 /* PBXContainerItemProxy */ = {
@@ -122,35 +122,35 @@
 			isa = PBXContainerItemProxy;
 			containerPortal = 1E1524F31CA9CCA60056C506 /* ceres.xcodeproj */;
 			proxyType = 1;
-			remoteGlobalIDString = 50E22BF77EADB308C87E78CC;
+			remoteGlobalIDString = F8CC1206D116CA04F4C59E76;
 			remoteInfo = ceres;
 		};
 		1E1525391CA9CD8D0056C506 /* PBXContainerItemProxy */ = {
 			isa = PBXContainerItemProxy;
 			containerPortal = 1E1524F81CA9CCA60056C506 /* gflags.xcodeproj */;
 			proxyType = 1;
-			remoteGlobalIDString = DC3A22537506A6669865251C;
+			remoteGlobalIDString = AE1AD09FA66E17B98A648194;
 			remoteInfo = gflags;
 		};
 		1E15253B1CA9CD8D0056C506 /* PBXContainerItemProxy */ = {
 			isa = PBXContainerItemProxy;
 			containerPortal = 1E1524FD1CA9CCA60056C506 /* glog.xcodeproj */;
 			proxyType = 1;
-			remoteGlobalIDString = 03DDCD43C74EEE647AD61A75;
+			remoteGlobalIDString = 7569DD78B40A8DF6A62CFA3E;
 			remoteInfo = glog;
 		};
 		1E15253D1CA9CD8D0056C506 /* PBXContainerItemProxy */ = {
 			isa = PBXContainerItemProxy;
 			containerPortal = 1E1525021CA9CCA60056C506 /* LibMV.xcodeproj */;
 			proxyType = 1;
-			remoteGlobalIDString = CEC193B6F4ECB62235821F2B;
+			remoteGlobalIDString = C7E53A7AD172AE9320949229;
 			remoteInfo = LibMV;
 		};
 		1E15253F1CA9CD8D0056C506 /* PBXContainerItemProxy */ = {
 			isa = PBXContainerItemProxy;
 			containerPortal = 1E1525071CA9CCA60056C506 /* openMVG.xcodeproj */;
 			proxyType = 1;
-			remoteGlobalIDString = 6D7288D8764B97DD1E027858;
+			remoteGlobalIDString = 328590AF750A79D2CF9DFB9A;
 			remoteInfo = openMVG;
 		};
 		1E189EC31C49475E00F1FD20 /* PBXContainerItemProxy */ = {
@@ -171,7 +171,7 @@
 			isa = PBXContainerItemProxy;
 			containerPortal = 1EADE5C718AA403700EF3180 /* Tests.xcodeproj */;
 			proxyType = 1;
-			remoteGlobalIDString = AFEF7D68642F83E3811BB9B9;
+			remoteGlobalIDString = DC7FDCA340DAC7F023377B78;
 			remoteInfo = Tests;
 		};
 		1E306DFE1C4949BA00BAC6E3 /* PBXContainerItemProxy */ = {
@@ -192,28 +192,28 @@
 			isa = PBXContainerItemProxy;
 			containerPortal = 1E306DED1C49497200BAC6E3 /* NatronRenderer.xcodeproj */;
 			proxyType = 1;
-			remoteGlobalIDString = 3B61C2EC40908C23E2918B71;
+			remoteGlobalIDString = 32D9C4266EC8DC770A644D29;
 			remoteInfo = NatronRenderer;
 		};
 		1E306E041C4949D700BAC6E3 /* PBXContainerItemProxy */ = {
 			isa = PBXContainerItemProxy;
 			containerPortal = 1E189EBF1C49475E00F1FD20 /* Natron.xcodeproj */;
 			proxyType = 1;
-			remoteGlobalIDString = 91455CC2BC21CB91737B3DC6;
+			remoteGlobalIDString = 782793A212D0A946A2611559;
 			remoteInfo = Natron;
 		};
 		1E5F8F5718AA913D0045A477 /* PBXContainerItemProxy */ = {
 			isa = PBXContainerItemProxy;
 			containerPortal = 1EADE5C118AA403700EF3180 /* Engine.xcodeproj */;
 			proxyType = 1;
-			remoteGlobalIDString = 30EC256330269B7CAA1FCB17;
+			remoteGlobalIDString = F82FF8B1AB092B635B8D3C44;
 			remoteInfo = Engine;
 		};
 		1E5F8F5918AA913D0045A477 /* PBXContainerItemProxy */ = {
 			isa = PBXContainerItemProxy;
 			containerPortal = 1EADE5C418AA403700EF3180 /* Gui.xcodeproj */;
 			proxyType = 1;
-			remoteGlobalIDString = 4AE2754265AC5F6E557A903C;
+			remoteGlobalIDString = 9B38B1D5C33AF4E4B0F859F7;
 			remoteInfo = Gui;
 		};
 		1E5F8F5B18AA91430045A477 /* PBXContainerItemProxy */ = {
@@ -269,7 +269,7 @@
 			isa = PBXContainerItemProxy;
 			containerPortal = ACD67BF71CEC9D0900DD2CFE /* hoedown.xcodeproj */;
 			proxyType = 1;
-			remoteGlobalIDString = 68FEEA655C477C409D21050B;
+			remoteGlobalIDString = 547B056CEA92922A2FCFC8AF;
 			remoteInfo = hoedown;
 		};
 		D7A1964518B2242500F412DA /* PBXContainerItemProxy */ = {
@@ -283,7 +283,7 @@
 			isa = PBXContainerItemProxy;
 			containerPortal = D7A1963F18B2242500F412DA /* HostSupport.xcodeproj */;
 			proxyType = 1;
-			remoteGlobalIDString = EA73569A7C740BC02AA20FE9;
+			remoteGlobalIDString = 0E116598542859DA9320C015;
 			remoteInfo = HostSupport;
 		};
 /* End PBXContainerItemProxy section */
@@ -424,7 +424,8 @@
 		1EADE5B718AA400B00EF3180 = {
 			isa = PBXGroup;
 			children = (
-<<<<<<< HEAD
+				1E70D1631CF33B22000D2932 /* Documentation */,
+				1E70D1621CF33AF3000D2932 /* QMake files */,
 				ACD67BF71CEC9D0900DD2CFE /* hoedown.xcodeproj */,
 				1E1524F31CA9CCA60056C506 /* ceres.xcodeproj */,
 				1E1524F81CA9CCA60056C506 /* gflags.xcodeproj */,
@@ -433,10 +434,6 @@
 				1E1525071CA9CCA60056C506 /* openMVG.xcodeproj */,
 				1E12F4B41CC6593300105A34 /* qhttpserver.xcodeproj */,
 				D7A1963F18B2242500F412DA /* HostSupport.xcodeproj */,
-=======
-				1E70D1631CF33B22000D2932 /* Documentation */,
-				1E70D1621CF33AF3000D2932 /* QMake files */,
->>>>>>> 5cca0142
 				1E306DED1C49497200BAC6E3 /* NatronRenderer.xcodeproj */,
 				1E189EBF1C49475E00F1FD20 /* Natron.xcodeproj */,
 				1EADE5C118AA403700EF3180 /* Engine.xcodeproj */,
