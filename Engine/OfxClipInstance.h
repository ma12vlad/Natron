//  Natron
//
/* This Source Code Form is subject to the terms of the Mozilla Public
 * License, v. 2.0. If a copy of the MPL was not distributed with this
 * file, You can obtain one at http://mozilla.org/MPL/2.0/. */
/*
 * Created by Alexandre GAUTHIER-FOICHAT on 6/1/2012.
 * contact: immarespond at gmail dot com
 *
 */

#ifndef NATRON_ENGINE_OFXCLIPINSTANCE_H_
#define NATRON_ENGINE_OFXCLIPINSTANCE_H_


#include <cassert>

#include "Global/Macros.h"
CLANG_DIAG_OFF(deprecated)
#include <QtCore/QMutex>
CLANG_DIAG_ON(deprecated)
#if !defined(Q_MOC_RUN) && !defined(SBK_RUN)
#include <boost/shared_ptr.hpp>
#endif
//ofx
#include <ofxhImageEffect.h>
#include <ofxPixels.h>

#include "Global/GlobalDefines.h"

#include "Engine/ChannelSet.h"
#include "Engine/Image.h"
#include "Engine/ThreadStorage.h"

class OfxImage;
class OfxEffectInstance;
namespace Transform
{
struct Matrix3x3;
}
namespace Natron {
class EffectInstance;
class OfxImageEffectInstance;
class Image;
class Node;
}

class OfxClipInstance
    : public OFX::Host::ImageEffect::ClipInstance
{
public:
    OfxClipInstance(OfxEffectInstance* node
                    ,
                    Natron::OfxImageEffectInstance* effect
                    ,
                    int index
                    ,
                    OFX::Host::ImageEffect::ClipDescriptor* desc);

    virtual ~OfxClipInstance()
    {
    }

    /// Get the Raw Unmapped Pixel Depth from the host
    ///
    /// \returns
    ///    - kOfxBitDepthNone (implying a clip is unconnected image)
    ///    - kOfxBitDepthByte
    ///    - kOfxBitDepthShort
    ///    - kOfxBitDepthFloat
    const std::string &getUnmappedBitDepth() const OVERRIDE FINAL WARN_UNUSED_RETURN;

    /// Get the Raw Unmapped Components from the host
    ///
    /// \returns
    ///     - kOfxImageComponentNone (implying a clip is unconnected, not valid for an image)
    ///     - kOfxImageComponentRGBA
    ///     - kOfxImageComponentAlpha
    virtual const std::string &getUnmappedComponents() const OVERRIDE FINAL WARN_UNUSED_RETURN;

    // PreMultiplication -
    //
    //  kOfxImageOpaque - the image is opaque and so has no premultiplication state
    //  kOfxImagePreMultiplied - the image is premultiplied by it's alpha
    //  kOfxImageUnPreMultiplied - the image is unpremultiplied
    virtual const std::string &getPremult() const OVERRIDE FINAL WARN_UNUSED_RETURN;

    // Pixel Aspect Ratio -
    //
    //  The pixel aspect ratio of a clip or image.
    virtual double getAspectRatio() const OVERRIDE FINAL WARN_UNUSED_RETURN;

    void setAspectRatio(double par);
    
    // Frame Rate -
    //
    //  The frame rate of a clip or instance's project.
    virtual double getFrameRate() const OVERRIDE FINAL WARN_UNUSED_RETURN;

    // Frame Range (startFrame, endFrame) -
    //
    //  The frame range over which a clip has images.
    virtual void getFrameRange(double &startFrame, double &endFrame) const OVERRIDE FINAL;

    /// Field Order - Which spatial field occurs temporally first in a frame.
    /// \returns
    ///  - kOfxImageFieldNone - the clip material is unfielded
    ///  - kOfxImageFieldLower - the clip material is fielded, with image rows 0,2,4.... occuring first in a frame
    ///  - kOfxImageFieldUpper - the clip material is fielded, with image rows line 1,3,5.... occuring first in a frame
    virtual const std::string &getFieldOrder() const OVERRIDE FINAL WARN_UNUSED_RETURN;

    // Connected -
    //
    //  Says whether the clip is actually connected at the moment.
    virtual bool getConnected() const OVERRIDE FINAL WARN_UNUSED_RETURN;

    // Unmapped Frame Rate -
    //
    //  The unmaped frame range over which an output clip has images.
    virtual double getUnmappedFrameRate() const OVERRIDE FINAL WARN_UNUSED_RETURN;

    // Unmapped Frame Range -
    //
    //  The unmaped frame range over which an output clip has images.
    virtual void getUnmappedFrameRange(double &unmappedStartFrame, double &unmappedEndFrame) const OVERRIDE FINAL;

    // Continuous Samples -
    //
    //  0 if the images can only be sampled at discreet times (eg: the clip is a sequence of frames),
    //  1 if the images can only be sampled continuously (eg: the clip is infact an animating roto spline and can be rendered anywhen).
    virtual bool getContinuousSamples() const OVERRIDE FINAL WARN_UNUSED_RETURN;

    /// override this to fill in the image at the given time.
    /// The bounds of the image on the image plane should be
    /// 'appropriate', typically the value returned in getRegionsOfInterest
    /// on the effect instance. Outside a render call, the optionalBounds should
    /// be 'appropriate' for the.
    /// If bounds is not null, fetch the indicated section of the canonical image plane.
    virtual OFX::Host::ImageEffect::Image* getImage(OfxTime time, const OfxRectD *optionalBounds) OVERRIDE FINAL WARN_UNUSED_RETURN;

    /// override this to return the rod on the clip
    virtual OfxRectD getRegionOfDefinition(OfxTime time) const OVERRIDE FINAL WARN_UNUSED_RETURN;

    /// override this to fill in the image at the given time from a specific view
    /// (using the standard callback gets you the current view being rendered, @see getImage).
    /// The bounds of the image on the image plane should be
    /// 'appropriate', typically the value returned in getRegionsOfInterest
    /// on the effect instance. Outside a render call, the optionalBounds should
    /// be 'appropriate' for the.
    /// If bounds is not null, fetch the indicated section of the canonical image plane.
    /// If view is -1, guess it (e.g. from the last renderargs)
    virtual OFX::Host::ImageEffect::Image* getStereoscopicImage(OfxTime time, int view, const OfxRectD *optionalBounds) OVERRIDE FINAL WARN_UNUSED_RETURN;

    /// given the colour component, find the nearest set of supported colour components
    /// override this for extra wierd custom component depths
    virtual const std::string &findSupportedComp(const std::string &s) const OVERRIDE FINAL WARN_UNUSED_RETURN;

    /// override this to set the view to be returned by getImage()
    /// This is called by Instance::renderAction() for each clip, before calling
    /// kOfxImageEffectActionRender on the Instance.
    /// The view number has to be stored in the Clip, so this is typically not thread-safe,
    /// except if thread-local storage is used
    //// EDIT: We don't use this function anymore, instead we handle thread storage ourselves in OfxEffectInstance
    //// via the ClipsThreadStorageSetter, this way we can be sure actions are not called recursively and do other checks.
    virtual void setView(int /*view*/)
    {
    }

    void setRenderedView(int view);

    ///Set the view stored in the thread-local storage to be invalid
    void discardView();

    void setMipMapLevel(unsigned int mipMapLevel);
    
    void discardMipMapLevel();
    

    //returns the index of this clip if it is an input clip, otherwise -1.
    int getInputNb() const WARN_UNUSED_RETURN;

    Natron::EffectInstance* getAssociatedNode() const WARN_UNUSED_RETURN;
    static std::string natronsComponentsToOfxComponents(Natron::ImageComponentsEnum comp);
    static Natron::ImageComponentsEnum ofxComponentsToNatronComponents(const std::string & comp);
    static Natron::ImageBitDepthEnum ofxDepthToNatronDepth(const std::string & depth);
    static std::string natronsDepthToOfxDepth(Natron::ImageBitDepthEnum depth);

    void setTransformAndReRouteInput(const Transform::Matrix3x3& m,Natron::EffectInstance* rerouteInput,int newInputNb);
    void clearTransform();
    
private:

    OFX::Host::ImageEffect::Image* getImageInternal(OfxTime time,const OfxPointD & renderScale, int view, const OfxRectD *optionalBounds,
                                                    bool usingReroute,
                                                    int rerouteInputNb,
                                                    Natron::EffectInstance* node,
                                                    const boost::shared_ptr<Transform::Matrix3x3>& transform);
    OfxEffectInstance* _nodeInstance;
    Natron::OfxImageEffectInstance* const _effect;
    double _aspectRatio;
    
    /**
     * @brief These are datas that are local to an action call but that we need in order to perform the API call like
     * clipGetRegionOfDefinition or clipGetFrameRange, etc...
     * The mipmapLevel and time are NOT stored here since they can be recovered by other means, that is:
     * - the thread-storage of the render args of the associated nodes when the thread is rendering (in a render call)
     * - The current time of the timeline otherwise and 0 for mipMapLevel.
     **/
    struct ActionLocalData {

        bool isViewValid;
        int view;
    
        bool isMipmapLevelValid;
        unsigned int mipMapLevel;
        
        bool isTransformDataValid;
        boost::shared_ptr<Transform::Matrix3x3> matrix; //< if the clip is associated to a node that can transform
        Natron::EffectInstance* rerouteNode; //< if the associated node is a concatenated transform, this is the effect from which to fetch images from
        int rerouteInputNb;

        ActionLocalData()
            : isViewValid(false)
            , view(0)
            , isMipmapLevelValid(false)
            , mipMapLevel(false)
            , isTransformDataValid(false)
            , matrix()
            , rerouteNode(0)
            , rerouteInputNb(-1)
        {
        }
    };

    Natron::ThreadStorage<ActionLocalData> _lastActionData; //< foreach  thread, the args
    
<<<<<<< HEAD
    mutable QMutex _transformMutex; //< protects _matrix & _rerouteNode
    boost::shared_ptr<Transform::Matrix3x3> _matrix; //< if the clip is associated to a node that can transform
    Natron::EffectInstance* _rerouteNode; //< if the associated node is a concatenated transform, this is the effect from which to fetch images from
    int _rerouteInputNb;
=======
>>>>>>> ac0d7e64
};

class OfxImage
    : public OFX::Host::ImageEffect::Image
{
public:

    /** @brief Enumerates the pixel depths supported */
    enum BitDepthEnum
    {
        eBitDepthNone = 0,                /**< @brief bit depth that indicates no data is present */
        eBitDepthUByte,
        eBitDepthUShort,
        eBitDepthFloat,
        eBitDepthDouble
    };

    /** @brief Enumerates the component types supported */
    enum PixelComponentEnum
    {
        ePixelComponentNone = 0,
        ePixelComponentRGBA,
        ePixelComponentRGB,
        ePixelComponentAlpha
    };


    explicit OfxImage(boost::shared_ptr<Natron::Image> internalImage,
                      const RectI& renderWindow,
                      const boost::shared_ptr<Transform::Matrix3x3>& mat,
                      OfxClipInstance &clip);

    virtual ~OfxImage()
    {
    }

    BitDepthEnum bitDepth() const
    {
        return _bitDepth;
    }

    OfxRGBAColourF* pixelF(int x, int y) const;
    boost::shared_ptr<Natron::Image> getInternalImageF() const
    {
        return _floatImage;
    }

private:

    BitDepthEnum _bitDepth;
    boost::shared_ptr<Natron::Image> _floatImage;
};

#endif // NATRON_ENGINE_OFXCLIPINSTANCE_H_<|MERGE_RESOLUTION|>--- conflicted
+++ resolved
@@ -233,14 +233,6 @@
     };
 
     Natron::ThreadStorage<ActionLocalData> _lastActionData; //< foreach  thread, the args
-    
-<<<<<<< HEAD
-    mutable QMutex _transformMutex; //< protects _matrix & _rerouteNode
-    boost::shared_ptr<Transform::Matrix3x3> _matrix; //< if the clip is associated to a node that can transform
-    Natron::EffectInstance* _rerouteNode; //< if the associated node is a concatenated transform, this is the effect from which to fetch images from
-    int _rerouteInputNb;
-=======
->>>>>>> ac0d7e64
 };
 
 class OfxImage
