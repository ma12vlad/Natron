/* ***** BEGIN LICENSE BLOCK *****
 * This file is part of Natron <http://www.natron.fr/>,
 * Copyright (C) 2013-2017 INRIA and Alexandre Gauthier-Foichat
 *
 * Natron is free software: you can redistribute it and/or modify
 * it under the terms of the GNU General Public License as published by
 * the Free Software Foundation; either version 2 of the License, or
 * (at your option) any later version.
 *
 * Natron is distributed in the hope that it will be useful,
 * but WITHOUT ANY WARRANTY; without even the implied warranty of
 * MERCHANTABILITY or FITNESS FOR A PARTICULAR PURPOSE.  See the
 * GNU General Public License for more details.
 *
 * You should have received a copy of the GNU General Public License
 * along with Natron.  If not, see <http://www.gnu.org/licenses/gpl-2.0.html>
 * ***** END LICENSE BLOCK ***** */

// ***** BEGIN PYTHON BLOCK *****
// from <https://docs.python.org/3/c-api/intro.html#include-files>:
// "Since Python may define some pre-processor definitions which affect the standard headers on some systems, you must include Python.h before any standard headers are included."
#include <Python.h>
// ***** END PYTHON BLOCK *****

#include "PyParameter.h"

#include <cassert>
#include <stdexcept>

#include "Engine/EffectInstance.h"
#include "Engine/Node.h"
#include "Engine/AppInstance.h"
#include "Engine/KnobSerialization.h"
#include "Engine/Curve.h"
#include "Engine/ViewIdx.h"

NATRON_NAMESPACE_ENTER;
NATRON_PYTHON_NAMESPACE_ENTER;

Param::Param(const KnobPtr& knob)
    : _knob(knob)
{
}

Param::~Param()
{
}

Param*
Param::getParent() const
{
    KnobPtr knob = getInternalKnob();

    if (!knob) {
        return 0;
    }
    KnobPtr parent = knob->getParentKnob();

    if (parent) {
        return new Param(parent);
    } else {
        return 0;
    }
}

int
Param::getNumDimensions() const
{
    KnobPtr knob = getInternalKnob();

    if (!knob) {
        return 0;
    }
    return knob->getDimension();
}

QString
Param::getScriptName() const
{
    KnobPtr knob = getInternalKnob();

    if (!knob) {
        return QString();
    }
    return QString::fromUtf8( knob->getName().c_str() );
}

QString
Param::getLabel() const
{
    KnobPtr knob = getInternalKnob();

    if (!knob) {
        return QString();
    }
    return QString::fromUtf8( knob->getLabel().c_str() );
}

QString
Param::getTypeName() const
{
    KnobPtr knob = getInternalKnob();

    if (!knob) {
        return QString();
    }
    return QString::fromUtf8( knob->typeName().c_str() );
}

QString
Param::getHelp() const
{
    KnobPtr knob = getInternalKnob();

    if (!knob) {
        return QString();
    }
    return QString::fromUtf8( knob->getHintToolTip().c_str() );
}

void
Param::setHelp(const QString& help)
{
    KnobPtr knob = getInternalKnob();

    if ( !knob || !knob->isUserKnob() ) {
        return;
    }
    knob->setHintToolTip( help.toStdString() );
}

bool
Param::getIsVisible() const
{
    KnobPtr knob = getInternalKnob();

    if (!knob) {
        return false;
    }
    return !knob->getIsSecret();
}

void
Param::setVisible(bool visible)
{
    KnobPtr knob = getInternalKnob();

    if (!knob) {
        return;
    }
    knob->setSecret(!visible);
}

void
Param::setVisibleByDefault(bool visible)
{
    KnobPtr knob = getInternalKnob();

    if (!knob) {
        return;
    }
    knob->setSecretByDefault(!visible);
}

bool
Param::getIsEnabled(int dimension) const
{
    KnobPtr knob = getInternalKnob();

    if (!knob) {
        return false;
    }
    return knob->isEnabled(dimension);
}

void
Param::setEnabled(bool enabled,
                  int dimension)
{
    KnobPtr knob = getInternalKnob();

    if (!knob) {
        return;
    }
    knob->setEnabled(dimension, enabled);
}

void
Param::setEnabledByDefault(bool enabled)
{
    KnobPtr knob = getInternalKnob();

    if (!knob) {
        return;
    }
    knob->setDefaultAllDimensionsEnabled(enabled);
}

bool
Param::getIsPersistent() const
{
    KnobPtr knob = getInternalKnob();

    if (!knob) {
        return false;
    }
    return knob->getIsPersistent();
}

void
Param::setPersistent(bool persistent)
{
    KnobPtr knob = getInternalKnob();

    if ( !knob || !knob->isUserKnob() ) {
        return;
    }
    knob->setIsPersistent(persistent);
}

bool
Param::getEvaluateOnChange() const
{
    KnobPtr knob = getInternalKnob();

    if (!knob) {
        return false;
    }
    return knob->getEvaluateOnChange();
}

void
Param::setEvaluateOnChange(bool eval)
{
    KnobPtr knob = getInternalKnob();

    if ( !knob || !knob->isUserKnob() ) {
        return;
    }
    knob->setEvaluateOnChange(eval);
}

bool
Param::getCanAnimate() const
{
    KnobPtr knob = getInternalKnob();

    if (!knob) {
        return false;
    }
    return knob->canAnimate();
}

bool
Param::getIsAnimationEnabled() const
{
    KnobPtr knob = getInternalKnob();

    if (!knob) {
        return false;
    }
    return knob->isAnimationEnabled();
}

void
Param::setAnimationEnabled(bool e)
{
    KnobPtr knob = getInternalKnob();

    if ( !knob || !knob->isUserKnob() ) {
        return;
    }
    knob->setAnimationEnabled(e);
}

bool
Param::getAddNewLine()
{
    KnobPtr knob = getInternalKnob();

    if (!knob) {
        return false;
    }
    return knob->isNewLineActivated();
}

void
Param::setAddNewLine(bool a)
{
    KnobPtr knob = getInternalKnob();

    if ( !knob || !knob->isUserKnob() ) {
        return;
    }

    KnobPtr parentKnob = knob->getParentKnob();
    if (parentKnob) {
        KnobGroup* parentIsGrp = dynamic_cast<KnobGroup*>( parentKnob.get() );
        KnobPage* parentIsPage = dynamic_cast<KnobPage*>( parentKnob.get() );
        assert(parentIsGrp || parentIsPage);
        KnobsVec children;
        if (parentIsGrp) {
            children = parentIsGrp->getChildren();
        } else if (parentIsPage) {
            children = parentIsPage->getChildren();
        }
        for (U32 i = 0; i < children.size(); ++i) {
            if (children[i] == knob) {
                if (i > 0) {
                    children[i - 1]->setAddNewLine(a);
                }
                break;
            }
        }
    }
}

bool
Param::copy(Param* other,
            int dimension)
{
    KnobPtr thisKnob = _knob.lock();
    KnobPtr otherKnob = other->_knob.lock();

    if ( !thisKnob->isTypeCompatible(otherKnob) ) {
        return false;
    }
    thisKnob->cloneAndUpdateGui(otherKnob.get(), dimension);

    return true;
}

bool
Param::slaveTo(Param* other,
               int thisDimension,
               int otherDimension)
{
    KnobPtr thisKnob = _knob.lock();
    KnobPtr otherKnob = other->_knob.lock();

    if ( !KnobI::areTypesCompatibleForSlave( thisKnob.get(), otherKnob.get() ) ) {
        return false;
    }
    if ( (thisDimension < 0) || ( thisDimension >= thisKnob->getDimension() ) || (otherDimension < 0) || ( otherDimension >= otherKnob->getDimension() ) ) {
        return false;
    }

    return thisKnob->slaveTo(thisDimension, otherKnob, otherDimension);
}

void
Param::unslave(int dimension)
{
    KnobPtr thisKnob = _knob.lock();

    if (!thisKnob) {
        return;
    }
    thisKnob->unSlave(dimension, false);
}

double
Param::random(double min,
              double max) const
{
    KnobPtr knob = getInternalKnob();

    if (!knob) {
        return 0;
    }
    return knob->random(min, max);
}

double
Param::random(unsigned int seed) const
{
    KnobPtr knob = getInternalKnob();

    if (!knob) {
        return 0;
    }
    return knob->random(seed);
}

int
Param::randomInt(int min,
                 int max)
{
    KnobPtr knob = getInternalKnob();

    if (!knob) {
        return 0;
    }
    return knob->randomInt(min, max);
}

int
Param::randomInt(unsigned int seed) const
{
    KnobPtr knob = getInternalKnob();

    if (!knob) {
        return 0;
    }
    return knob->randomInt(seed);
}

double
Param::curve(double time,
             int dimension) const
{
    KnobPtr knob = getInternalKnob();

    if (!knob) {
        return 0.;
    }
    return knob->getRawCurveValueAt(time, ViewSpec::current(), dimension);
}

bool
Param::setAsAlias(Param* other)
{
    if (!other) {
        return false;
    }
    KnobPtr otherKnob = other->_knob.lock();
    KnobPtr thisKnob = getInternalKnob();
    if ( !otherKnob || !thisKnob || ( otherKnob->typeName() != thisKnob->typeName() ) ||
         ( otherKnob->getDimension() != thisKnob->getDimension() ) ) {
        return false;
    }

    return otherKnob->setKnobAsAliasOfThis(thisKnob, true);
}

void
Param::setIconFilePath(const QString& icon)
{
    KnobPtr thisKnob = _knob.lock();
    if (!thisKnob) {
        return;
    }
    thisKnob->setIconLabel( icon.toStdString() );
}

AnimatedParam::AnimatedParam(const KnobPtr& knob)
    : Param(knob)
{
}

AnimatedParam::~AnimatedParam()
{
}

bool
AnimatedParam::getIsAnimated(int dimension) const
{
    KnobPtr knob = getInternalKnob();

    if (!knob) {
        return false;
    }
    return knob->isAnimated( dimension, ViewSpec::current() );
}

int
AnimatedParam::getNumKeys(int dimension) const
{
    KnobPtr knob = getInternalKnob();

    if (!knob) {
        return 0;
    }
    return knob->getKeyFramesCount(ViewSpec::current(), dimension);
}

int
AnimatedParam::getKeyIndex(double time,
                           int dimension) const
{
    KnobPtr knob = getInternalKnob();

    if (!knob) {
        return 0;
    }
    return knob->getKeyFrameIndex(ViewSpec::current(), dimension, time);
}

bool
AnimatedParam::getKeyTime(int index,
                          int dimension,
                          double* time) const
{
    KnobPtr knob = getInternalKnob();

    if (!knob) {
        *time = 0.;
        return false;
    }
    return knob->getKeyFrameTime(ViewSpec::current(), index, dimension, time);
}

void
AnimatedParam::deleteValueAtTime(double time,
                                 int dimension)
{
    KnobPtr knob = getInternalKnob();

    if (!knob) {
        return;
    }
    knob->deleteValueAtTime(eCurveChangeReasonInternal, time, ViewSpec::all(), dimension, false);
}

void
AnimatedParam::removeAnimation(int dimension)
{
    KnobPtr knob = getInternalKnob();

    if (!knob) {
        return;
    }
    knob->removeAnimation(ViewSpec::all(), dimension);
}

double
AnimatedParam::getDerivativeAtTime(double time,
                                   int dimension) const
{
    KnobPtr knob = getInternalKnob();

    if (!knob) {
        return 0.;
    }
    return knob->getDerivativeAtTime(time, ViewSpec::current(), dimension);
}

double
AnimatedParam::getIntegrateFromTimeToTime(double time1,
                                          double time2,
                                          int dimension) const
{
    KnobPtr knob = getInternalKnob();

    if (!knob) {
        return 0.;
    }
    return knob->getIntegrateFromTimeToTime(time1, time2, ViewSpec::current(), dimension);
}

int
AnimatedParam::getCurrentTime() const
{
    KnobPtr knob = getInternalKnob();

    if (!knob) {
        return 0;
    }
    return knob->getCurrentTime();
}

bool
AnimatedParam::setInterpolationAtTime(double time,
                                      KeyframeTypeEnum interpolation,
                                      int dimension)
{
    KnobPtr knob = getInternalKnob();

    if (!knob) {
        return false;
    }
    KeyFrame newKey;

    return knob->setInterpolationAtTime(eCurveChangeReasonInternal, ViewSpec::current(), dimension, time, interpolation, &newKey);
}

void
Param::_addAsDependencyOf(int fromExprDimension,
                          Param* param,
                          int thisDimension)
{
    //from expr is in the dimension of expressionKnob
    //thisDimension is in the dimesnion of getValueCallerKnob

    KnobPtr expressionKnob = param->_knob.lock();
    KnobPtr getValueCallerKnob = _knob.lock();

    if ( (fromExprDimension < 0) || ( fromExprDimension >= expressionKnob->getDimension() ) ) {
        return;
    }
    if ( (thisDimension != -1) && (thisDimension != 0) && ( thisDimension >= getValueCallerKnob->getDimension() ) ) {
        return;
    }
    if (getValueCallerKnob == expressionKnob) {
        return;
    }

    getValueCallerKnob->addListener(true, fromExprDimension, thisDimension, expressionKnob);
}

bool
AnimatedParam::setExpression(const QString& expr,
                             bool hasRetVariable,
                             int dimension)
{
    KnobPtr thisKnob = _knob.lock();
    if (!thisKnob) {
        return false;
    }
    try {
        thisKnob->setExpression(dimension, expr.toStdString(), hasRetVariable, true);
    } catch (...) {
        return false;
    }

    return true;
}

QString
AnimatedParam::getExpression(int dimension,
                             bool* hasRetVariable) const
{
    KnobPtr thisKnob = _knob.lock();
    if (!thisKnob) {
        return QString();
    }
    QString ret = QString::fromUtf8( thisKnob->getExpression(dimension).c_str() );

    *hasRetVariable = thisKnob->isExpressionUsingRetVariable(dimension);

    return ret;
}

///////////// IntParam

IntParam::IntParam(const boost::shared_ptr<KnobInt>& knob)
    : AnimatedParam( boost::dynamic_pointer_cast<KnobI>(knob) )
    , _intKnob(knob)
{
}

IntParam::~IntParam()
{
}

int
IntParam::get() const
{
    boost::shared_ptr<KnobInt> knob = _intKnob.lock();
    if (!knob) {
        return 0;
    }

    return knob->getValue();
}

Int2DTuple
Int2DParam::get() const
{
    Int2DTuple ret = {0, 0};
    boost::shared_ptr<KnobInt> knob = _intKnob.lock();
    if (!knob) {
        return ret;
    }

    ret.x = knob->getValue(0);
    ret.y = knob->getValue(1);

    return ret;
}

Int3DTuple
Int3DParam::get() const
{
    boost::shared_ptr<KnobInt> knob = _intKnob.lock();
    Int3DTuple ret = {0, 0, 0};
    if (!knob) {
        return ret;
    }

    ret.x = knob->getValue(0);
    ret.y = knob->getValue(1);
    ret.z = knob->getValue(2);

    return ret;
}

int
IntParam::get(double frame) const
{
    boost::shared_ptr<KnobInt> knob = _intKnob.lock();
    if (!knob) {
        return 0;
    }

    return knob->getValueAtTime(frame, 0);
}

Int2DTuple
Int2DParam::get(double frame) const
{
    Int2DTuple ret = {0, 0};
    boost::shared_ptr<KnobInt> knob = _intKnob.lock();
    if (!knob) {
        return ret;
    }

    ret.x = knob->getValueAtTime(frame, 0);
    ret.y = knob->getValueAtTime(frame, 1);

    return ret;
}

Int3DTuple
Int3DParam::get(double frame) const
{
    Int3DTuple ret = {0, 0, 0};
    boost::shared_ptr<KnobInt> knob = _intKnob.lock();
    if (!knob) {
        return ret;
    }

    ret.x = knob->getValueAtTime(frame, 0);
    ret.y = knob->getValueAtTime(frame, 1);
    ret.z = knob->getValueAtTime(frame, 2);

    return ret;
}

void
IntParam::set(int x)
{
    boost::shared_ptr<KnobInt> knob = _intKnob.lock();
    if (!knob) {
        return;
    }
    knob->setValue(x, ViewSpec::current(), 0);
}

void
Int2DParam::set(int x,
                int y)
{
    boost::shared_ptr<KnobInt> knob = _intKnob.lock();
    if (!knob) {
        return;
    }
    knob->beginChanges();
    knob->setValue(x, ViewSpec::current(), 0);
    knob->setValue(y, ViewSpec::current(), 1);
    knob->endChanges();
}

void
Int3DParam::set(int x,
                int y,
                int z)
{
    boost::shared_ptr<KnobInt> knob = _intKnob.lock();
    if (!knob) {
        return;
    }

    knob->beginChanges();
    knob->setValue(x, ViewSpec::current(), 0);
    knob->setValue(y, ViewSpec::current(), 1);
    knob->setValue(z, ViewSpec::current(), 2);
    knob->endChanges();
}

void
IntParam::set(int x,
              double frame)
{
    boost::shared_ptr<KnobInt> knob = _intKnob.lock();
    if (!knob) {
        return;
    }
    knob->setValueAtTime(frame, x, ViewSpec::current(), 0);
}

void
Int2DParam::set(int x,
                int y,
                double frame)
{
    boost::shared_ptr<KnobInt> knob = _intKnob.lock();
    if (!knob) {
        return;
    }
    knob->setValuesAtTime(frame, x, y, ViewSpec::current(), eValueChangedReasonNatronInternalEdited);
}

void
Int3DParam::set(int x,
                int y,
                int z,
                double frame)
{
    boost::shared_ptr<KnobInt> knob = _intKnob.lock();
    if (!knob) {
        return;
    }
    knob->setValuesAtTime(frame, x, y, z, ViewSpec::current(), eValueChangedReasonNatronInternalEdited);
}

int
IntParam::getValue(int dimension) const
{
    boost::shared_ptr<KnobInt> knob = _intKnob.lock();
    if (!knob) {
        return 0;
    }
    return knob->getValue(dimension);
}

void
IntParam::setValue(int value,
                   int dimension)
{
    boost::shared_ptr<KnobInt> knob = _intKnob.lock();
    if (!knob) {
        return;
    }
    knob->setValue(value, ViewSpec::current(), dimension);
}

int
IntParam::getValueAtTime(double time,
                         int dimension) const
{
    boost::shared_ptr<KnobInt> knob = _intKnob.lock();
    if (!knob) {
        return 0;
    }
    return knob->getValueAtTime(time, dimension);
}

void
IntParam::setValueAtTime(int value,
                         double time,
                         int dimension)
{
    boost::shared_ptr<KnobInt> knob = _intKnob.lock();
    if (!knob) {
        return;
    }
    knob->setValueAtTime(time, value, ViewSpec::current(), dimension);
}

void
IntParam::setDefaultValue(int value,
                          int dimension)
{
    boost::shared_ptr<KnobInt> knob = _intKnob.lock();
    if (!knob) {
        return;
    }
    knob->setDefaultValueWithoutApplying(value, dimension);
}

int
IntParam::getDefaultValue(int dimension) const
{
    boost::shared_ptr<KnobInt> knob = _intKnob.lock();
    if (!knob) {
        return 0;
    }
    return knob->getDefaultValues_mt_safe()[dimension];
}

void
IntParam::restoreDefaultValue(int dimension)
{
    boost::shared_ptr<KnobInt> knob = _intKnob.lock();
    if (!knob) {
        return;
    }
    knob->resetToDefaultValueWithoutSecretNessAndEnabledNess(dimension);
}

void
IntParam::setMinimum(int minimum,
                     int dimension)
{
    boost::shared_ptr<KnobInt> knob = _intKnob.lock();
    if (!knob) {
        return;
    }
    knob->setMinimum(minimum, dimension);
}

int
IntParam::getMinimum(int dimension) const
{
    boost::shared_ptr<KnobInt> knob = _intKnob.lock();
    if (!knob) {
        return 0;
    }
    return knob->getMinimum(dimension);
}

void
IntParam::setMaximum(int maximum,
                     int dimension)
{
    boost::shared_ptr<KnobInt> knob = _intKnob.lock();
    if ( !knob || !knob->isUserKnob() ) {
        return;
    }
    knob->setMaximum(maximum, dimension);
}

int
IntParam::getMaximum(int dimension) const
{
    boost::shared_ptr<KnobInt> knob = _intKnob.lock();
    if (!knob) {
        return 0;
    }
    return knob->getMaximum(dimension);
}

void
IntParam::setDisplayMinimum(int minimum,
                            int dimension)
{
    boost::shared_ptr<KnobInt> knob = _intKnob.lock();
    if ( !knob || !knob->isUserKnob() ) {
        return;
    }
    knob->setDisplayMinimum(minimum, dimension);
}

int
IntParam::getDisplayMinimum(int dimension) const
{
    boost::shared_ptr<KnobInt> knob = _intKnob.lock();
    if (!knob) {
        return 0;
    }
    return knob->getDisplayMinimum(dimension);
}

void
IntParam::setDisplayMaximum(int maximum,
                            int dimension)
{
    boost::shared_ptr<KnobInt> knob = _intKnob.lock();
    if (!knob) {
        return;
    }
    knob->setDisplayMaximum(maximum, dimension);
}

int
IntParam::getDisplayMaximum(int dimension) const
{
    boost::shared_ptr<KnobInt> knob = _intKnob.lock();
    if (!knob) {
        return 0;
    }
    return knob->getDisplayMaximum(dimension);
}

int
IntParam::addAsDependencyOf(int fromExprDimension,
                            Param* param,
                            int thisDimension)
{
    _addAsDependencyOf(fromExprDimension, param, thisDimension);

    boost::shared_ptr<KnobInt> knob = _intKnob.lock();
    if (!knob) {
        return 0;
    }
    return knob->getValue();
}

//////////// DoubleParam

DoubleParam::DoubleParam(const boost::shared_ptr<KnobDouble>& knob)
    : AnimatedParam( boost::dynamic_pointer_cast<KnobI>(knob) )
    , _doubleKnob(knob)
{
}

DoubleParam::~DoubleParam()
{
}

double
DoubleParam::get() const
{
    boost::shared_ptr<KnobDouble> knob = _doubleKnob.lock();
    if (!knob) {
        return 0.;
    }
    return knob->getValue(0);
}

Double2DTuple
Double2DParam::get() const
{
    boost::shared_ptr<KnobDouble> knob = _doubleKnob.lock();
    Double2DTuple ret = {0., 0.};
    if (!knob) {
        return ret;
    }

    ret.x = knob->getValue(0);
    ret.y = knob->getValue(1);

    return ret;
}

Double3DTuple
Double3DParam::get() const
{
    boost::shared_ptr<KnobDouble> knob = _doubleKnob.lock();
    Double3DTuple ret = {0., 0., 0.};
    if (!knob) {
        return ret;
    }

    ret.x = knob->getValue(0);
    ret.y = knob->getValue(1);
    ret.z = knob->getValue(2);

    return ret;
}

double
DoubleParam::get(double frame) const
{
    boost::shared_ptr<KnobDouble> knob = _doubleKnob.lock();
    if (!knob) {
        return 0.;
    }
    return knob->getValueAtTime(frame, 0);
}

Double2DTuple
Double2DParam::get(double frame) const
{
    Double2DTuple ret = {0., 0.};
    boost::shared_ptr<KnobDouble> knob = _doubleKnob.lock();
    if (!knob) {
        return ret;
    }

    ret.x = knob->getValueAtTime(frame, 0);
    ret.y = knob->getValueAtTime(frame, 1);

    return ret;
}

Double3DTuple
Double3DParam::get(double frame) const
{
    boost::shared_ptr<KnobDouble> knob = _doubleKnob.lock();
    Double3DTuple ret = {0., 0., 0.};
    if (!knob) {
        return ret;
    }

    ret.x = knob->getValueAtTime(frame, 0);
    ret.y = knob->getValueAtTime(frame, 1);
    ret.z = knob->getValueAtTime(frame, 2);

    return ret;
}

void
DoubleParam::set(double x)
{
    boost::shared_ptr<KnobDouble> knob = _doubleKnob.lock();
    if (!knob) {
        return;
    }
    knob->setValue(x, ViewSpec::current(), 0);
}

void
Double2DParam::set(double x,
                   double y)
{
    boost::shared_ptr<KnobDouble> knob = _doubleKnob.lock();
    if (!knob) {
        return;
    }

    knob->setValues(x, y, ViewSpec::current(), eValueChangedReasonNatronInternalEdited);
}

void
Double3DParam::set(double x,
                   double y,
                   double z)
{
    boost::shared_ptr<KnobDouble> knob = _doubleKnob.lock();
    if (!knob) {
        return;
    }

    knob->setValues(x, y, z, ViewSpec::current(), eValueChangedReasonNatronInternalEdited);
}

void
DoubleParam::set(double x,
                 double frame)
{
    boost::shared_ptr<KnobDouble> knob = _doubleKnob.lock();
    if (!knob) {
        return;
    }
    return knob->setValueAtTime(frame, x, ViewSpec::current(), 0);
}

void
Double2DParam::set(double x,
                   double y,
                   double frame)
{
    boost::shared_ptr<KnobDouble> knob = _doubleKnob.lock();
    if (!knob) {
        return;
    }

    knob->setValuesAtTime(frame, x, y, ViewSpec::current(), eValueChangedReasonNatronInternalEdited);
}

void
Double2DParam::setUsePointInteract(bool use)
{
    boost::shared_ptr<KnobDouble> knob = _doubleKnob.lock();
    if (!knob) {
        return;
    }
    return knob->setHasHostOverlayHandle(use);
}

void
Double3DParam::set(double x,
                   double y,
                   double z,
                   double frame)
{
    boost::shared_ptr<KnobDouble> knob = _doubleKnob.lock();
    if (!knob) {
        return;
    }

    knob->setValuesAtTime(frame, x, y, z, ViewSpec::current(), eValueChangedReasonNatronInternalEdited);
}

double
DoubleParam::getValue(int dimension) const
{
    boost::shared_ptr<KnobDouble> knob = _doubleKnob.lock();
    if (!knob) {
        return 0.;
    }
    return knob->getValue(dimension);
}

void
DoubleParam::setValue(double value,
                      int dimension)
{
    boost::shared_ptr<KnobDouble> knob = _doubleKnob.lock();
    if (!knob) {
        return;
    }
    knob->setValue(value, ViewSpec::current(), dimension);
}

double
DoubleParam::getValueAtTime(double time,
                            int dimension) const
{
    boost::shared_ptr<KnobDouble> knob = _doubleKnob.lock();
    if (!knob) {
        return 0.;
    }
    return knob->getValueAtTime(time, dimension);
}

void
DoubleParam::setValueAtTime(double value,
                            double time,
                            int dimension)
{
    boost::shared_ptr<KnobDouble> knob = _doubleKnob.lock();
    if (!knob) {
        return;
    }
    return knob->setValueAtTime(time, value, ViewSpec::current(), dimension);
}

void
DoubleParam::setDefaultValue(double value,
                             int dimension)
{
    boost::shared_ptr<KnobDouble> knob = _doubleKnob.lock();
    if (!knob) {
        return;
    }
    return knob->setDefaultValueWithoutApplying(value, dimension);
}

double
DoubleParam::getDefaultValue(int dimension) const
{
    boost::shared_ptr<KnobDouble> knob = _doubleKnob.lock();
    if (!knob) {
        return 0.;
    }
    return knob->getDefaultValues_mt_safe()[dimension];
}

void
DoubleParam::restoreDefaultValue(int dimension)
{
    boost::shared_ptr<KnobDouble> knob = _doubleKnob.lock();
    if (!knob) {
        return;
    }
    return knob->resetToDefaultValueWithoutSecretNessAndEnabledNess(dimension);
}

void
DoubleParam::setMinimum(double minimum,
                        int dimension)
{
    boost::shared_ptr<KnobDouble> knob = _doubleKnob.lock();
    if (!knob) {
        return;
    }
    knob->setMinimum(minimum, dimension);
}

double
DoubleParam::getMinimum(int dimension) const
{
    boost::shared_ptr<KnobDouble> knob = _doubleKnob.lock();
    if (!knob) {
        return 0.;
    }
    return knob->getMinimum(dimension);
}

void
DoubleParam::setMaximum(double maximum,
                        int dimension)
{
    boost::shared_ptr<KnobDouble> knob = _doubleKnob.lock();
    if ( !knob || !knob->isUserKnob() ) {
        return;
    }
    knob->setMaximum(maximum, dimension);
}

double
DoubleParam::getMaximum(int dimension) const
{
    boost::shared_ptr<KnobDouble> knob = _doubleKnob.lock();
    if (!knob) {
        return 0.;
    }
    return knob->getMaximum(dimension);
}

void
DoubleParam::setDisplayMinimum(double minimum,
                               int dimension)
{
    boost::shared_ptr<KnobDouble> knob = _doubleKnob.lock();
    if ( !knob || !knob->isUserKnob() ) {
        return;
    }
    knob->setDisplayMinimum(minimum, dimension);
}

double
DoubleParam::getDisplayMinimum(int dimension) const
{
    boost::shared_ptr<KnobDouble> knob = _doubleKnob.lock();
    if (!knob) {
        return 0.;
    }
    return knob->getDisplayMinimum(dimension);
}

void
DoubleParam::setDisplayMaximum(double maximum,
                               int dimension)
{
    boost::shared_ptr<KnobDouble> knob = _doubleKnob.lock();
    if (!knob) {
        return;
    }
    return knob->setDisplayMaximum(maximum, dimension);
}

double
DoubleParam::getDisplayMaximum(int dimension) const
{
    boost::shared_ptr<KnobDouble> knob = _doubleKnob.lock();
    if (!knob) {
        return 0.;
    }
    return knob->getDisplayMaximum(dimension);
}

double
DoubleParam::addAsDependencyOf(int fromExprDimension,
                               Param* param,
                               int thisDimension)
{
    _addAsDependencyOf(fromExprDimension, param, thisDimension);

    boost::shared_ptr<KnobDouble> knob = _doubleKnob.lock();
    if (!knob) {
        return 0.;
    }
    return knob->getValue();
}

////////ColorParam

ColorParam::ColorParam(const boost::shared_ptr<KnobColor>& knob)
    : AnimatedParam( boost::dynamic_pointer_cast<KnobI>(knob) )
    , _colorKnob(knob)
{
}

ColorParam::~ColorParam()
{
}

ColorTuple
ColorParam::get() const
{
    ColorTuple ret = {0., 0., 0., 0.};
    boost::shared_ptr<KnobColor> knob = _colorKnob.lock();
    if (!knob) {
        return ret;
    }
    ret.r = knob->getValue(0);
    ret.g = knob->getValue(1);
    ret.b = knob->getValue(2);
    ret.a = knob->getDimension() == 4 ? knob->getValue(3) : 1.;

    return ret;
}

ColorTuple
ColorParam::get(double frame) const
{
    ColorTuple ret = {0., 0., 0., 0.};
    boost::shared_ptr<KnobColor> knob = _colorKnob.lock();
    if (!knob) {
        return ret;
    }
    ret.r = knob->getValueAtTime(frame, 0);
    ret.g = knob->getValueAtTime(frame, 1);
    ret.b = knob->getValueAtTime(frame, 2);
    ret.a = knob->getDimension() == 4 ? knob->getValueAtTime(frame, 2) : 1.;

    return ret;
}

void
ColorParam::set(double r,
                double g,
                double b,
                double a)
{
    boost::shared_ptr<KnobColor> knob = _colorKnob.lock();
    if (!knob) {
        return;
    }
    knob->beginChanges();
    knob->setValue(r, ViewSpec::current(), 0);
    knob->setValue(g, ViewSpec::current(), 1);
    knob->setValue(b, ViewSpec::current(), 2);
    if (knob->getDimension() == 4) {
        knob->setValue(a, ViewSpec::current(), 3);
    }
    knob->endChanges();
}

void
ColorParam::set(double r,
                double g,
                double b,
                double a,
                double frame)
{
    boost::shared_ptr<KnobColor> knob = _colorKnob.lock();
    if (!knob) {
        return;
    }
    knob->beginChanges();
    knob->setValueAtTime(frame, r, ViewSpec::current(), 0);
    knob->setValueAtTime(frame, g, ViewSpec::current(), 1);
    int dims = knob->getDimension();
    knob->setValueAtTime(frame, b, ViewSpec::current(), 2);
    if (dims == 4) {
        knob->setValueAtTime(frame, a, ViewSpec::current(), 3);
    }
    knob->endChanges();
}

double
ColorParam::getValue(int dimension) const
{
    boost::shared_ptr<KnobColor> knob = _colorKnob.lock();
    if (!knob) {
        return 0.;
    }
    return knob->getValue(dimension);
}

void
ColorParam::setValue(double value,
                     int dimension)
{
    boost::shared_ptr<KnobColor> knob = _colorKnob.lock();
    if (!knob) {
        return;
    }
    knob->setValue(value, ViewSpec::current(), dimension);
}

double
ColorParam::getValueAtTime(double time,
                           int dimension) const
{
    boost::shared_ptr<KnobColor> knob = _colorKnob.lock();
    if (!knob) {
        return 0.;
    }
    return knob->getValueAtTime(time, dimension);
}

void
ColorParam::setValueAtTime(double value,
                           double time,
                           int dimension)
{
    boost::shared_ptr<KnobColor> knob = _colorKnob.lock();
    if (!knob) {
        return;
    }
    knob->setValueAtTime(time, value, ViewSpec::current(), dimension);
}

void
ColorParam::setDefaultValue(double value,
                            int dimension)
{
    boost::shared_ptr<KnobColor> knob = _colorKnob.lock();
    if (!knob) {
        return;
    }
    knob->setDefaultValueWithoutApplying(value, dimension);
}

double
ColorParam::getDefaultValue(int dimension) const
{
    boost::shared_ptr<KnobColor> knob = _colorKnob.lock();
    if (!knob) {
        return 0.;
    }
    return knob->getDefaultValues_mt_safe()[dimension];
}

void
ColorParam::restoreDefaultValue(int dimension)
{
    boost::shared_ptr<KnobColor> knob = _colorKnob.lock();
    if (!knob) {
        return;
    }
    knob->resetToDefaultValueWithoutSecretNessAndEnabledNess(dimension);
}

void
ColorParam::setMinimum(double minimum,
                       int dimension)
{
    boost::shared_ptr<KnobColor> knob = _colorKnob.lock();
    if (!knob) {
        return;
    }
    knob->setMinimum(minimum, dimension);
}

double
ColorParam::getMinimum(int dimension) const
{
    boost::shared_ptr<KnobColor> knob = _colorKnob.lock();
    if (!knob) {
        return 0.;
    }
    return knob->getMinimum(dimension);
}

void
ColorParam::setMaximum(double maximum,
                       int dimension)
{
    boost::shared_ptr<KnobColor> knob = _colorKnob.lock();
    if ( !knob || !knob->isUserKnob() ) {
        return;
    }
    knob->setMaximum(maximum, dimension);
}

double
ColorParam::getMaximum(int dimension) const
{
    boost::shared_ptr<KnobColor> knob = _colorKnob.lock();
    if (!knob) {
        return 0.;
    }
    return knob->getMaximum(dimension);
}

void
ColorParam::setDisplayMinimum(double minimum,
                              int dimension)
{
    boost::shared_ptr<KnobColor> knob = _colorKnob.lock();
    if ( !knob || !knob->isUserKnob() ) {
        return;
    }
    knob->setDisplayMinimum(minimum, dimension);
}

double
ColorParam::getDisplayMinimum(int dimension) const
{
    boost::shared_ptr<KnobColor> knob = _colorKnob.lock();
    if (!knob) {
        return 0.;
    }
    return knob->getDisplayMinimum(dimension);
}

void
ColorParam::setDisplayMaximum(double maximum,
                              int dimension)
{
    boost::shared_ptr<KnobColor> knob = _colorKnob.lock();
    if (!knob) {
        return;
    }
    knob->setDisplayMaximum(maximum, dimension);
}

double
ColorParam::getDisplayMaximum(int dimension) const
{
    boost::shared_ptr<KnobColor> knob = _colorKnob.lock();
    if (!knob) {
        return 0.;
    }
    return knob->getDisplayMaximum(dimension);
}

double
ColorParam::addAsDependencyOf(int fromExprDimension,
                              Param* param,
                              int thisDimension)
{
    _addAsDependencyOf(fromExprDimension, param, thisDimension);

    boost::shared_ptr<KnobColor> knob = _colorKnob.lock();
    if (!knob) {
        return 0.;
    }
    return knob->getValue();
}

//////////////// ChoiceParam
ChoiceParam::ChoiceParam(const boost::shared_ptr<KnobChoice>& knob)
    : AnimatedParam( boost::dynamic_pointer_cast<KnobI>(knob) )
    , _choiceKnob(knob)
{
}

ChoiceParam::~ChoiceParam()
{
}

int
ChoiceParam::get() const
{
    boost::shared_ptr<KnobChoice> knob = _choiceKnob.lock();
    if (!knob) {
        return 0;
    }
    return knob->getValue(0);
}

int
ChoiceParam::get(double frame) const
{
    boost::shared_ptr<KnobChoice> knob = _choiceKnob.lock();
    if (!knob) {
        return 0;
    }
    return knob->getValueAtTime(frame, 0);
}

void
ChoiceParam::set(int x)
{
    boost::shared_ptr<KnobChoice> knob = _choiceKnob.lock();
    if (!knob) {
        return;
    }
    knob->setValue(x, ViewSpec::current(), 0);
}

void
ChoiceParam::set(int x,
                 double frame)
{
    boost::shared_ptr<KnobChoice> knob = _choiceKnob.lock();
    if (!knob) {
        return;
    }
    knob->setValueAtTime(frame, x, ViewSpec::current(), 0);
}

void
ChoiceParam::set(const QString& label)
{
    boost::shared_ptr<KnobChoice> knob = _choiceKnob.lock();
    if (!knob) {
        return;
    }
<<<<<<< HEAD
    KnobHelper::ValueChangedReturnCodeEnum s = knob->setValueFromID(label.toStdString(), 0);
=======
    std::string choiceID = label.toStdString();
    if (knob->getHolder()->getApp()->isCreatingPythonGroup()) {
        // Before Natron 2.2.3, all dynamic choice parameters for multiplane had a string parameter.
        // The string parameter had the same name as the choice parameter plus "Choice" appended.
        // If we found such a parameter, retrieve the string from it.
        KnobSerialization::checkForPreNatron226String(&choiceID);
    }
    KnobHelper::ValueChangedReturnCodeEnum s = knob->setValueFromID(choiceID, 0);
>>>>>>> 5fae4a0a

    Q_UNUSED(s);
}

int
ChoiceParam::getValue() const
{
    boost::shared_ptr<KnobChoice> knob = _choiceKnob.lock();
    if (!knob) {
        return 0;
    }
    return knob->getValue(0);
}

void
ChoiceParam::setValue(int value)
{
    boost::shared_ptr<KnobChoice> knob = _choiceKnob.lock();
    if (!knob) {
        return;
    }
    knob->setValue(value, ViewSpec::current(), 0);
}

void
ChoiceParam::setValue(const QString& label)
{
    set(label);
}

int
ChoiceParam::getValueAtTime(double time) const
{
    boost::shared_ptr<KnobChoice> knob = _choiceKnob.lock();
    if (!knob) {
        return 0;
    }
    return knob->getValueAtTime(time, 0);
}

void
ChoiceParam::setValueAtTime(int value,
                            double time)
{
    boost::shared_ptr<KnobChoice> knob = _choiceKnob.lock();
    if (!knob) {
        return;
    }
    knob->setValueAtTime(time, value, ViewSpec::current(), 0);
}

void
ChoiceParam::setDefaultValue(int value)
{
    boost::shared_ptr<KnobChoice> knob = _choiceKnob.lock();
    if (!knob) {
        return;
    }
    knob->setDefaultValueWithoutApplying(value, 0);
}

void
ChoiceParam::setDefaultValue(const QString& value)
{
    boost::shared_ptr<KnobChoice> knob = _choiceKnob.lock();
    if (!knob) {
        return;
    }
    knob->setDefaultValueFromIDWithoutApplying( value.toStdString() );
}

int
ChoiceParam::getDefaultValue() const
{
    boost::shared_ptr<KnobChoice> knob = _choiceKnob.lock();
    if (!knob) {
        return 0;
    }
    return knob->getDefaultValues_mt_safe()[0];
}

void
ChoiceParam::restoreDefaultValue()
{
    boost::shared_ptr<KnobChoice> knob = _choiceKnob.lock();
    if (!knob) {
        return;
    }
    knob->resetToDefaultValueWithoutSecretNessAndEnabledNess(0);
}

void
ChoiceParam::addOption(const QString& option,
                       const QString& help)
{
    boost::shared_ptr<KnobChoice> knob = _choiceKnob.lock();

    if ( !knob || !knob->isUserKnob() ) {
        return;
    }

    ChoiceOption opt(option.toStdString(), "", help.toStdString());
    knob->appendChoice(opt);
}

void
ChoiceParam::setOptions(const std::list<std::pair<QString, QString> >& options)
{
    boost::shared_ptr<KnobChoice> knob = _choiceKnob.lock();

    if ( !knob || !knob->isUserKnob() ) {
        return;
    }

    std::vector<ChoiceOption> entries;
    for (std::list<std::pair<QString, QString> >::const_iterator it = options.begin(); it != options.end(); ++it) {
        entries.push_back( ChoiceOption(it->first.toStdString(), "", it->second.toStdString()));
    }
    knob->populateChoices(entries);
}

QString
ChoiceParam::getOption(int index) const
{
    boost::shared_ptr<KnobChoice> knob = _choiceKnob.lock();
    if (!knob) {
        return QString();
    }
    std::vector<ChoiceOption> entries = knob->getEntries_mt_safe();

    if ( (index < 0) || ( index >= (int)entries.size() ) ) {
        return QString();
    }

    return QString::fromUtf8( entries[index].id.c_str() );
}

int
ChoiceParam::getNumOptions() const
{
    boost::shared_ptr<KnobChoice> knob = _choiceKnob.lock();
    if (!knob) {
        return 0;
    }
    return knob->getNumEntries();
}

QStringList
ChoiceParam::getOptions() const
{
    QStringList ret;
    boost::shared_ptr<KnobChoice> knob = _choiceKnob.lock();
    if (!knob) {
        return ret;
    }
    std::vector<ChoiceOption> entries = knob->getEntries_mt_safe();

    for (std::size_t i = 0; i < entries.size(); ++i) {
        ret.push_back( QString::fromUtf8( entries[i].id.c_str() ) );
    }

    return ret;
}

int
ChoiceParam::addAsDependencyOf(int fromExprDimension,
                               Param* param,
                               int thisDimension)
{
    _addAsDependencyOf(fromExprDimension, param, thisDimension);

    boost::shared_ptr<KnobChoice> knob = _choiceKnob.lock();
    if (!knob) {
        return 0;
    }
    return knob->getValue();
}

////////////////BooleanParam


BooleanParam::BooleanParam(const boost::shared_ptr<KnobBool>& knob)
    : AnimatedParam( boost::dynamic_pointer_cast<KnobI>(knob) )
    , _boolKnob(knob)
{
}

BooleanParam::~BooleanParam()
{
}

bool
BooleanParam::get() const
{
    boost::shared_ptr<KnobBool> knob = _boolKnob.lock();
    if (!knob) {
        return false;
    }

    return knob->getValue(0);
}

bool
BooleanParam::get(double frame) const
{
    boost::shared_ptr<KnobBool> knob = _boolKnob.lock();
    if (!knob) {
        return false;
    }

    return knob->getValueAtTime(frame, 0);
}

void
BooleanParam::set(bool x)
{
    boost::shared_ptr<KnobBool> knob = _boolKnob.lock();
    if (!knob) {
        return;
    }

    knob->setValue(x, ViewSpec::current(), 0);
}

void
BooleanParam::set(bool x,
                  double frame)
{
    boost::shared_ptr<KnobBool> knob = _boolKnob.lock();
    if (!knob) {
        return;
    }

    knob->setValueAtTime(frame, x, ViewSpec::current(), 0);
}

bool
BooleanParam::getValue() const
{
    boost::shared_ptr<KnobBool> knob = _boolKnob.lock();
    if (!knob) {
        return false;
    }

    return knob->getValue(0);
}

void
BooleanParam::setValue(bool value)
{
    boost::shared_ptr<KnobBool> knob = _boolKnob.lock();
    if (!knob) {
        return;
    }

    knob->setValue(value, ViewSpec::current(), 0);
}

bool
BooleanParam::getValueAtTime(double time) const
{
    boost::shared_ptr<KnobBool> knob = _boolKnob.lock();
    if (!knob) {
        return false;
    }

    return knob->getValueAtTime(time, 0);
}

void
BooleanParam::setValueAtTime(bool value,
                             double time)
{
    boost::shared_ptr<KnobBool> knob = _boolKnob.lock();
    if (!knob) {
        return;
    }

    knob->setValueAtTime(time, value, ViewSpec::current(), 0);
}

void
BooleanParam::setDefaultValue(bool value)
{
    boost::shared_ptr<KnobBool> knob = _boolKnob.lock();
    if (!knob) {
        return;
    }

    knob->setDefaultValueWithoutApplying(value, 0);
}

bool
BooleanParam::getDefaultValue() const
{
    boost::shared_ptr<KnobBool> knob = _boolKnob.lock();
    if (!knob) {
        return false;
    }

    return knob->getDefaultValues_mt_safe()[0];
}

void
BooleanParam::restoreDefaultValue()
{
    boost::shared_ptr<KnobBool> knob = _boolKnob.lock();
    if (!knob) {
        return;
    }

    knob->resetToDefaultValueWithoutSecretNessAndEnabledNess(0);
}

bool
BooleanParam::addAsDependencyOf(int fromExprDimension,
                                Param* param,
                                int thisDimension)
{
    _addAsDependencyOf(fromExprDimension, param, thisDimension);

    boost::shared_ptr<KnobBool> knob = _boolKnob.lock();
    if (!knob) {
        return false;
    }

    return knob->getValue();
}

////////////// StringParamBase


StringParamBase::StringParamBase(const boost::shared_ptr<Knob<std::string> >& knob)
    : AnimatedParam( boost::dynamic_pointer_cast<KnobI>(knob) )
    , _stringKnob(knob)
{
}

StringParamBase::~StringParamBase()
{
}

QString
StringParamBase::get() const
{
    boost::shared_ptr<Knob<std::string> > knob = _stringKnob.lock();
    if (!knob) {
        return QString();
    }

    return QString::fromUtf8( knob->getValue(0).c_str() );
}

QString
StringParamBase::get(double frame) const
{
    boost::shared_ptr<Knob<std::string> > knob = _stringKnob.lock();
    if (!knob) {
        return QString();
    }

    return QString::fromUtf8( knob->getValueAtTime(frame, 0).c_str() );
}

void
StringParamBase::set(const QString& x)
{
    boost::shared_ptr<Knob<std::string> > knob = _stringKnob.lock();
    if (!knob) {
        return;
    }

    knob->setValue(x.toStdString(), ViewSpec::current(), 0);
}

void
StringParamBase::set(const QString& x,
                     double frame)
{
    boost::shared_ptr<Knob<std::string> > knob = _stringKnob.lock();
    if (!knob) {
        return;
    }

    knob->setValueAtTime(frame, x.toStdString(), ViewSpec::current(), 0);
}

QString
StringParamBase::getValue() const
{
    boost::shared_ptr<Knob<std::string> > knob = _stringKnob.lock();
    if (!knob) {
        return QString();
    }

    return QString::fromUtf8( knob->getValue(0).c_str() );
}

void
StringParamBase::setValue(const QString& value)
{
    boost::shared_ptr<Knob<std::string> > knob = _stringKnob.lock();
    if (!knob) {
        return;
    }

    knob->setValue(value.toStdString(), ViewSpec::current(), 0);
}

QString
StringParamBase::getValueAtTime(double time) const
{
    boost::shared_ptr<Knob<std::string> > knob = _stringKnob.lock();
    if (!knob) {
        return QString();
    }

    return QString::fromUtf8( knob->getValueAtTime(time, 0).c_str() );
}

void
StringParamBase::setValueAtTime(const QString& value,
                                double time)
{
    boost::shared_ptr<Knob<std::string> > knob = _stringKnob.lock();
    if (!knob) {
        return;
    }

    knob->setValueAtTime(time, value.toStdString(), ViewSpec::current(), 0);
}

void
StringParamBase::setDefaultValue(const QString& value)
{
    boost::shared_ptr<Knob<std::string> > knob = _stringKnob.lock();
    if (!knob) {
        return;
    }

    knob->setDefaultValueWithoutApplying(value.toStdString(), 0);
}

QString
StringParamBase::getDefaultValue() const
{
    boost::shared_ptr<Knob<std::string> > knob = _stringKnob.lock();
    if (!knob) {
        return QString();
    }

    return QString::fromUtf8( knob->getDefaultValues_mt_safe()[0].c_str() );
}

void
StringParamBase::restoreDefaultValue()
{
    boost::shared_ptr<Knob<std::string> > knob = _stringKnob.lock();
    if (!knob) {
        return;
    }

    return knob->resetToDefaultValueWithoutSecretNessAndEnabledNess(0);
}

QString
StringParamBase::addAsDependencyOf(int fromExprDimension,
                                   Param* param,
                                   int thisDimension)
{
    _addAsDependencyOf(fromExprDimension, param, thisDimension);

    boost::shared_ptr<Knob<std::string> > knob = _stringKnob.lock();
    if (!knob) {
        return QString();
    }

    return QString::fromUtf8( knob->getValue().c_str() );
}

////////////////////StringParam

StringParam::StringParam(const boost::shared_ptr<KnobString>& knob)
    : StringParamBase( boost::dynamic_pointer_cast<Knob<std::string> >(knob) )
    , _sKnob(knob)
{
}

StringParam::~StringParam()
{
}

void
StringParam::setType(StringParam::TypeEnum type)
{
    boost::shared_ptr<KnobString> knob = _sKnob.lock();

    if ( !knob || !knob->isUserKnob() ) {
        return;
    }
    switch (type) {
    case eStringTypeLabel:
        knob->setAsLabel();
        break;
    case eStringTypeMultiLine:
        knob->setAsMultiLine();
        break;
    case eStringTypeRichTextMultiLine:
        knob->setAsMultiLine();
        knob->setUsesRichText(true);
        break;
    case eStringTypeCustom:
        knob->setAsCustom();
        break;
    case eStringTypeDefault:
    default:
        break;
    }
}

/////////////////////FileParam

FileParam::FileParam(const boost::shared_ptr<KnobFile>& knob)
    : StringParamBase( boost::dynamic_pointer_cast<Knob<std::string> >(knob) )
    , _sKnob(knob)
{
}

FileParam::~FileParam()
{
}

void
FileParam::setSequenceEnabled(bool enabled)
{
    boost::shared_ptr<KnobFile> k = _sKnob.lock();

    if ( !k || !k->isUserKnob() ) {
        return;
    }
    if (enabled) {
        k->setAsInputImage();
    }
}

void
FileParam::openFile()
{
    boost::shared_ptr<KnobFile> k = _sKnob.lock();

    if (k) {
        k->open_file();
    }
}

void
FileParam::reloadFile()
{
    boost::shared_ptr<KnobFile> k = _sKnob.lock();

    if (k) {
        k->reloadFile();
    }
}

/////////////////////OutputFileParam

OutputFileParam::OutputFileParam(const boost::shared_ptr<KnobOutputFile>& knob)
    : StringParamBase( boost::dynamic_pointer_cast<Knob<std::string> >(knob) )
    , _sKnob(knob)
{
}

OutputFileParam::~OutputFileParam()
{
}

void
OutputFileParam::setSequenceEnabled(bool enabled)
{
    boost::shared_ptr<KnobOutputFile> knob = _sKnob.lock();

    if ( !knob || !knob->isUserKnob() ) {
        return;
    }
    if (enabled) {
        knob->setAsOutputImageFile();
    } else {
        knob->turnOffSequences();
    }
}

void
OutputFileParam::openFile()
{
    boost::shared_ptr<KnobOutputFile> knob = _sKnob.lock();

    if ( !knob || !knob->isUserKnob() ) {
        return;
    }
    knob->open_file();
}

////////////////////PathParam

PathParam::PathParam(const boost::shared_ptr<KnobPath>& knob)
    : StringParamBase( boost::dynamic_pointer_cast<Knob<std::string> >(knob) )
    , _sKnob(knob)
{
}

PathParam::~PathParam()
{
}

void
PathParam::setAsMultiPathTable()
{
    boost::shared_ptr<KnobPath> knob = _sKnob.lock();

    if ( !knob || !knob->isUserKnob() ) {
        return;
    }
    knob->setMultiPath(true);
}

void
PathParam::setTable(const std::list<std::vector<std::string> >& table)
{
    boost::shared_ptr<KnobPath> k = _sKnob.lock();
    if (!k) {
        return;
    }
    if (!k->isMultiPath()) {
        return;
    }
    try {
        k->setTable(table);
    } catch (...) {

    }
}

void
PathParam::getTable(std::list<std::vector<std::string> >* table) const
{
    boost::shared_ptr<KnobPath> k = _sKnob.lock();
    if (!k) {
        return;
    }
    if (!k->isMultiPath()) {
        return;
    }
    try {
        k->getTable(table);
    } catch (const std::exception& /*e*/) {
        return;
    }
}


////////////////////ButtonParam

ButtonParam::ButtonParam(const boost::shared_ptr<KnobButton>& knob)
    : Param(knob)
    , _buttonKnob( boost::dynamic_pointer_cast<KnobButton>(knob) )
{
}

ButtonParam::~ButtonParam()
{
}

void
ButtonParam::trigger()
{
    boost::shared_ptr<KnobButton> knob = _buttonKnob.lock();
    if (!knob) {
        return;
    }
    knob->trigger();
}

////////////////////SeparatorParam

SeparatorParam::SeparatorParam(const boost::shared_ptr<KnobSeparator>& knob)
    : Param(knob)
    , _separatorKnob( boost::dynamic_pointer_cast<KnobSeparator>(knob) )
{
}

SeparatorParam::~SeparatorParam()
{
}

///////////////////GroupParam

GroupParam::GroupParam(const boost::shared_ptr<KnobGroup>& knob)
    : Param(knob)
    , _groupKnob( boost::dynamic_pointer_cast<KnobGroup>(knob) )
{
}

GroupParam::~GroupParam()
{
}

void
GroupParam::addParam(const Param* param)
{
    if (!param) {
        return;
    }
    KnobPtr knob = param->getInternalKnob();

    if ( !knob || !knob->isUserKnob() ) {
        return;
    }
    boost::shared_ptr<KnobGroup> group = _groupKnob.lock();
    if (!group) {
        return;
    }
    group->addKnob(knob);
}

void
GroupParam::setAsTab()
{
    boost::shared_ptr<KnobGroup> group = _groupKnob.lock();
    if ( !group || !group->isUserKnob() ) {
        return;
    }
    group->setAsTab();
}

void
GroupParam::setOpened(bool opened)
{
    boost::shared_ptr<KnobGroup> group = _groupKnob.lock();
    if (!group) {
        return;
    }
    group->setValue(opened, ViewSpec::current(), 0);
}

bool
GroupParam::getIsOpened() const
{
    boost::shared_ptr<KnobGroup> group = _groupKnob.lock();
    if (!group) {
        return false;
    }
    return group->getValue();
}

//////////////////////PageParam

PageParam::PageParam(const boost::shared_ptr<KnobPage>& knob)
    : Param(knob)
    , _pageKnob( boost::dynamic_pointer_cast<KnobPage>(knob) )
{
}

PageParam::~PageParam()
{
}

void
PageParam::addParam(const Param* param)
{
    if (!param) {
        return;
    }
    KnobPtr knob = param->getInternalKnob();

    if ( !knob || !knob->isUserKnob() ) {
        return;
    }
    boost::shared_ptr<KnobPage> pageKnob = _pageKnob.lock();

    if ( !pageKnob ) {
        return;
    }
    pageKnob->addKnob( knob );
}

////////////////////ParametricParam
ParametricParam::ParametricParam(const boost::shared_ptr<KnobParametric>& knob)
    : Param( boost::dynamic_pointer_cast<KnobI>(knob) )
    , _parametricKnob(knob)
{
}

ParametricParam::~ParametricParam()
{
}

void
ParametricParam::setCurveColor(int dimension,
                               double r,
                               double g,
                               double b)
{
    boost::shared_ptr<KnobParametric> param = _parametricKnob.lock();
    if (!param) {
        return;
    }
    param->setCurveColor(dimension, r, g, b);
}

void
ParametricParam::getCurveColor(int dimension,
                               ColorTuple& ret) const
{
    boost::shared_ptr<KnobParametric> param = _parametricKnob.lock();
    if (!param) {
        return;
    }
    param->getCurveColor(dimension, &ret.r, &ret.g, &ret.b);
    ret.a = 1.;
}

StatusEnum
ParametricParam::addControlPoint(int dimension,
                                 double key,
                                 double value,
                                 KeyframeTypeEnum interpolation)
{
    boost::shared_ptr<KnobParametric> param = _parametricKnob.lock();
    if (!param) {
        return eStatusFailed;
    }
    return param->addControlPoint(eValueChangedReasonNatronInternalEdited, dimension, key, value, interpolation);
}

StatusEnum
ParametricParam::addControlPoint(int dimension,
                                 double key,
                                 double value,
                                 double leftDerivative,
                                 double rightDerivative,
                                 KeyframeTypeEnum interpolation)
{
    boost::shared_ptr<KnobParametric> param = _parametricKnob.lock();
    if (!param) {
        return eStatusFailed;
    }
    return param->addControlPoint(eValueChangedReasonNatronInternalEdited, dimension, key, value, leftDerivative, rightDerivative, interpolation);
}

double
ParametricParam::getValue(int dimension,
                          double parametricPosition) const
{
    boost::shared_ptr<KnobParametric> param = _parametricKnob.lock();
    if (!param) {
        return 0.;
    }
    double ret;
    StatusEnum stat = param->getValue(dimension, parametricPosition, &ret);

    if (stat == eStatusFailed) {
        ret =  0.;
    }

    return ret;
}

int
ParametricParam::getNControlPoints(int dimension) const
{
    boost::shared_ptr<KnobParametric> param = _parametricKnob.lock();
    if (!param) {
        return 0;
    }
    int ret;
    StatusEnum stat = param->getNControlPoints(dimension, &ret);

    if (stat == eStatusFailed) {
        ret = 0;
    }

    return ret;
}

StatusEnum
ParametricParam::getNthControlPoint(int dimension,
                                    int nthCtl,
                                    double *key,
                                    double *value,
                                    double *leftDerivative,
                                    double *rightDerivative) const
{
    boost::shared_ptr<KnobParametric> param = _parametricKnob.lock();
    if (!param) {
        return eStatusFailed;
    }
    return param->getNthControlPoint(dimension, nthCtl, key, value, leftDerivative, rightDerivative);
}

StatusEnum
ParametricParam::setNthControlPoint(int dimension,
                                    int nthCtl,
                                    double key,
                                    double value,
                                    double leftDerivative,
                                    double rightDerivative)
{
    boost::shared_ptr<KnobParametric> param = _parametricKnob.lock();
    if (!param) {
        return eStatusFailed;
    }
    return param->setNthControlPoint(eValueChangedReasonNatronInternalEdited, dimension, nthCtl, key, value, leftDerivative, rightDerivative);
}

StatusEnum
ParametricParam::setNthControlPointInterpolation(int dimension,
                                                 int nThCtl,
                                                 KeyframeTypeEnum interpolation)
{
    boost::shared_ptr<KnobParametric> param = _parametricKnob.lock();
    if (!param) {
        return eStatusFailed;
    }
    return param->setNthControlPointInterpolation(eValueChangedReasonNatronInternalEdited, dimension, nThCtl, interpolation);
}

StatusEnum
ParametricParam::deleteControlPoint(int dimension,
                                    int nthCtl)
{
    boost::shared_ptr<KnobParametric> param = _parametricKnob.lock();
    if (!param) {
        return eStatusFailed;
    }
    return param->deleteControlPoint(eValueChangedReasonNatronInternalEdited, dimension, nthCtl);
}

StatusEnum
ParametricParam::deleteAllControlPoints(int dimension)
{
    boost::shared_ptr<KnobParametric> param = _parametricKnob.lock();
    if (!param) {
        return eStatusFailed;
    }
    return param->deleteAllControlPoints(eValueChangedReasonNatronInternalEdited, dimension);
}

void
ParametricParam::setDefaultCurvesFromCurrentCurves()
{
    boost::shared_ptr<KnobParametric> param = _parametricKnob.lock();
    if (!param) {
        return;
    }
    param->setDefaultCurvesFromCurves();
}

NATRON_PYTHON_NAMESPACE_EXIT;
NATRON_NAMESPACE_EXIT;
<|MERGE_RESOLUTION|>--- conflicted
+++ resolved
@@ -1645,9 +1645,6 @@
     if (!knob) {
         return;
     }
-<<<<<<< HEAD
-    KnobHelper::ValueChangedReturnCodeEnum s = knob->setValueFromID(label.toStdString(), 0);
-=======
     std::string choiceID = label.toStdString();
     if (knob->getHolder()->getApp()->isCreatingPythonGroup()) {
         // Before Natron 2.2.3, all dynamic choice parameters for multiplane had a string parameter.
@@ -1656,7 +1653,6 @@
         KnobSerialization::checkForPreNatron226String(&choiceID);
     }
     KnobHelper::ValueChangedReturnCodeEnum s = knob->setValueFromID(choiceID, 0);
->>>>>>> 5fae4a0a
 
     Q_UNUSED(s);
 }
