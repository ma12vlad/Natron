--- conflicted
+++ resolved
@@ -57,13 +57,8 @@
 #include "Engine/TrackMarker.h"
 #include "Engine/TrackerContext.h"
 
-<<<<<<< HEAD
-
-
-NATRON_NAMESPACE_ENTER;
-=======
+
 NATRON_NAMESPACE_ENTER
->>>>>>> 8b2b5516
 
 ValueSerialization::ValueSerialization()
 : _serialization(0)
@@ -948,7 +943,6 @@
     return false;
 }
 
-<<<<<<< HEAD
 bool
 filterKnobChoiceOptionCompat(const std::string& pluginID, int pluginVersionMajor, int pluginVersionMinor,
                              int natronVersionMajor, int natronVersionMinor, int natronVersionRevision,
@@ -973,7 +967,4 @@
 }
 
 
-NATRON_NAMESPACE_EXIT;
-=======
-NATRON_NAMESPACE_EXIT
->>>>>>> 8b2b5516
+NATRON_NAMESPACE_EXIT