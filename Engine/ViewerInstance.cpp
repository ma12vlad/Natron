--- conflicted
+++ resolved
@@ -1195,12 +1195,7 @@
         if (_imp->uiContext->getCompositingOperator() == eViewerCompositingOperatorNone) {
             outArgs->activeInputIndex = -1;
         } else {
-<<<<<<< HEAD
-            QMutexLocker l(&_imp->activeInputsMutex);
-            outArgs->activeInputIndex =  _imp->activeInputs[1];
-=======
             outArgs->activeInputIndex =  activeB;
->>>>>>> 933f67d3
         }
     }
 
