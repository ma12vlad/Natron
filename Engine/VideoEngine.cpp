--- conflicted
+++ resolved
@@ -231,13 +231,9 @@
     }
     
     std::vector<Reader*> readers;
-<<<<<<< HEAD
+
     const std::vector<Node*>& inputs = _engine->_dag.getInputs();
-    for(U32 j=0;j<inputs.size();j++){
-=======
-    const std::vector<Node*>& inputs = _dag.getInputs();
     for(U32 j=0;j<inputs.size();++j) {
->>>>>>> d0591ed3
         Node* currentInput=inputs[j];
         if(currentInput->className() == string("Reader")){
             Reader* inp = static_cast<Reader*>(currentInput);
@@ -403,12 +399,10 @@
     }
    
     int counter = 0;
-<<<<<<< HEAD
     gettimeofday(&_engine->_lastComputeFrameTime, 0);
     for(vector<int>::const_iterator it = rows.begin(); it!=rows.end() ; it++){
         Row* row = new Row(x,*it,r,outChannels);
         row->zoomedY(counter);
-        // _engine->_sequenceToWork.push_back(row);
         RowRunnable* worker = new RowRunnable(row,output);
         if(counter%10 == 0){
             /* UNCOMMENT to report progress.
@@ -416,14 +410,7 @@
              **/
         }
         _threadPool->start(worker);
-        counter++;
-=======
-    for(vector<int>::const_iterator it = rows.begin(); it!=rows.end() ; ++it) {
-        Row* row = new Row(x,*it,r,outChannels);
-        row->zoomedY(counter);
-        _sequenceToWork.push_back(row);
         ++counter;
->>>>>>> d0591ed3
     }
     _threadPool->waitForDone();
 }
@@ -439,8 +426,6 @@
     }
     ++_frameRequestIndex;//incrementing the frame counter
     
-    //clearing the Row objects used by the QtConcurrent::map call, note that all Row's already have been destroyed.
-    //  _sequenceToWork.clear();
     float zoomFactor;
     if(_dag.isOutputAViewer()){
         
@@ -901,35 +886,7 @@
     return _output->getInfo()->lastFrame();
 }
 
-void VideoEngine::debugRowSequence(){
-    int h = _sequenceToWork.size();
-    int w = _sequenceToWork[0]->right() - _sequenceToWork[0]->offset();
-    if(h == 0 || w == 0) cout << "empty img" << endl;
-    QImage img(w,h,QImage::Format_ARGB32);
-    for(int i = 0; i < h ; ++i) {
-        Row* from = _sequenceToWork[i];
-        const float* r = (*from)[Channel_red]   ? (*from)[Channel_red]   + from->offset() : 0;
-        const float* g = (*from)[Channel_green] ? (*from)[Channel_green] + from->offset() : 0;
-        const float* b = (*from)[Channel_blue]  ? (*from)[Channel_blue]  + from->offset() : 0;
-        const float* a = (*from)[Channel_alpha] ? (*from)[Channel_alpha] + from->offset() : 0;
-        for(int j = 0 ; j < w ; ++j) {
-            QColor c(r ? Lut::clamp(r[j])*255 : 0,
-                     g ? Lut::clamp(g[j])*255 : 0,
-                     b ? Lut::clamp(b[j])*255 : 0,
-                     a ? Lut::clamp(a[j])*255 : 255);
-            img.setPixel(j, i, c.rgba());
-        }
-    }
-    string name("debug_");
-    char tmp[60];
-    sprintf(tmp,"%i",w);
-    name.append(tmp);
-    name.append("x");
-    sprintf(tmp, "%i",h);
-    name.append(tmp);
-    name.append(".png");
-    img.save(name.c_str());
-}
+
 
 void VideoEngine::resetAndMakeNewDag(Node* output,bool isViewer){
     _dag.resetAndSort(output,isViewer);
