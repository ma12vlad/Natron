//  Natron
//
/* This Source Code Form is subject to the terms of the Mozilla Public
 * License, v. 2.0. If a copy of the MPL was not distributed with this
 * file, You can obtain one at http://mozilla.org/MPL/2.0/. */
/*
 * Created by Alexandre GAUTHIER-FOICHAT on 6/1/2012.
 * contact: immarespond at gmail dot com
 *
 */

#ifndef NATRON_ENGINE_SETTINGS_H_
#define NATRON_ENGINE_SETTINGS_H_

// from <https://docs.python.org/3/c-api/intro.html#include-files>:
// "Since Python may define some pre-processor definitions which affect the standard headers on some systems, you must include Python.h before any standard headers are included."
#include <Python.h>

#include <string>
#include <map>
#include <vector>

#include "Global/Macros.h"
#include "Global/GlobalDefines.h"

#include "Engine/Knob.h"

/*The current settings in the preferences menu.
   @todo Move this class to QSettings instead*/


namespace Natron {
class LibraryBinary;
class Plugin;
}

class File_Knob;
class Page_Knob;
class Double_Knob;
class Int_Knob;
class Bool_Knob;
class Group_Knob;
class Choice_Knob;
class Path_Knob;
class Color_Knob;
class String_Knob;
class QSettings;
class Separator_Knob;
class Settings
    : public KnobHolder
{
public:

    Settings(AppInstance* appInstance);

    virtual ~Settings()
    {
    }

    virtual void evaluate(KnobI* /*knob*/,
                          bool /*isSignificant*/,
                          Natron::ValueChangedReasonEnum /*reason*/) OVERRIDE FINAL
    {
    }

    virtual void onKnobValueChanged(KnobI* k,Natron::ValueChangedReasonEnum reason,SequenceTime time,
                                    bool originatedFromMainThread) OVERRIDE FINAL;

    int getViewersBitDepth() const;

    int getViewerTilesPowerOf2() const;

    double getRamMaximumPercent() const;

    double getRamPlaybackMaximumPercent() const;

    U64 getMaximumViewerDiskCacheSize() const;
    
    U64 getMaximumDiskCacheNodeSize() const;

    double getUnreachableRamPercent() const;

    bool getColorPickerLinear() const;

    int getNumberOfThreads() const;

    void setNumberOfThreads(int threadsNb);
    
    int getNumberOfParallelRenders() const;
    
    int getNumberOfThreadsPerEffect() const;
    
    bool useGlobalThreadPool() const;
    
    void setUseGlobalThreadPool(bool use) ;

    std::string getReaderPluginIDForFileType(const std::string & extension);
    std::string getWriterPluginIDForFileType(const std::string & extension);

    void populateReaderPluginsAndFormats(const std::map<std::string,std::vector< std::pair<std::string,double> > > & rows);

    void populateWriterPluginsAndFormats(const std::map<std::string,std::vector< std::pair<std::string,double> > > & rows);
    
    void populatePluginsTab(std::vector<Natron::Plugin*>& pluginsToIgnore);
    
    void populateSystemFonts(const QSettings& settings,const std::vector<std::string>& fonts);

    void getFileFormatsForReadingAndReader(std::map<std::string,std::string>* formats);

    void getFileFormatsForWritingAndWriter(std::map<std::string,std::string>* formats);

    ///save the settings to the application's settings
    void saveSettings();

    ///restores the settings from disk
    void restoreSettings();

    bool wereChangesMadeSinceLastSave() const
    {
        return _wereChangesMadeSinceLastSave;
    }

    void resetWereChangesMadeSinceLastSave()
    {
        _wereChangesMadeSinceLastSave = false;
    }

    bool isAutoPreviewOnForNewProjects() const;

    void getOpenFXPluginsSearchPaths(std::list<std::string>* paths) const;

    bool isRenderInSeparatedProcessEnabled() const;

    void restoreDefault();

    int getMaximumUndoRedoNodeGraph() const;

    int getAutoSaveDelayMS() const;

    bool isSnapToNodeEnabled() const;

    bool isCheckForUpdatesEnabled() const;

    void setCheckUpdatesEnabled(bool enabled);

    int getMaxPanelsOpened() const;

    void setMaxPanelsOpened(int maxPanels);

    void setConnectionHintsEnabled(bool enabled);

    bool isConnectionHintEnabled() const;

    bool loadBundledPlugins() const;

    bool preferBundledPlugins() const;

    void getDefaultNodeColor(float *r,float *g,float *b) const;

    void getDefaultBackDropColor(float *r,float *g,float *b) const;

    int getDisconnectedArrowLength() const;

    void getGeneratorColor(float *r,float *g,float *b) const;
    void getReaderColor(float *r,float *g,float *b) const;
    void getWriterColor(float *r,float *g,float *b) const;
    void getColorGroupColor(float *r,float *g,float *b) const;
    void getFilterGroupColor(float *r,float *g,float *b) const;
    void getTransformGroupColor(float *r,float *g,float *b) const;
    void getTimeGroupColor(float *r,float *g,float *b) const;
    void getDrawGroupColor(float *r,float *g,float *b) const;
    void getKeyerGroupColor(float *r,float *g,float *b) const;
    void getChannelGroupColor(float *r,float *g,float *b) const;
    void getMergeGroupColor(float *r,float *g,float *b) const;
    void getViewsGroupColor(float *r,float *g,float *b) const;
    void getDeepGroupColor(float *r,float *g,float *b) const;

    bool getRenderOnEditingFinishedOnly() const;
    void setRenderOnEditingFinishedOnly(bool render);

    bool getIconsBlackAndWhite() const;

    std::string getHostName() const;
    std::string getDefaultLayoutFile() const;

    bool useCursorPositionIncrements() const;

    bool isAutoProjectFormatEnabled() const;
    
    bool isAutoFixRelativeFilePathEnabled() const;
    
    int getCheckerboardTileSize() const;
    void getCheckerboardColor1(double* r,double* g,double* b,double* a) const;
    void getCheckerboardColor2(double* r,double* g,double* b,double* a) const;
    
    bool areRGBPixelComponentsSupported() const;
    
    bool isTransformConcatenationEnabled() const;
    
    bool isMergeAutoConnectingToAInput() const;
    
    /**
     * @brief If the OCIO startup check parameter is set to true, warn the user if the OCIO config is different
     * from the default value held by NATRON_CUSTOM_OCIO_CONFIG_NAME
     * This can only be called once the 1st AppInstance has been loaded otherwise dialogs could not be created.
     **/
    void doOCIOStartupCheckIfNeeded();
    
    /**
     * @brief Returns true if the QSettings existed prior to loading the settings
     **/
    bool didSettingsExistOnStartup() const;
    
    bool isAutoWipeEnabled() const;
    
    /**
     * @brief Return whether the render scale support is set to its default value (0)  or deactivated (1)
     * for the given plug-in.
     * If the plug-in ID is not valid, -1 is returned.
     **/
    int getRenderScaleSupportPreference(const std::string& pluginID) const;
    
    
    bool notifyOnFileChange() const;
    
    bool isAggressiveCachingEnabled() const;
    
    bool isAutoTurboEnabled() const;
    
    void setAutoTurboModeEnabled(bool e);
    
    void setOptionalInputsAutoHidden(bool hidden);
    bool areOptionalInputsAutoHidden() const;
    
<<<<<<< HEAD
    void getPythonGroupsSearchPaths(std::list<std::string>* templates) const;
    void appendPythonGroupsPath(const std::string& path);
    
    std::string getOnProjectCreatedCB();
    std::string getDefaultOnProjectLoadedCB();
    std::string getDefaultOnProjectSaveCB();
    std::string getDefaultOnProjectCloseCB();
    std::string getDefaultOnNodeCreatedCB();
    std::string getDefaultOnNodeDeleteCB();
    
    bool isAutoDeclaredVariablePrintActivated() const;
    
    bool isPluginIconActivatedOnNodeGraph() const;
    
=======
    void getSunkenColor(double* r,double* g,double* b) const;
    void getBaseColor(double* r,double* g,double* b) const;
    void getRaisedColor(double* r,double* g,double* b) const;
    void getSelectionColor(double* r,double* g,double* b) const;
    void getInterpolatedColor(double* r,double* g,double* b) const;
    void getKeyframeColor(double* r,double* g,double* b) const;
    void getTextColor(double* r,double* g,double* b) const;
    void getTimelinePlayheadColor(double* r,double* g,double* b) const;
    void getTimelineBoundsColor(double* r,double* g,double* b) const;
    void getTimelineBGColor(double* r,double* g,double* b) const;
    void getCachedFrameColor(double* r,double* g,double* b) const;
    void getDiskCachedColor(double* r,double* g,double* b) const;
    void getCurveEditorBGColor(double* r,double* g,double* b) const;
    void getCurveEditorGridColor(double* r,double* g,double* b) const;
    void getCurveEditorScaleColor(double* r,double* g,double* b) const;
>>>>>>> 6a6c8031
private:

    virtual void initializeKnobs() OVERRIDE FINAL;

    void setCachingLabels();
    void setDefaultValues();

    bool tryLoadOpenColorIOConfig();


    boost::shared_ptr<Page_Knob> _generalTab;
    boost::shared_ptr<Bool_Knob> _natronSettingsExist;
  
    boost::shared_ptr<Bool_Knob> _checkForUpdates;
    boost::shared_ptr<Bool_Knob> _notifyOnFileChange;
    boost::shared_ptr<Int_Knob> _autoSaveDelay;
    boost::shared_ptr<Bool_Knob> _linearPickers;
    boost::shared_ptr<Int_Knob> _numberOfThreads;
    boost::shared_ptr<Int_Knob> _numberOfParallelRenders;
    boost::shared_ptr<Bool_Knob> _useThreadPool;
    boost::shared_ptr<Int_Knob> _nThreadsPerEffect;
    boost::shared_ptr<Bool_Knob> _renderInSeparateProcess;
    boost::shared_ptr<Bool_Knob> _autoPreviewEnabledForNewProjects;
    boost::shared_ptr<Bool_Knob> _firstReadSetProjectFormat;
    boost::shared_ptr<Bool_Knob> _fixPathsOnProjectPathChanged;
    boost::shared_ptr<Int_Knob> _maxPanelsOpened;
    boost::shared_ptr<Bool_Knob> _useCursorPositionIncrements;
    boost::shared_ptr<File_Knob> _defaultLayoutFile;
    boost::shared_ptr<Bool_Knob> _renderOnEditingFinished;
    boost::shared_ptr<Bool_Knob> _activateRGBSupport;
    boost::shared_ptr<Bool_Knob> _activateTransformConcatenationSupport;
    boost::shared_ptr<String_Knob> _hostName;
    boost::shared_ptr<Choice_Knob> _ocioConfigKnob;
    boost::shared_ptr<Bool_Knob> _warnOcioConfigKnobChanged;
    boost::shared_ptr<Bool_Knob> _ocioStartupCheck;
    boost::shared_ptr<File_Knob> _customOcioConfigFile;
    boost::shared_ptr<Page_Knob> _cachingTab;

    boost::shared_ptr<Bool_Knob> _aggressiveCaching;
    ///The percentage of the value held by _maxRAMPercent to dedicate to playback cache (viewer cache's in-RAM portion) only
    boost::shared_ptr<Int_Knob> _maxPlayBackPercent;
    boost::shared_ptr<String_Knob> _maxPlaybackLabel;

    ///The percentage of the system total's RAM to dedicate to caching in theory. In practise this is limited
    ///by _unreachableRamPercent that determines how much RAM should be left free for other use on the computer
    boost::shared_ptr<Int_Knob> _maxRAMPercent;
    boost::shared_ptr<String_Knob> _maxRAMLabel;

    ///The percentage of the system total's RAM you want to keep free from cache usage
    ///When the cache grows and reaches a point where it is about to cross that threshold
    ///it starts freeing the LRU entries regardless of the _maxRAMPercent and _maxPlaybackPercent
    ///A reasonable value should be set for it, allowing Natron's caches to always stay in RAM and
    ///avoid being swapped-out on disk. Assuming the user isn't using many applications at the same time,
    ///10% seems a reasonable value.
    boost::shared_ptr<Int_Knob> _unreachableRAMPercent;
    boost::shared_ptr<String_Knob> _unreachableRAMLabel;
    
    ///The total disk space allowed for all Natron's caches
    boost::shared_ptr<Int_Knob> _maxViewerDiskCacheGB;
    boost::shared_ptr<Int_Knob> _maxDiskCacheNodeGB;
    boost::shared_ptr<Path_Knob> _diskCachePath;
    
    boost::shared_ptr<Page_Knob> _viewersTab;
    boost::shared_ptr<Choice_Knob> _texturesMode;
    boost::shared_ptr<Int_Knob> _powerOf2Tiling;
    boost::shared_ptr<Int_Knob> _checkerboardTileSize;
    boost::shared_ptr<Color_Knob> _checkerboardColor1;
    boost::shared_ptr<Color_Knob> _checkerboardColor2;
    boost::shared_ptr<Bool_Knob> _autoWipe;
    boost::shared_ptr<Page_Knob> _nodegraphTab;
    boost::shared_ptr<Bool_Knob> _autoTurbo;
    boost::shared_ptr<Bool_Knob> _useNodeGraphHints;
    boost::shared_ptr<Bool_Knob> _snapNodesToConnections;
    boost::shared_ptr<Bool_Knob> _useBWIcons;
    boost::shared_ptr<Int_Knob> _maxUndoRedoNodeGraph;
    boost::shared_ptr<Int_Knob> _disconnectedArrowLength;
    boost::shared_ptr<Bool_Knob> _hideOptionalInputsAutomatically;
    boost::shared_ptr<Bool_Knob> _useInputAForMergeAutoConnect;
    boost::shared_ptr<Bool_Knob> _usePluginIconsInNodeGraph;
    boost::shared_ptr<Color_Knob> _defaultNodeColor;
    boost::shared_ptr<Color_Knob> _defaultBackdropColor;
    boost::shared_ptr<Color_Knob> _defaultGeneratorColor;
    boost::shared_ptr<Color_Knob> _defaultReaderColor;
    boost::shared_ptr<Color_Knob> _defaultWriterColor;
    boost::shared_ptr<Color_Knob> _defaultColorGroupColor;
    boost::shared_ptr<Color_Knob> _defaultFilterGroupColor;
    boost::shared_ptr<Color_Knob> _defaultTransformGroupColor;
    boost::shared_ptr<Color_Knob> _defaultTimeGroupColor;
    boost::shared_ptr<Color_Knob> _defaultDrawGroupColor;
    boost::shared_ptr<Color_Knob> _defaultKeyerGroupColor;
    boost::shared_ptr<Color_Knob> _defaultChannelGroupColor;
    boost::shared_ptr<Color_Knob> _defaultMergeGroupColor;
    boost::shared_ptr<Color_Knob> _defaultViewsGroupColor;
    boost::shared_ptr<Color_Knob> _defaultDeepGroupColor;
    boost::shared_ptr<Page_Knob> _readersTab;
    std::vector< boost::shared_ptr<Choice_Knob> > _readersMapping;
    boost::shared_ptr<Page_Knob> _writersTab;
    std::vector< boost::shared_ptr<Choice_Knob> >  _writersMapping;
    
    boost::shared_ptr<Path_Knob> _extraPluginPaths;
    boost::shared_ptr<Path_Knob> _templatesPluginPaths;
    boost::shared_ptr<Bool_Knob> _preferBundledPlugins;
    boost::shared_ptr<Bool_Knob> _loadBundledPlugins;
    boost::shared_ptr<Page_Knob> _pluginsTab;
    
<<<<<<< HEAD
    boost::shared_ptr<Page_Knob> _pythonPage;
    boost::shared_ptr<String_Knob> _onProjectCreated;
    boost::shared_ptr<String_Knob> _defaultOnProjectLoaded;
    boost::shared_ptr<String_Knob> _defaultOnProjectSave;
    boost::shared_ptr<String_Knob> _defaultOnProjectClose;
    boost::shared_ptr<String_Knob> _defaultOnNodeCreated;
    boost::shared_ptr<String_Knob> _defaultOnNodeDelete;
    
    boost::shared_ptr<Bool_Knob> _echoVariableDeclarationToPython;
=======
    boost::shared_ptr<Page_Knob> _appearanceTab;
    
    boost::shared_ptr<Choice_Knob> _fontChoice;
    boost::shared_ptr<Choice_Knob> _systemFontChoice;
    boost::shared_ptr<Int_Knob> _fontSize;
    
    boost::shared_ptr<Group_Knob> _guiColors;
    boost::shared_ptr<Color_Knob> _sunkenColor;
    boost::shared_ptr<Color_Knob> _baseColor;
    boost::shared_ptr<Color_Knob> _raisedColor;
    boost::shared_ptr<Color_Knob> _selectionColor;
    boost::shared_ptr<Color_Knob> _textColor;
    boost::shared_ptr<Color_Knob> _timelinePlayheadColor;
    boost::shared_ptr<Color_Knob> _timelineBGColor;
    boost::shared_ptr<Color_Knob> _timelineBoundsColor;
    boost::shared_ptr<Color_Knob> _interpolatedColor;
    boost::shared_ptr<Color_Knob> _keyframeColor;
    boost::shared_ptr<Color_Knob> _cachedFrameColor;
    boost::shared_ptr<Color_Knob> _diskCachedFrameColor;
    
    boost::shared_ptr<Group_Knob> _curveEditorColors;
    boost::shared_ptr<Color_Knob> _curveEditorBGColor;
    boost::shared_ptr<Color_Knob> _gridColor;
    boost::shared_ptr<Color_Knob> _curveEditorScaleColor;
    
>>>>>>> 6a6c8031
    
    std::map<std::string,boost::shared_ptr<Choice_Knob> > _perPluginRenderScaleSupport;
    bool _wereChangesMadeSinceLastSave;
    bool _restoringSettings;
    bool _ocioRestored;
    bool _settingsExisted;
    bool _hasWarnedOnceOnFontChanged ;
};

#endif // NATRON_ENGINE_SETTINGS_H_<|MERGE_RESOLUTION|>--- conflicted
+++ resolved
@@ -232,7 +232,6 @@
     void setOptionalInputsAutoHidden(bool hidden);
     bool areOptionalInputsAutoHidden() const;
     
-<<<<<<< HEAD
     void getPythonGroupsSearchPaths(std::list<std::string>* templates) const;
     void appendPythonGroupsPath(const std::string& path);
     
@@ -247,13 +246,13 @@
     
     bool isPluginIconActivatedOnNodeGraph() const;
     
-=======
     void getSunkenColor(double* r,double* g,double* b) const;
     void getBaseColor(double* r,double* g,double* b) const;
     void getRaisedColor(double* r,double* g,double* b) const;
     void getSelectionColor(double* r,double* g,double* b) const;
     void getInterpolatedColor(double* r,double* g,double* b) const;
     void getKeyframeColor(double* r,double* g,double* b) const;
+    void getExprColor(double* r,double* g,double* b) const;
     void getTextColor(double* r,double* g,double* b) const;
     void getTimelinePlayheadColor(double* r,double* g,double* b) const;
     void getTimelineBoundsColor(double* r,double* g,double* b) const;
@@ -263,7 +262,6 @@
     void getCurveEditorBGColor(double* r,double* g,double* b) const;
     void getCurveEditorGridColor(double* r,double* g,double* b) const;
     void getCurveEditorScaleColor(double* r,double* g,double* b) const;
->>>>>>> 6a6c8031
 private:
 
     virtual void initializeKnobs() OVERRIDE FINAL;
@@ -369,7 +367,6 @@
     boost::shared_ptr<Bool_Knob> _loadBundledPlugins;
     boost::shared_ptr<Page_Knob> _pluginsTab;
     
-<<<<<<< HEAD
     boost::shared_ptr<Page_Knob> _pythonPage;
     boost::shared_ptr<String_Knob> _onProjectCreated;
     boost::shared_ptr<String_Knob> _defaultOnProjectLoaded;
@@ -379,7 +376,6 @@
     boost::shared_ptr<String_Knob> _defaultOnNodeDelete;
     
     boost::shared_ptr<Bool_Knob> _echoVariableDeclarationToPython;
-=======
     boost::shared_ptr<Page_Knob> _appearanceTab;
     
     boost::shared_ptr<Choice_Knob> _fontChoice;
@@ -397,6 +393,7 @@
     boost::shared_ptr<Color_Knob> _timelineBoundsColor;
     boost::shared_ptr<Color_Knob> _interpolatedColor;
     boost::shared_ptr<Color_Knob> _keyframeColor;
+    boost::shared_ptr<Color_Knob> _exprColor;
     boost::shared_ptr<Color_Knob> _cachedFrameColor;
     boost::shared_ptr<Color_Knob> _diskCachedFrameColor;
     
@@ -405,7 +402,6 @@
     boost::shared_ptr<Color_Knob> _gridColor;
     boost::shared_ptr<Color_Knob> _curveEditorScaleColor;
     
->>>>>>> 6a6c8031
     
     std::map<std::string,boost::shared_ptr<Choice_Knob> > _perPluginRenderScaleSupport;
     bool _wereChangesMadeSinceLastSave;
