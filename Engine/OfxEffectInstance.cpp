//  Powiter
//
/* This Source Code Form is subject to the terms of the Mozilla Public
 * License, v. 2.0. If a copy of the MPL was not distributed with this
 * file, You can obtain one at http://mozilla.org/MPL/2.0/. */
/*
 *Created by Alexandre GAUTHIER-FOICHAT on 6/1/2012.
 *contact: immarespond at gmail dot com
 *
 */

#include "OfxEffectInstance.h"

#include <locale>
#include <limits>
#if QT_VERSION < 0x050000
CLANG_DIAG_OFF(unused-private-field);
#include <QtGui/qmime.h>
CLANG_DIAG_ON(unused-private-field);
#endif
#include <QKeyEvent>

#include "Global/AppManager.h"

#include "Engine/OfxParamInstance.h"
#include "Engine/Row.h"
#include "Engine/OfxClipInstance.h"
#include "Engine/OfxImageEffectInstance.h"
#include "Engine/OfxOverlayInteract.h"
#include "Engine/ViewerInstance.h"
#include "Engine/VideoEngine.h"
#include "Engine/TimeLine.h"
#include "Engine/Project.h"

#include "Writers/Writer.h"

#include <ofxhPluginCache.h>
#include <ofxhPluginAPICache.h>
#include <ofxhImageEffect.h>
#include <ofxhImageEffectAPI.h>
#include <ofxhHost.h>

using namespace Powiter;
using std::cout; using std::endl;
#if 0
namespace {
ChannelSet ofxComponentsToPowiterChannels(const std::string& comp) {
    ChannelSet out;
    if(comp == kOfxImageComponentAlpha){
        out += Channel_alpha;
    }else if(comp == kOfxImageComponentRGB){
        out += Mask_RGB;
    }else if(comp == kOfxImageComponentRGBA){
        out += Mask_RGBA;
    }else if(comp == kOfxImageComponentYUVA){
        out += Mask_RGBA;
    }
    return out;
}
}
#endif

OfxEffectInstance::OfxEffectInstance(Powiter::Node* node)
    :Powiter::OutputEffectInstance(node)
    , effect_()
    , _isOutput(false)
    , _penDown(false)
    , _overlayInteract()
    , _tabKnob(0)
    , _lastKnobLayoutWithNoNewLine(0)
{
    if(!node->getLiveInstance()){
        node->setLiveInstance(this);
    }
}

void OfxEffectInstance::createOfxImageEffectInstance(OFX::Host::ImageEffect::ImageEffectPlugin* plugin,
                                                     const std::string& context){
    /*Replicate of the code in OFX::Host::ImageEffect::ImageEffectPlugin::createInstance.
     We need to pass more parameters to the constructor . That means we cannot
     create it in the virtual function newInstance. Thus we create it before
     instanciating the OfxImageEffect. The problem is that calling OFX::Host::ImageEffect::ImageEffectPlugin::createInstance
     creates the OfxImageEffect and calls populate(). populate() will actually create all OfxClipInstance and OfxParamInstance.
     All these subclasses need a valid pointer to an this. Hence we need to set the pointer to this in
     OfxImageEffect BEFORE calling populate().
     */
    OFX::Host::PluginHandle* ph = plugin->getPluginHandle();
    (void)ph;
    OFX::Host::ImageEffect::Descriptor* desc = NULL;
    try {
        desc = plugin->getContext(context);
    } catch (const std::exception &e) {
        throw e;
    }
    if (desc) {
        try {
            effect_ = new Powiter::OfxImageEffectInstance(plugin,*desc,context,false);
            assert(effect_);
            effect_->setOfxEffectInstancePointer(this);
            OfxStatus stat = effect_->populate();
<<<<<<< HEAD
            if(!(stat == kOfxStatOK)){
=======
            if (stat != kOfxStatOK) {
>>>>>>> e3ebcff6
                throw std::runtime_error("Error while populating the Ofx image effect");
            }
        } catch (const std::exception &e) {
            cout << "Error: Caught exception while creating OfxImageEffectInstance: " << e.what() << std::endl;
            throw;
        }
    }
}

OfxEffectInstance::~OfxEffectInstance(){
    // delete effect_;
}



std::string OfxEffectInstance::description() const {
    if(effectInstance()){
        return effectInstance()->getProps().getStringProperty(kOfxPropPluginDescription);
    }else{
        return "";
    }
}

void OfxEffectInstance::tryInitializeOverlayInteracts(){
    /*create overlay instance if any*/
    if(isLiveInstance()){
        OfxPluginEntryPoint *overlayEntryPoint = effect_->getOverlayInteractMainEntry();
        if(overlayEntryPoint){
            _overlayInteract.reset(new OfxOverlayInteract(*effect_,8,true));
            _overlayInteract->createInstanceAction();
        }
    }
}

bool OfxEffectInstance::isOutput() const {
    return _isOutput;
}

bool OfxEffectInstance::isGenerator() const {
    assert(effectInstance());
    const std::set<std::string>& contexts = effectInstance()->getPlugin()->getContexts();
    std::set<std::string>::const_iterator foundGenerator = contexts.find(kOfxImageEffectContextGenerator);
    if(foundGenerator != contexts.end())
        return true;
    return false;
}

bool OfxEffectInstance::isGeneratorAndFilter() const {
    const std::set<std::string>& contexts = effectInstance()->getPlugin()->getContexts();
    std::set<std::string>::const_iterator foundGenerator = contexts.find(kOfxImageEffectContextGenerator);
    std::set<std::string>::const_iterator foundGeneral = contexts.find(kOfxImageEffectContextGenerator);
    return foundGenerator!=contexts.end() && foundGeneral!=contexts.end();
}


/*group is a string as such:
 Toto/Superplugins/blabla
 This functions extracts the all parts of such a grouping, e.g in this case
 it would return [Toto,Superplugins,blabla].*/
QStringList ofxExtractAllPartsOfGrouping(const QString& str,const QString& bundlePath) {
    QStringList out;
    int pos = 0;
    while(pos < str.size()){
        QString newPart;
        while(pos < str.size() && str.at(pos) != QChar('/') && str.at(pos) != QChar('\\')){
            newPart.append(str.at(pos));
            ++pos;
        }
        ++pos;
        out.push_back(newPart);
    }
    if(!bundlePath.isEmpty()){
        int lastDotPos = bundlePath.lastIndexOf('.');
        QString bundleName = bundlePath.left(lastDotPos);
        lastDotPos = bundleName.lastIndexOf('.');
        bundleName = bundleName.left(lastDotPos);
        lastDotPos = bundleName.lastIndexOf('/');
        if(lastDotPos == -1){
            lastDotPos = bundleName.lastIndexOf('\\');
        }
        if(lastDotPos != -1){
            QString toRemove = bundleName.left(lastDotPos+1);
            bundleName = bundleName.remove(toRemove);
            if(out.size() == 1)
                out.push_front(bundleName);
        }
        
    }
    return out;
}

QStringList OfxEffectInstance::getPluginGrouping(const std::string& bundlePath,int pluginsCount,const std::string& grouping){
    std::string bundlePathToUse;
    bundlePathToUse = pluginsCount  > 1 ? bundlePath : "";
    return  ofxExtractAllPartsOfGrouping(grouping.c_str(),bundlePathToUse.c_str());
}

std::string OfxEffectInstance::generateImageEffectClassName(const std::string& shortLabel,
                                         const std::string& label,
                                         const std::string& longLabel,
                                         int pluginsCount,
                                         const std::string& bundlePath,
                                         const std::string& grouping){
    std::string labelToUse = label;
    if(labelToUse.empty()){
        labelToUse = shortLabel;
    }
    if(labelToUse.empty()){
        labelToUse = longLabel;
    }
    QStringList groups = getPluginGrouping(bundlePath,pluginsCount,grouping);

    if(labelToUse == "Viewer"){ // we don't want a plugin to have the same name as our viewer
        labelToUse =  groups[0].toStdString() + longLabel;
    }
    if (groups.size() >= 1) {
        labelToUse.append("  [");
        labelToUse.append(groups[0].toStdString());
        labelToUse.append("]");
    }
    
    return labelToUse;
}

std::string OfxEffectInstance::className() const {
    return generateImageEffectClassName(effect_->getShortLabel(),
                                        effect_->getLabel(),
                                        effect_->getLongLabel(),
                                        effect_->getPlugin()->getBinary()->getNPlugins(),
                                        effect_->getPlugin()->getBinary()->getBundlePath(),
                                        effect_->getPluginGrouping());
}

std::string OfxEffectInstance::setInputLabel(int inputNb) const {
    
    MappedInputV copy = inputClipsCopyWithoutOutput();
    if(inputNb < (int)copy.size()){
        return copy[copy.size()-1-inputNb]->getShortLabel();
    }else{
        return EffectInstance::setInputLabel(inputNb);
    }
}
OfxEffectInstance::MappedInputV OfxEffectInstance::inputClipsCopyWithoutOutput() const {
    assert(effectInstance());
    const std::vector<OFX::Host::ImageEffect::ClipDescriptor*>& clips = effectInstance()->getDescriptor().getClipsByOrder();
    MappedInputV copy;
    for (U32 i = 0; i < clips.size(); ++i) {
        assert(clips[i]);
        if(clips[i]->getShortLabel() != kOfxImageEffectOutputClipName){
            copy.push_back(clips[i]);
            // cout << "Clip[" << i << "] = " << clips[i]->getShortLabel() << endl;
        }
    }
    return copy;
}

int OfxEffectInstance::maximumInputs() const {
    if(isGenerator() && !isGeneratorAndFilter()){
        return 0;
    } else {
        assert(effectInstance());
        int totalClips = effectInstance()->getDescriptor().getClips().size();
        return totalClips-1;
    }
    
}

bool OfxEffectInstance::isInputOptional(int inpubNb) const {
    MappedInputV inputs = inputClipsCopyWithoutOutput();
    return inputs[inputs.size()-1-inpubNb]->isOptional();
}

void ofxRectDToRectI(const OfxRectD& ofxrect,RectI* box){
    int xmin = (int)std::floor(ofxrect.x1);
    int ymin = (int)std::floor(ofxrect.y1);
    int xmax = (int)std::ceil(ofxrect.x2);
    int ymax = (int)std::ceil(ofxrect.y2);
    box->set_left(xmin);
    box->set_right(xmax);
    box->set_bottom(ymin);
    box->set_top(ymax);
}

void OfxEffectInstance::ifInfiniteclipRectToProjectDefault(OfxRectD* rod) const{
    /*If the rod is infinite clip it to the project's default*/
    const Format& projectDefault = getRenderFormat();
    // BE CAREFUL:
    // std::numeric_limits<int>::infinity() does not exist (check std::numeric_limits<int>::has_infinity)
    if (rod->x1 == kOfxFlagInfiniteMin || rod->x1 == -std::numeric_limits<double>::infinity()) {
        rod->x1 = projectDefault.left();
    }
    if (rod->y1 == kOfxFlagInfiniteMin || rod->y1 == -std::numeric_limits<double>::infinity()) {
        rod->y1 = projectDefault.bottom();
    }
    if (rod->x2== kOfxFlagInfiniteMax || rod->x2 == std::numeric_limits<double>::infinity()) {
       rod->x2 = projectDefault.right();
    }
    if (rod->y2 == kOfxFlagInfiniteMax || rod->y2  == std::numeric_limits<double>::infinity()) {
        rod->y2 = projectDefault.top();
    }
    
}

Powiter::Status OfxEffectInstance::getRegionOfDefinition(SequenceTime time,RectI* rod){
    assert(effect_);
    OfxPointD rS;
    rS.x = rS.y = 1.0;
    OfxRectD ofxRod;
    OfxStatus stat = effect_->getRegionOfDefinitionAction(time, rS, ofxRod);
    if((stat!= kOfxStatOK && stat != kOfxStatReplyDefault) ||
            (ofxRod.x1 ==  0. && ofxRod.x2 == 0. && ofxRod.y1 == 0. && ofxRod.y2 == 0.))
        return StatFailed;
    ifInfiniteclipRectToProjectDefault(&ofxRod);
    ofxRectDToRectI(ofxRod,rod);
    if(isGenerator()){
        getApp()->getProject()->lock();
        if(getApp()->getProject()->shouldAutoSetProjectFormat()){
            getApp()->getProject()->setAutoSetProjectFormat(false);
            Format dispW;
            dispW.set(*rod);
            getApp()->getProject()->setProjectDefaultFormat(dispW);
        }else{
            Format dispW;
            dispW.set(*rod);

            getApp()->tryAddProjectFormat(dispW);
        }
        getApp()->getProject()->unlock();
    }
    return StatOK;
    
    // OFX::Host::ImageEffect::ClipInstance* clip = effectInstance()->getClip(kOfxImageEffectOutputClipName);
    //assert(clip);
    //double pa = clip->getAspectRatio();
}

OfxRectD rectToOfxRect2D(const RectI b){
    OfxRectD out;
    out.x1 = b.left();
    out.x2 = b.right();
    out.y1 = b.bottom();
    out.y2 = b.top();
    return out;
}


EffectInstance::RoIMap OfxEffectInstance::getRegionOfInterest(SequenceTime time,RenderScale scale,const RectI& renderWindow) {
    std::map<OFX::Host::ImageEffect::ClipInstance*,OfxRectD> inputRois;
    EffectInstance::RoIMap ret;
    OfxStatus stat = effect_->getRegionOfInterestAction((OfxTime)time, scale, rectToOfxRect2D(renderWindow), inputRois);
    if(stat != kOfxStatOK && stat != kOfxStatReplyDefault)
        return ret;
    for(std::map<OFX::Host::ImageEffect::ClipInstance*,OfxRectD>::iterator it = inputRois.begin();it!= inputRois.end();++it){
        EffectInstance* inputNode = dynamic_cast<OfxClipInstance*>(it->first)->getAssociatedNode();
        if(inputNode){
            RectI inputRoi;
            ofxRectDToRectI(it->second, &inputRoi);
            ret.insert(std::make_pair(inputNode,inputRoi));
        }
    }
    return ret;
}


void OfxEffectInstance::getFrameRange(SequenceTime *first,SequenceTime *last){
    OfxRangeD range;
    OfxStatus st = effect_->getTimeDomainAction(range);
    if(st == kOfxStatOK){
        *first = (SequenceTime)range.min;
        *last = (SequenceTime)range.max;
    }else if(st == kOfxStatReplyDefault){
        //The default is...
        int nthClip = effect_->getNClips();
        if(nthClip == 0){
            //infinite if there are no non optional input clips.
            *first = INT_MIN;
            *last = INT_MAX;
        }else{
            //the union of all the frame ranges of the non optional input clips.
            for (int i = 0; i < nthClip ; ++i) {
                OFX::Host::ImageEffect::ClipInstance* clip = effect_->getNthClip(i);
                assert(clip);
                if (!clip->isOptional() && !clip->isOutput()) {
                    double f,l;
                    clip->getFrameRange(f, l);
                    if (i != 0) {
                        if (f < *first) {
                            *first = f;
                        }
                        if (l > *last) {
                            *last = l;
                        }
                    } else {
                        *first = f;
                        *last = l;
                    }
                }
            }
        }
    }
}
    

Powiter::Status OfxEffectInstance::preProcessFrame(SequenceTime /*time*/){
    //if(!isGenerator() && !isGeneratorAndFilter()){
        /*Checking if all mandatory inputs are connected!*/
        MappedInputV ofxInputs = inputClipsCopyWithoutOutput();
        for (U32 i = 0; i < ofxInputs.size(); ++i) {
            if (!ofxInputs[i]->isOptional() && !input(ofxInputs.size()-1-i)) {
                return StatFailed;
            }
        }
    //  }
    //iterate over param and find if there's an unvalid param
    // e.g: an empty filename
    const std::map<std::string,OFX::Host::Param::Instance*>& params = effectInstance()->getParams();
    for (std::map<std::string,OFX::Host::Param::Instance*>::const_iterator it = params.begin(); it!=params.end(); ++it) {
        if(it->second->getType() == kOfxParamTypeString){
            OfxStringInstance* param = dynamic_cast<OfxStringInstance*>(it->second);
            assert(param);
            if(!param->isValid()){
                return StatFailed;
            }
        }
    }
    return StatOK;
}

Powiter::Status OfxEffectInstance::render(SequenceTime time,RenderScale scale,
                                          const RectI& roi,int view,boost::shared_ptr<Powiter::Image>/* output*/){
    OfxRectI ofxRoI;
    ofxRoI.x1 = roi.left();
    ofxRoI.x2 = roi.right();
    ofxRoI.y1 = roi.bottom();
    ofxRoI.y2 = roi.top();
    int viewsCount = getApp()->getCurrentProjectViewsCount();
    OfxStatus st = effect_->renderAction((OfxTime)time,kOfxImageFieldNone,ofxRoI,scale,view,viewsCount);
    if(st != kOfxStatOK){
        return StatFailed;
    }else{
        return StatOK;
    }
}

EffectInstance::RenderSafety OfxEffectInstance::renderThreadSafety() const{
    if(!effect_->getHostFrameThreading()){
        return EffectInstance::INSTANCE_SAFE;
    }
    
    const std::string& safety = effect_->getRenderThreadSafety();
    if (safety == kOfxImageEffectRenderUnsafe) {
        return EffectInstance::UNSAFE;
    }else if(safety == kOfxImageEffectRenderInstanceSafe){
        return EffectInstance::INSTANCE_SAFE;
    }else{
        return EffectInstance::FULLY_SAFE;
    }
    
}

bool OfxEffectInstance::makePreviewByDefault() const { return isGenerator() || isGeneratorAndFilter(); }



const std::string& OfxEffectInstance::getShortLabel() const {
    return effectInstance()->getShortLabel();
}


void OfxEffectInstance::swapBuffersOfAttachedViewer(){
    std::list<ViewerInstance*> viewers;
    getNode()->hasViewersConnected(&viewers);
    for(std::list<ViewerInstance*>::iterator it = viewers.begin();it!=viewers.end();++it){
        (*it)->swapBuffers();
    }
}

void OfxEffectInstance::redrawInteractOnAttachedViewer(){
    std::list<ViewerInstance*> viewers;
    getNode()->hasViewersConnected(&viewers);
    for(std::list<ViewerInstance*>::iterator it = viewers.begin();it!=viewers.end();++it){
        (*it)->redrawViewer();
    }

}

void OfxEffectInstance::pixelScaleOfAttachedViewer(double &x,double &y){
    std::list<ViewerInstance*> viewers;
    getNode()->hasViewersConnected(&viewers);
    for(std::list<ViewerInstance*>::iterator it = viewers.begin();it!=viewers.end();++it){
        (*it)->pixelScale(x, y);
    }
}

void OfxEffectInstance::viewportSizeOfAttachedViewer(double &w,double &h){
    std::list<ViewerInstance*> viewers;
    getNode()->hasViewersConnected(&viewers);
    for(std::list<ViewerInstance*>::iterator it = viewers.begin();it!=viewers.end();++it){
        (*it)->viewportSize(w, h);
    }
}
void OfxEffectInstance::backgroundColorOfAttachedViewer(double &r,double &g,double &b){
    std::list<ViewerInstance*> viewers;
    getNode()->hasViewersConnected(&viewers);
    for(std::list<ViewerInstance*>::iterator it = viewers.begin();it!=viewers.end();++it){
        (*it)->backgroundColor(r, g, b);
    }
    
}



void OfxEffectInstance::drawOverlay(){
    if(_overlayInteract){
        OfxPointD rs;
        rs.x = rs.y = 1.;
        _overlayInteract->drawAction(1.0, rs);
    }
}


bool OfxEffectInstance::onOverlayPenDown(const QPointF& viewportPos,const QPointF& pos){
    if(_overlayInteract){
        OfxPointD rs;
        rs.x = rs.y = 1.;
        OfxPointD penPos;
        penPos.x = pos.x();
        penPos.y = pos.y();
        OfxPointI penPosViewport;
        penPosViewport.x = viewportPos.x();
        penPosViewport.y = viewportPos.y();
        
        OfxStatus stat = _overlayInteract->penDownAction(1.0, rs, penPos, penPosViewport, 1.);
        if (stat == kOfxStatOK) {
            _penDown = true;
            return true;
        }
    }
    return false;
}

bool OfxEffectInstance::onOverlayPenMotion(const QPointF& viewportPos,const QPointF& pos){
    if(_overlayInteract){
        OfxPointD rs;
        rs.x = rs.y = 1.;
        OfxPointD penPos;
        penPos.x = pos.x();
        penPos.y = pos.y();
        OfxPointI penPosViewport;
        penPosViewport.x = viewportPos.x();
        penPosViewport.y = viewportPos.y();
        
        OfxStatus stat = _overlayInteract->penMotionAction(1.0, rs, penPos, penPosViewport, 1.);
        if (stat == kOfxStatOK) {
            return true;
        }
    }
    return false;
}


bool OfxEffectInstance::onOverlayPenUp(const QPointF& viewportPos,const QPointF& pos){
    if(_overlayInteract){
        OfxPointD rs;
        rs.x = rs.y = 1.;
        OfxPointD penPos;
        penPos.x = pos.x();
        penPos.y = pos.y();
        OfxPointI penPosViewport;
        penPosViewport.x = viewportPos.x();
        penPosViewport.y = viewportPos.y();
        
        OfxStatus stat = _overlayInteract->penUpAction(1.0, rs, penPos, penPosViewport, 1.);
        if (stat == kOfxStatOK) {
            _penDown = false;
            return true;
        }
    }
    return false;
}

void OfxEffectInstance::onOverlayKeyDown(QKeyEvent* e){
    if(_overlayInteract){
        OfxPointD rs;
        rs.x = rs.y = 1.;
        OfxStatus stat = _overlayInteract->keyDownAction(1., rs, e->nativeVirtualKey(), e->text().toLatin1().data());
        if (stat == kOfxStatOK) {
            //requestRender();
        }
    }
    
}

void OfxEffectInstance::onOverlayKeyUp(QKeyEvent* e){
    if(_overlayInteract){
        OfxPointD rs;
        rs.x = rs.y = 1.;
        OfxStatus stat = _overlayInteract->keyUpAction(1., rs, e->nativeVirtualKey(), e->text().toLatin1().data());
        assert(stat == kOfxStatOK || stat == kOfxStatReplyDefault);
        if (stat == kOfxStatOK) {
            //requestRender();
        };
    }
}

void OfxEffectInstance::onOverlayKeyRepeat(QKeyEvent* e){
    if(_overlayInteract){
        OfxPointD rs;
        rs.x = rs.y = 1.;
        OfxStatus stat = _overlayInteract->keyRepeatAction(1., rs, e->nativeVirtualKey(), e->text().toLatin1().data());
        if (stat == kOfxStatOK) {
            //requestRender();
        }
    }
}

void OfxEffectInstance::onOverlayFocusGained(){
    if(_overlayInteract){
        OfxPointD rs;
        rs.x = rs.y = 1.;
        OfxStatus stat = _overlayInteract->gainFocusAction(1., rs);
        assert(stat == kOfxStatOK || stat == kOfxStatReplyDefault);
        if (stat == kOfxStatOK) {
            //requestRender();
        }
    }
}

void OfxEffectInstance::onOverlayFocusLost(){
    if(_overlayInteract){
        OfxPointD rs;
        rs.x = rs.y = 1.;
        OfxStatus stat = _overlayInteract->loseFocusAction(1., rs);
        assert(stat == kOfxStatOK || stat == kOfxStatReplyDefault);
        if (stat == kOfxStatOK) {
            //requestRender();
        }
    }
}


void OfxEffectInstance::onKnobValueChanged(Knob* k,Knob::ValueChangedReason reason){
    if(reason == Knob::USER_EDITED){
        OfxPointD renderScale;
        effect_->getRenderScaleRecursive(renderScale.x, renderScale.y);
        OfxTime time = effect_->getFrameRecursive();
        OfxStatus stat = effectInstance()->paramInstanceChangedAction(k->getName(), kOfxChangeUserEdited,time,renderScale);
        // note: DON'T remove the following assert()s, unless you replace them with proper error feedback.
        assert(stat == kOfxStatOK || stat == kOfxStatReplyDefault);
    }
}

void OfxEffectInstance::beginKnobsValuesChanged(Knob::ValueChangedReason reason) {
    if(reason == Knob::USER_EDITED){
        OfxStatus stat = effectInstance()->beginInstanceChangedAction(kOfxChangeUserEdited);
        assert(stat == kOfxStatOK || stat == kOfxStatReplyDefault);
    }
}

void OfxEffectInstance::endKnobsValuesChanged(Knob::ValueChangedReason reason){
    if(reason == Knob::USER_EDITED){
        OfxStatus stat = effectInstance()->endInstanceChangedAction(kOfxChangeUserEdited);
        assert(stat == kOfxStatOK || stat == kOfxStatReplyDefault);
    }
}

std::string OfxEffectInstance::getOutputFileName() const{
    const std::vector<Knob*>& knobs = getKnobs();
    for (U32 i = 0; i < knobs.size(); ++i) {
        if (knobs[i]->typeName() == "OutputFile") {
            OutputFile_Knob* knob = dynamic_cast<OutputFile_Knob*>(knobs[i]);
            return knob->value<QString>().toStdString();
        }
    }
    return "";
}<|MERGE_RESOLUTION|>--- conflicted
+++ resolved
@@ -98,11 +98,8 @@
             assert(effect_);
             effect_->setOfxEffectInstancePointer(this);
             OfxStatus stat = effect_->populate();
-<<<<<<< HEAD
-            if(!(stat == kOfxStatOK)){
-=======
+
             if (stat != kOfxStatOK) {
->>>>>>> e3ebcff6
                 throw std::runtime_error("Error while populating the Ofx image effect");
             }
         } catch (const std::exception &e) {
