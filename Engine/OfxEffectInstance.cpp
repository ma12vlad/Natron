//  Natron
//
/* This Source Code Form is subject to the terms of the Mozilla Public
 * License, v. 2.0. If a copy of the MPL was not distributed with this
 * file, You can obtain one at http://mozilla.org/MPL/2.0/. */
/*
 *Created by Alexandre GAUTHIER-FOICHAT on 6/1/2012.
 *contact: immarespond at gmail dot com
 *
 */

#include "OfxEffectInstance.h"

#include <locale>
#include <limits>
#include <stdexcept>
#include <QByteArray>
#include <QPointF>

#include "Global/Macros.h"

#include <ofxhPluginCache.h>
#include <ofxhPluginAPICache.h>
#include <ofxhImageEffect.h>
#include <ofxhImageEffectAPI.h>
#include <ofxhHost.h>

#include <tuttle/ofxReadWrite.h>


#include "Engine/AppManager.h"
#include "Engine/OfxParamInstance.h"
#include "Engine/OfxClipInstance.h"
#include "Engine/OfxImageEffectInstance.h"
#include "Engine/OfxOverlayInteract.h"
#include "Engine/ViewerInstance.h"
#include "Engine/VideoEngine.h"
#include "Engine/TimeLine.h"
#include "Engine/Project.h"
#include "Engine/KnobFile.h"
#include "Engine/KnobTypes.h"
#include "Engine/AppInstance.h"
#include "Engine/NodeSerialization.h"

using namespace Natron;
using std::cout; using std::endl;
#if 0
namespace {
ChannelSet ofxComponentsToNatronChannels(const std::string& comp) {
    ChannelSet out;
    if(comp == kOfxImageComponentAlpha){
        out += Channel_alpha;
    }else if(comp == kOfxImageComponentRGB){
        out += Mask_RGB;
    }else if(comp == kOfxImageComponentRGBA){
        out += Mask_RGBA;
    }else if(comp == kOfxImageComponentYUVA){
        out += Mask_RGBA;
    }
    return out;
}
}
#endif

OfxEffectInstance::OfxEffectInstance(Natron::Node* node)
    : AbstractOfxEffectInstance(node)
    , effect_()
    , _isOutput(false)
    , _penDown(false)
    , _overlayInteract(0)
    , _initialized(false)
    , _renderButton()
{
    if(node && !node->getLiveInstance()){
        node->setLiveInstance(this);
    }
}

void OfxEffectInstance::createOfxImageEffectInstance(OFX::Host::ImageEffect::ImageEffectPlugin* plugin,
                                                     const std::string& context,const NodeSerialization* serialization){
    /*Replicate of the code in OFX::Host::ImageEffect::ImageEffectPlugin::createInstance.
     We need to pass more parameters to the constructor . That means we cannot
     create it in the virtual function newInstance. Thus we create it before
     instanciating the OfxImageEffect. The problem is that calling OFX::Host::ImageEffect::ImageEffectPlugin::createInstance
     creates the OfxImageEffect and calls populate(). populate() will actually create all OfxClipInstance and OfxParamInstance.
     All these subclasses need a valid pointer to an this. Hence we need to set the pointer to this in
     OfxImageEffect BEFORE calling populate().
     */
    
    if (context == kOfxImageEffectContextWriter) {
        setAsOutputNode();
    }
    
    OFX::Host::PluginHandle* ph = plugin->getPluginHandle();
    assert(ph->getOfxPlugin());
    assert(ph->getOfxPlugin()->mainEntry);
    (void)ph;
    OFX::Host::ImageEffect::Descriptor* desc = NULL;
    desc = plugin->getContext(context);
    if (!desc) {
        throw std::runtime_error(std::string("Failed to get description for OFX plugin in context ") + context);
    }
    

    try {
        effect_ = new Natron::OfxImageEffectInstance(plugin,*desc,context,false);
        assert(effect_);
        effect_->setOfxEffectInstancePointer(this);
        notifyProjectBeginKnobsValuesChanged(Natron::OTHER_REASON);
        OfxStatus stat = effect_->populate();
        
        initializeContextDependentParams();
        
        effect_->addParamsToTheirParents();
        notifyProjectEndKnobsValuesChanged();

        if (stat != kOfxStatOK) {
            throw std::runtime_error("Error while populating the Ofx image effect");
        }
        assert(effect_->getPlugin());
        assert(effect_->getPlugin()->getPluginHandle());
        assert(effect_->getPlugin()->getPluginHandle()->getOfxPlugin());
        assert(effect_->getPlugin()->getPluginHandle()->getOfxPlugin()->mainEntry);
        
        ///before calling the createInstanceAction
        if (isClone()) {
            cloneKnobs(*(getNode()->getLiveInstance()));
            cloneExtras();
        } else {
            if (serialization && !serialization->isNull()) {
                getNode()->loadKnobs(*serialization);
            }
        }
        
        stat = effect_->createInstanceAction();
        if(stat != kOfxStatOK && stat != kOfxStatReplyDefault){
            throw std::runtime_error("Could not create effect instance for plugin");
        }
        
        if (isClone()) {
            effectInstance()->syncPrivateDataAction();
        }
        
        if (!effect_->getClipPreferences()) {
           qDebug() << "The plugin failed in the getClipPreferencesAction.";
        }
        
        // check that the plugin supports kOfxImageComponentRGBA for all the clips
        const std::vector<OFX::Host::ImageEffect::ClipDescriptor*>& clips = effectInstance()->getDescriptor().getClipsByOrder();
        for (U32 i = 0; i < clips.size(); ++i) {
            if (clips[i]->getProps().findStringPropValueIndex(kOfxImageEffectPropSupportedComponents, kOfxImageComponentRGBA) == -1
                && !clips[i]->isOptional()) {
                throw std::runtime_error(std::string("RGBA components not supported by OFX plugin in context ") + context);
            }
        }
    

    } catch (const std::exception& e) {
        qDebug() << "Error: Caught exception while creating OfxImageEffectInstance" << ": " << e.what();
        throw;
    } catch (...) {
        qDebug() << "Error: Caught exception while creating OfxImageEffectInstance";
        throw;
    }
    _initialized = true;
}

OfxEffectInstance::~OfxEffectInstance(){
    
    if(_overlayInteract){
        delete _overlayInteract;
    }
    
    delete effect_;

}



void OfxEffectInstance::initializeContextDependentParams() {
    
    if (isWriter()) {
        _renderButton = Natron::createKnob<Button_Knob>(this, "Render");
        _renderButton->setHintToolTip("Starts rendering the specified frame range.");
        _renderButton->setAsRenderButton();
    }
    
}

std::string OfxEffectInstance::description() const {
    if(effectInstance()){
        return effectInstance()->getProps().getStringProperty(kOfxPropPluginDescription);
    }else{
        return "";
    }
}

void OfxEffectInstance::tryInitializeOverlayInteracts(){
    /*create overlay instance if any*/
    if(isLiveInstance()){
        OfxPluginEntryPoint *overlayEntryPoint = effect_->getOverlayInteractMainEntry();
        if(overlayEntryPoint){
            _overlayInteract = new OfxOverlayInteract(*effect_,8,true);
            _overlayInteract->createInstanceAction();
            getApp()->redrawAllViewers();
        }
    }
}

bool OfxEffectInstance::isOutput() const {
    return _isOutput;
}

bool OfxEffectInstance::isGenerator() const {
    assert(effectInstance());
    const std::set<std::string>& contexts = effectInstance()->getPlugin()->getContexts();
    std::set<std::string>::const_iterator foundGenerator = contexts.find(kOfxImageEffectContextGenerator);
    std::set<std::string>::const_iterator foundReader = contexts.find(kOfxImageEffectContextReader);
    if(foundGenerator != contexts.end() || foundReader!= contexts.end())
        return true;
    return false;
}

bool OfxEffectInstance::isReader() const {
    assert(effectInstance());
    const std::set<std::string>& contexts = effectInstance()->getPlugin()->getContexts();
    std::set<std::string>::const_iterator foundReader = contexts.find(kOfxImageEffectContextReader);
    if (foundReader != contexts.end()) {
        return true;
    }
    return false;
}

bool OfxEffectInstance::isWriter() const {
    assert(effectInstance());
    const std::set<std::string>& contexts = effectInstance()->getPlugin()->getContexts();
    std::set<std::string>::const_iterator foundWriter = contexts.find(kOfxImageEffectContextWriter);
    if (foundWriter != contexts.end()) {
        return true;
    }
    return false;
}

bool OfxEffectInstance::isGeneratorAndFilter() const {
    const std::set<std::string>& contexts = effectInstance()->getPlugin()->getContexts();
    std::set<std::string>::const_iterator foundGenerator = contexts.find(kOfxImageEffectContextGenerator);
    std::set<std::string>::const_iterator foundGeneral = contexts.find(kOfxImageEffectContextGeneral);
    return foundGenerator!=contexts.end() && foundGeneral!=contexts.end();
}


/*group is a string as such:
 Toto/Superplugins/blabla
 This functions extracts the all parts of such a grouping, e.g in this case
 it would return [Toto,Superplugins,blabla].*/
QStringList ofxExtractAllPartsOfGrouping(const QString& pluginLabel,const QString& str) {
    QStringList out;
    if (str.startsWith("Sapphire ") || str.startsWith(" Sapphire ")) {
        out.push_back("Sapphire");
    }else if (str.startsWith("Monsters ") || str.startsWith(" Monsters ")) {
        out.push_back("Monsters");
    }
    int pos = 0;
    while(pos < str.size()){
        QString newPart;
        while(pos < str.size() && str.at(pos) != QChar('/') && str.at(pos) != QChar('\\')){
            newPart.append(str.at(pos));
            ++pos;
        }
        ++pos;
        if(newPart != pluginLabel){
            out.push_back(newPart);
        }
    }
    return out;
}

QStringList AbstractOfxEffectInstance::getPluginGrouping(const std::string& pluginLabel,const std::string& grouping){
    return  ofxExtractAllPartsOfGrouping(pluginLabel.c_str(),grouping.c_str());
}
std::string AbstractOfxEffectInstance::getPluginLabel(const std::string& shortLabel,
                                      const std::string& label,
                                      const std::string& longLabel) {
    std::string labelToUse = label;
    if(labelToUse.empty()){
        labelToUse = shortLabel;
    }
    if(labelToUse.empty()){
        labelToUse = longLabel;
    }
    return labelToUse;
}

std::string AbstractOfxEffectInstance::generateImageEffectClassName(const std::string& shortLabel,
                                                            const std::string& label,
                                                            const std::string& longLabel,
                                                            const std::string& grouping){
    std::string labelToUse = getPluginLabel(shortLabel,label,longLabel);
    QStringList groups = getPluginGrouping(labelToUse,grouping);

    if(labelToUse == "Viewer"){ // we don't want a plugin to have the same name as our viewer
        labelToUse =  groups[0].toStdString() + longLabel;
    }
    if (groups.size() >= 1) {
        labelToUse.append("  [");
        labelToUse.append(groups[0].toStdString());
        labelToUse.append("]");
    }
    
    return labelToUse;
}

std::string OfxEffectInstance::pluginID() const {
    assert(effect_);
    return generateImageEffectClassName(effect_->getDescriptor().getShortLabel(),
                                        effect_->getDescriptor().getLabel(),
                                        effect_->getDescriptor().getLongLabel(),
                                        effect_->getDescriptor().getPluginGrouping());
}

std::string OfxEffectInstance::pluginLabel() const {
    assert(effect_);
    return getPluginLabel( effect_->getDescriptor().getShortLabel(),effect_->getDescriptor().getLabel(),effect_->getDescriptor().getLongLabel());
}

std::string OfxEffectInstance::inputLabel(int inputNb) const {
    
    MappedInputV copy = inputClipsCopyWithoutOutput();
    if(inputNb < (int)copy.size()){
        return copy[copy.size()-1-inputNb]->getShortLabel();
    }else{
        return EffectInstance::inputLabel(inputNb);
    }
}
OfxEffectInstance::MappedInputV OfxEffectInstance::inputClipsCopyWithoutOutput() const {
    assert(effectInstance());
    const std::vector<OFX::Host::ImageEffect::ClipDescriptor*>& clips = effectInstance()->getDescriptor().getClipsByOrder();
    MappedInputV copy;
    for (U32 i = 0; i < clips.size(); ++i) {
        assert(clips[i]);
        if(clips[i]->getShortLabel() != kOfxImageEffectOutputClipName){
            copy.push_back(clips[i]);
            // cout << "Clip[" << i << "] = " << clips[i]->getShortLabel() << endl;
        }
    }
    return copy;
}

OfxClipInstance* OfxEffectInstance::getClipCorrespondingToInput(int inputNo) const {
    OfxEffectInstance::MappedInputV clips = inputClipsCopyWithoutOutput();
    assert(inputNo < (int)clips.size());
    OFX::Host::ImageEffect::ClipInstance* clip = effect_->getClip(clips[inputNo]->getName());
    assert(clip);
    return dynamic_cast<OfxClipInstance*>(clip);
}

int OfxEffectInstance::maximumInputs() const {
    const std::string& context = effectInstance()->getContext();
    if(context == kOfxImageEffectContextReader ||
       context == kOfxImageEffectContextGenerator){
        return 0;
    } else {
        assert(effectInstance());
        int totalClips = effectInstance()->getDescriptor().getClips().size();
        return totalClips > 0  ?  totalClips-1 : 0;
    }
    
}

bool OfxEffectInstance::isInputOptional(int inputNb) const {
    MappedInputV inputs = inputClipsCopyWithoutOutput();
    return inputs[inputs.size()-1-inputNb]->isOptional();
}

void ofxRectDToRectI(const OfxRectD& ofxrect,RectI* box){
    int xmin = (int)std::floor(ofxrect.x1);
    int ymin = (int)std::floor(ofxrect.y1);
    int xmax = (int)std::ceil(ofxrect.x2);
    int ymax = (int)std::ceil(ofxrect.y2);
    box->set_left(xmin);
    box->set_right(xmax);
    box->set_bottom(ymin);
    box->set_top(ymax);
}

bool OfxEffectInstance::ifInfiniteclipRectToProjectDefault(OfxRectD* rod) const{
    /*If the rod is infinite clip it to the project's default*/
<<<<<<< HEAD
    Format projectDefault = getRenderFormat();
=======
    Format projectDefault;
    getRenderFormat(&projectDefault);
>>>>>>> 0d754251
    /// FIXME: before removing the assert() (I know you are tempted) please explain (here: document!) if the format rectangle can be empty and in what situation(s)
    assert(!projectDefault.isNull());
    // BE CAREFUL:
    // std::numeric_limits<int>::infinity() does not exist (check std::numeric_limits<int>::has_infinity)
    bool isProjectFormat = false;
    if (rod->x1 == kOfxFlagInfiniteMin || rod->x1 == -std::numeric_limits<double>::infinity()) {
        rod->x1 = projectDefault.left();
        isProjectFormat = true;
    }
    if (rod->y1 == kOfxFlagInfiniteMin || rod->y1 == -std::numeric_limits<double>::infinity()) {
        rod->y1 = projectDefault.bottom();
        isProjectFormat = true;
    }
    if (rod->x2== kOfxFlagInfiniteMax || rod->x2 == std::numeric_limits<double>::infinity()) {
        rod->x2 = projectDefault.right();
        isProjectFormat = true;
    }
    if (rod->y2 == kOfxFlagInfiniteMax || rod->y2  == std::numeric_limits<double>::infinity()) {
        rod->y2 = projectDefault.top();
        isProjectFormat = true;
    }
    return isProjectFormat;
}


void OfxEffectInstance::onInputChanged(int inputNo) {
    OfxClipInstance* clip = getClipCorrespondingToInput(inputNo);
    assert(clip);
    double time = effect_->getFrameRecursive();
    RenderScale s;
    s.x = s.y = 1.;
    effect_->beginInstanceChangedAction(kOfxChangeUserEdited);
    effect_->clipInstanceChangedAction(clip->getName(), kOfxChangeUserEdited, time, s);
    effect_->endInstanceChangedAction(kOfxChangeUserEdited);
    
}

void OfxEffectInstance::onMultipleInputsChanged() {
    effect_->runGetClipPrefsConditionally();
}

std::vector<std::string> OfxEffectInstance::supportedFileFormats() const {

    int formatsCount = effect_->getDescriptor().getProps().getDimension(kTuttleOfxImageEffectPropSupportedExtensions);
    std::vector<std::string> formats(formatsCount);
    for (int k = 0; k < formatsCount; ++k) {
        formats[k] = effect_->getDescriptor().getProps().getStringProperty(kTuttleOfxImageEffectPropSupportedExtensions,k);
        std::transform(formats[k].begin(), formats[k].end(), formats[k].begin(), ::tolower);
    }
    return formats;
}

Natron::Status OfxEffectInstance::getRegionOfDefinition(SequenceTime time,RectI* rod,bool* isProjectFormat){
    if(!_initialized){
        return Natron::StatFailed;
    }

    assert(effect_);
    
    OfxPointD rS;
    rS.x = rS.y = 1.0;
    OfxRectD ofxRod;
    OfxStatus stat = effect_->getRegionOfDefinitionAction(time, rS, ofxRod);
    if (stat!= kOfxStatOK && stat != kOfxStatReplyDefault) {
        return StatFailed;
    }
    *isProjectFormat = ifInfiniteclipRectToProjectDefault(&ofxRod);
    ofxRectDToRectI(ofxRod,rod);
    return StatOK;
    
    // OFX::Host::ImageEffect::ClipInstance* clip = effectInstance()->getClip(kOfxImageEffectOutputClipName);
    //assert(clip);
    //double pa = clip->getAspectRatio();
}

OfxRectD rectToOfxRect2D(const RectI b){
    OfxRectD out;
    out.x1 = b.left();
    out.x2 = b.right();
    out.y1 = b.bottom();
    out.y2 = b.top();
    return out;
}


EffectInstance::RoIMap OfxEffectInstance::getRegionOfInterest(SequenceTime time,RenderScale scale,const RectI& renderWindow) {
    
    std::map<OFX::Host::ImageEffect::ClipInstance*,OfxRectD> inputRois;
    EffectInstance::RoIMap ret;
    if(!_initialized){
        return ret;
    }
    OfxStatus stat = effect_->getRegionOfInterestAction((OfxTime)time, scale, rectToOfxRect2D(renderWindow), inputRois);
    
    if(stat != kOfxStatOK && stat != kOfxStatReplyDefault) {
        Natron::errorDialog(getName(), "Failed to specify the region of interest from inputs.");
    }
    if (stat != kOfxStatReplyDefault) {
        for(std::map<OFX::Host::ImageEffect::ClipInstance*,OfxRectD>::iterator it = inputRois.begin();it!= inputRois.end();++it){
            EffectInstance* inputNode = dynamic_cast<OfxClipInstance*>(it->first)->getAssociatedNode();
            if (inputNode && inputNode != this) {
                RectI inputRoi;
                ofxRectDToRectI(it->second, &inputRoi);
                ret.insert(std::make_pair(inputNode,inputRoi));
            }
        }
    } else if (stat == kOfxStatReplyDefault) {
        for (int i = 0; i < effectInstance()->getNClips(); ++i) {
            EffectInstance* inputNode = dynamic_cast<OfxClipInstance*>(effectInstance()->getNthClip(i))->getAssociatedNode();
            if (inputNode && inputNode != this) {
                ret.insert(std::make_pair(inputNode, renderWindow));
            }
        }
    }
    return ret;
}

Natron::EffectInstance::FramesNeededMap OfxEffectInstance::getFramesNeeded(SequenceTime time) {
    EffectInstance::FramesNeededMap ret;
    if(!_initialized){
        return ret;
    }
    OFX::Host::ImageEffect::RangeMap inputRanges;
    assert(effect_);
    
    OfxStatus stat = effect_->getFrameNeededAction((OfxTime)time, inputRanges);
    if(stat != kOfxStatOK && stat != kOfxStatReplyDefault) {
        Natron::errorDialog(getName(), "Failed to specify the frame ranges needed from inputs.");
    } else if (stat == kOfxStatOK) {
        for (OFX::Host::ImageEffect::RangeMap::iterator it = inputRanges.begin(); it!=inputRanges.end(); ++it) {
            int inputNb = dynamic_cast<OfxClipInstance*>(it->first)->getInputNb();
            if (inputNb != -1) {
                ret.insert(std::make_pair(inputNb,it->second));
            }
        }
    } else if(stat == kOfxStatReplyDefault) {
        return Natron::EffectInstance::getFramesNeeded(time);
    }
    return ret;
}

void OfxEffectInstance::getFrameRange(SequenceTime *first,SequenceTime *last){
    if(!_initialized){
        return;
    }
    OfxRangeD range;
    // getTimeDomain should only be called on the 'general', 'reader' or 'generator' contexts.
    //  see http://openfx.sourceforge.net/Documentation/1.3/ofxProgrammingReference.html#kOfxImageEffectActionGetTimeDomain"
    // Edit: Also add the 'writer' context as we need the getTimeDomain action to be able to find out the frame range to render.
    OfxStatus st = kOfxStatReplyDefault;
    if (effect_->getContext() == kOfxImageEffectContextGeneral ||
        effect_->getContext() == kOfxImageEffectContextReader ||
        effect_->getContext() == kOfxImageEffectContextWriter ||
        effect_->getContext() == kOfxImageEffectContextGenerator) {
        st = effect_->getTimeDomainAction(range);
    }
    if (st == kOfxStatOK) {
        *first = (SequenceTime)range.min;
        *last = (SequenceTime)range.max;
    }else if(st == kOfxStatReplyDefault){
        //The default is...
        int nthClip = effect_->getNClips();
        if(nthClip == 0){
            //infinite if there are no non optional input clips.
            *first = INT_MIN;
            *last = INT_MAX;
        }else{
            //the union of all the frame ranges of the non optional input clips.
            bool firstValidClip = true;
            *first = INT_MIN;
            *last = INT_MAX;
            for (int i = 0; i < nthClip ; ++i) {
                OFX::Host::ImageEffect::ClipInstance* clip = effect_->getNthClip(i);
                assert(clip);
                if (!clip->isOutput() && !clip->isOptional()) {
                    double f,l;
                    clip->getFrameRange(f, l);
                    if (!firstValidClip) {
                        if (f < *first) {
                            *first = f;
                        }
                        if (l > *last) {
                            *last = l;
                        }
                    } else {
                        firstValidClip = false;
                        *first = f;
                        *last = l;
                    }
                }
            }
        }
    }
}


Natron::Status OfxEffectInstance::preProcessFrame(SequenceTime /*time*/){
    //if(!isGenerator() && !isGeneratorAndFilter()){
    /*Checking if all mandatory inputs are connected!*/
    MappedInputV ofxInputs = inputClipsCopyWithoutOutput();
    for (U32 i = 0; i < ofxInputs.size(); ++i) {
        if (!ofxInputs[i]->isOptional() && !input(ofxInputs.size()-1-i)) {
            return StatFailed;
        }
    }
    
    return StatOK;
}

bool OfxEffectInstance::isIdentity(SequenceTime time,RenderScale scale,const RectI& roi,
                                int /*view*/,SequenceTime* inputTime,int* inputNb) {
    OfxRectI ofxRoI;
    ofxRoI.x1 = roi.left();
    ofxRoI.x2 = roi.right();
    ofxRoI.y1 = roi.bottom();
    ofxRoI.y2 = roi.top();
    const std::string field = kOfxImageFieldNone; // TODO: support interlaced data
    std::string inputclip;
    OfxTime inputTimeOfx = time;
    OfxStatus stat = effect_->isIdentityAction(inputTimeOfx,field,ofxRoI,scale,inputclip);
    if(stat == kOfxStatOK){
        OFX::Host::ImageEffect::ClipInstance* clip = effect_->getClip(inputclip);
        if (!clip) {
            // this is a plugin-side error, don't crash
            qDebug() << "Error in OfxEffectInstance::render(): kOfxImageEffectActionIsIdentity returned an unknown clip: " << inputclip.c_str();
            return StatFailed;
        }
        OfxClipInstance* natronClip = dynamic_cast<OfxClipInstance*>(clip);
        assert(natronClip);
        *inputTime = inputTimeOfx;
        *inputNb = natronClip->getInputNb();
        return true;
    }else{
        return false;
    }
}

Natron::Status OfxEffectInstance::render(SequenceTime time,RenderScale scale,
                                         const RectI& roi,int view,boost::shared_ptr<Natron::Image> /*output*/){
    if(!_initialized){
        return Natron::StatFailed;
    }
    OfxRectI ofxRoI;
    ofxRoI.x1 = roi.left();
    ofxRoI.x2 = roi.right();
    ofxRoI.y1 = roi.bottom();
    ofxRoI.y2 = roi.top();
    int viewsCount = getApp()->getProject()->getProjectViewsCount();
    OfxStatus stat;
    const std::string field = kOfxImageFieldNone; // TODO: support interlaced data
    stat = effect_->renderAction((OfxTime)time, field, ofxRoI, scale, view, viewsCount);
    if (stat != kOfxStatOK) {
        return StatFailed;
    } else {
        return StatOK;
    }
}

EffectInstance::RenderSafety OfxEffectInstance::renderThreadSafety() const{
    const std::string& safety = effect_->getRenderThreadSafety();
    // TODO: cache this result
    if (safety == kOfxImageEffectRenderUnsafe) {
        return EffectInstance::UNSAFE;
    }else if(safety == kOfxImageEffectRenderInstanceSafe) {
        return EffectInstance::INSTANCE_SAFE;
    }else if(safety == kOfxImageEffectRenderFullySafe) {
        if (effect_->getHostFrameThreading()) {
            return EffectInstance::FULLY_SAFE_FRAME;
        } else {
            return EffectInstance::FULLY_SAFE;
        }
    }
    qDebug() << "Unknown thread safety level: " << safety.c_str();
    return EffectInstance::UNSAFE;
}

bool OfxEffectInstance::makePreviewByDefault() const { return isGenerator() || isGeneratorAndFilter(); }



const std::string& OfxEffectInstance::getShortLabel() const {
    return effectInstance()->getShortLabel();
}

void OfxEffectInstance::initializeOverlayInteract() {
    tryInitializeOverlayInteracts();
}


void OfxEffectInstance::drawOverlay(){
    if(!_initialized){
        return;
    }
    if(_overlayInteract){
        OfxPointD rs;
        rs.x = rs.y = 1.;
        OfxTime time = effect_->getFrameRecursive();
        _overlayInteract->drawAction(time, rs);
    }
}

void OfxEffectInstance::setCurrentViewportForOverlays(OverlaySupport* viewport) {
    if (_overlayInteract) {
        _overlayInteract->setCallingViewport(viewport);
    }
}

bool OfxEffectInstance::onOverlayPenDown(const QPointF& viewportPos,const QPointF& pos){
    if(!_initialized){
        return false;
    }
    if(_overlayInteract){
        OfxPointD rs;
        rs.x = rs.y = 1.;
        OfxPointD penPos;
        penPos.x = pos.x();
        penPos.y = pos.y();
        OfxPointI penPosViewport;
        penPosViewport.x = viewportPos.x();
        penPosViewport.y = viewportPos.y();
        
        OfxTime time = effect_->getFrameRecursive();
        OfxStatus stat = _overlayInteract->penDownAction(time, rs, penPos, penPosViewport, 1.);
        if (stat == kOfxStatOK) {
            _penDown = true;
            return true;
        }
    }
    return false;
}

bool OfxEffectInstance::onOverlayPenMotion(const QPointF& viewportPos,const QPointF& pos){
    if(!_initialized){
        return false;
    }
    if(_overlayInteract){
        OfxPointD rs;
        rs.x = rs.y = 1.;
        OfxPointD penPos;
        penPos.x = pos.x();
        penPos.y = pos.y();
        OfxPointI penPosViewport;
        penPosViewport.x = viewportPos.x();
        penPosViewport.y = viewportPos.y();
        OfxTime time = effect_->getFrameRecursive();
        OfxStatus stat = _overlayInteract->penMotionAction(time, rs, penPos, penPosViewport, 1.);
        if (stat == kOfxStatOK) {
            return true;
        }
    }
    return false;
}


bool OfxEffectInstance::onOverlayPenUp(const QPointF& viewportPos,const QPointF& pos){
    if(!_initialized){
        return false;
    }
    if(_overlayInteract){
        OfxPointD rs;
        rs.x = rs.y = 1.;
        OfxPointD penPos;
        penPos.x = pos.x();
        penPos.y = pos.y();
        OfxPointI penPosViewport;
        penPosViewport.x = viewportPos.x();
        penPosViewport.y = viewportPos.y();
        OfxTime time = effect_->getFrameRecursive();
        OfxStatus stat = _overlayInteract->penUpAction(time, rs, penPos, penPosViewport, 1.);
        if (stat == kOfxStatOK) {
            _penDown = false;
            return true;
        }
    }
    return false;
}

bool OfxEffectInstance::onOverlayKeyDown(Natron::Key key,Natron::KeyboardModifiers /*modifiers*/){
    if(!_initialized){
        return false;;
    }
    if(_overlayInteract){
        OfxPointD rs;
        rs.x = rs.y = 1.;
        OfxTime time = effect_->getFrameRecursive();
        QByteArray keyStr;
        OfxStatus stat = _overlayInteract->keyDownAction(time, rs, (int)key, keyStr.data());
        if (stat == kOfxStatOK) {
            return true;
        }
    }
    return false;
}

bool OfxEffectInstance::onOverlayKeyUp(Natron::Key key,Natron::KeyboardModifiers /* modifiers*/){
    if(!_initialized){
        return false;
    }
    if(_overlayInteract){
        OfxPointD rs;
        rs.x = rs.y = 1.;
        OfxTime time = effect_->getFrameRecursive();
        QByteArray keyStr;
        OfxStatus stat = _overlayInteract->keyUpAction(time, rs, (int)key, keyStr.data());
        assert(stat == kOfxStatOK || stat == kOfxStatReplyDefault);
        if (stat == kOfxStatOK) {
            return true;
        };
    }
    return false;
}

bool OfxEffectInstance::onOverlayKeyRepeat(Natron::Key key,Natron::KeyboardModifiers /*modifiers*/){
    if(!_initialized){
        return false;
    }
    if(_overlayInteract){
        OfxPointD rs;
        rs.x = rs.y = 1.;
        OfxTime time = effect_->getFrameRecursive();
        QByteArray keyStr;
        OfxStatus stat = _overlayInteract->keyRepeatAction(time, rs, (int)key, keyStr.data());
        if (stat == kOfxStatOK) {
            return true;
        }
    }
    return false;
}

bool OfxEffectInstance::onOverlayFocusGained(){
    if(!_initialized){
        return false;
    }
    if(_overlayInteract){
        OfxPointD rs;
        rs.x = rs.y = 1.;
        OfxTime time = effect_->getFrameRecursive();
        OfxStatus stat = _overlayInteract->gainFocusAction(time, rs);
        assert(stat == kOfxStatOK || stat == kOfxStatReplyDefault);
        if (stat == kOfxStatOK) {
            return true;
        }
    }
    return false;
}

bool OfxEffectInstance::onOverlayFocusLost(){
    if(!_initialized){
        return false;
    }
    if(_overlayInteract){
        OfxPointD rs;
        rs.x = rs.y = 1.;
        OfxTime time = effect_->getFrameRecursive();
        OfxStatus stat = _overlayInteract->loseFocusAction(time, rs);
        assert(stat == kOfxStatOK || stat == kOfxStatReplyDefault);
        if (stat == kOfxStatOK) {
            return true;
        }
    }
    return false;
}


void OfxEffectInstance::onKnobValueChanged(Knob* k,Natron::ValueChangedReason reason){
    if(!_initialized){
        return;
    }
    
    if (_renderButton && k == _renderButton.get()) {
        
        ///don't do anything since it is handled upstream
        return;
    }
    
    OfxPointD renderScale;
    effect_->getRenderScaleRecursive(renderScale.x, renderScale.y);
    OfxTime time = effect_->getFrameRecursive();
    OfxStatus stat = kOfxStatOK;
    switch (reason) {
        case Natron::USER_EDITED:
            stat = effectInstance()->paramInstanceChangedAction(k->getName(), kOfxChangeUserEdited,time,renderScale);
            break;
        case Natron::TIME_CHANGED:
            stat = effectInstance()->paramInstanceChangedAction(k->getName(), kOfxChangeTime,time,renderScale);
            break;
        case Natron::PLUGIN_EDITED:
            stat = effectInstance()->paramInstanceChangedAction(k->getName(), kOfxChangePluginEdited,time,renderScale);
            break;
        case Natron::OTHER_REASON:
        default:
            break;
    }

    if (stat != kOfxStatOK && stat != kOfxStatReplyDefault) {
        Natron::errorDialog(getName(), "An error occured while changing a parameter.");
        return;
    }
    
    if (effect_->isClipPreferencesSlaveParam(k->getName())) {
        effect_->runGetClipPrefsConditionally();
    }
    if(_overlayInteract){
        std::vector<std::string> params;
        _overlayInteract->getSlaveToParam(params);
        for (U32 i = 0; i < params.size(); ++i) {
            if(params[i] == k->getDescription()){
                stat = _overlayInteract->redraw();
                assert(stat == kOfxStatOK || stat == kOfxStatReplyDefault);
            }
        }
    }
   

}

void OfxEffectInstance::beginKnobsValuesChanged(Natron::ValueChangedReason reason) {
    if(!_initialized){
        return;
    }
    OfxStatus stat = kOfxStatOK;
    switch (reason) {
        case Natron::USER_EDITED:
            stat = effectInstance()->beginInstanceChangedAction(kOfxChangeUserEdited);
            break;
        case Natron::TIME_CHANGED:
            stat = effectInstance()->beginInstanceChangedAction(kOfxChangeTime);
            break;
        case Natron::PLUGIN_EDITED:
            stat = effectInstance()->beginInstanceChangedAction(kOfxChangePluginEdited);
            break;
        case Natron::OTHER_REASON:
        default:
            break;
    }
    assert(stat == kOfxStatOK || stat == kOfxStatReplyDefault);

}

void OfxEffectInstance::endKnobsValuesChanged(Natron::ValueChangedReason reason){
    if(!_initialized){
        return;
    }
    OfxStatus stat = kOfxStatOK;
    switch (reason) {
        case Natron::USER_EDITED:
            stat = effectInstance()->endInstanceChangedAction(kOfxChangeUserEdited);
            break;
        case Natron::TIME_CHANGED:
            stat = effectInstance()->endInstanceChangedAction(kOfxChangeTime);
            break;
        case Natron::PLUGIN_EDITED:
            stat = effectInstance()->endInstanceChangedAction(kOfxChangePluginEdited);
            break;
        case Natron::OTHER_REASON:
        default:
            break;
    }
    assert(stat == kOfxStatOK || stat == kOfxStatReplyDefault);
    //effectInstance()->syncPrivateDataAction();

}


void OfxEffectInstance::purgeCaches(){
    // The kOfxActionPurgeCaches is an action that may be passed to a plug-in instance from time to time in low memory situations. Instances recieving this action should destroy any data structures they may have and release the associated memory, they can later reconstruct this from the effect's parameter set and associated information. http://openfx.sourceforge.net/Documentation/1.3/ofxProgrammingReference.html#kOfxActionPurgeCaches
    OfxStatus stat =  effect_->purgeCachesAction();
    assert(stat == kOfxStatOK || stat == kOfxStatReplyDefault);
    // The kOfxActionSyncPrivateData action is called when a plugin should synchronise any private data structures to its parameter set. This generally occurs when an effect is about to be saved or copied, but it could occur in other situations as well. http://openfx.sourceforge.net/Documentation/1.3/ofxProgrammingReference.html#kOfxActionSyncPrivateData
    stat =  effect_->syncPrivateDataAction();
    assert(stat == kOfxStatOK || stat == kOfxStatReplyDefault);
}

int OfxEffectInstance::majorVersion() const {
    return effectInstance()->getPlugin()->getVersionMajor();
}

int OfxEffectInstance::minorVersion() const {
    return effectInstance()->getPlugin()->getVersionMinor();
}

bool OfxEffectInstance::supportsTiles() const {
    return effectInstance()->supportsTiles() && effectInstance()->getClip(kOfxImageEffectOutputClipName)->supportsTiles();
}

void OfxEffectInstance::beginEditKnobs() {
    effectInstance()->beginInstanceEditAction();
}

void OfxEffectInstance::beginSequenceRender(SequenceTime first,SequenceTime last,
                         SequenceTime step,bool interactive,RenderScale scale) {
    OfxStatus stat = effectInstance()->beginRenderAction(first, last, step, interactive, scale);
    assert(stat == kOfxStatOK || stat == kOfxStatReplyDefault);

}

void OfxEffectInstance::endSequenceRender(SequenceTime first,SequenceTime last,
                               SequenceTime step,bool interactive,RenderScale scale) {
    OfxStatus stat = effectInstance()->endRenderAction(first, last, step, interactive, scale);
    assert(stat == kOfxStatOK || stat == kOfxStatReplyDefault);

}<|MERGE_RESOLUTION|>--- conflicted
+++ resolved
@@ -385,12 +385,9 @@
 
 bool OfxEffectInstance::ifInfiniteclipRectToProjectDefault(OfxRectD* rod) const{
     /*If the rod is infinite clip it to the project's default*/
-<<<<<<< HEAD
-    Format projectDefault = getRenderFormat();
-=======
+
     Format projectDefault;
     getRenderFormat(&projectDefault);
->>>>>>> 0d754251
     /// FIXME: before removing the assert() (I know you are tempted) please explain (here: document!) if the format rectangle can be empty and in what situation(s)
     assert(!projectDefault.isNull());
     // BE CAREFUL:
