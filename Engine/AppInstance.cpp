/* ***** BEGIN LICENSE BLOCK *****
 * This file is part of Natron <http://www.natron.fr/>,
 * Copyright (C) 2016 INRIA and Alexandre Gauthier-Foichat
 *
 * Natron is free software: you can redistribute it and/or modify
 * it under the terms of the GNU General Public License as published by
 * the Free Software Foundation; either version 2 of the License, or
 * (at your option) any later version.
 *
 * Natron is distributed in the hope that it will be useful,
 * but WITHOUT ANY WARRANTY; without even the implied warranty of
 * MERCHANTABILITY or FITNESS FOR A PARTICULAR PURPOSE.  See the
 * GNU General Public License for more details.
 *
 * You should have received a copy of the GNU General Public License
 * along with Natron.  If not, see <http://www.gnu.org/licenses/gpl-2.0.html>
 * ***** END LICENSE BLOCK ***** */

// ***** BEGIN PYTHON BLOCK *****
// from <https://docs.python.org/3/c-api/intro.html#include-files>:
// "Since Python may define some pre-processor definitions which affect the standard headers on some systems, you must include Python.h before any standard headers are included."
#include <Python.h>
// ***** END PYTHON BLOCK *****

#include "AppInstance.h"

#include <fstream>
#include <list>
#include <cassert>
#include <stdexcept>

#include <QtCore/QDir>
#include <QtCore/QTextStream>
#include <QtConcurrentMap> // QtCore on Qt4, QtConcurrent on Qt5
#include <QtCore/QUrl>
#include <QtCore/QFileInfo>
#include <QtCore/QEventLoop>
#include <QtCore/QSettings>

#if !defined(SBK_RUN) && !defined(Q_MOC_RUN)
GCC_DIAG_UNUSED_LOCAL_TYPEDEFS_OFF
// /usr/local/include/boost/bind/arg.hpp:37:9: warning: unused typedef 'boost_static_assert_typedef_37' [-Wunused-local-typedef]
#include <boost/bind.hpp>
#include <boost/algorithm/string/predicate.hpp>
GCC_DIAG_UNUSED_LOCAL_TYPEDEFS_ON
#endif

#include "Global/QtCompat.h" // removeFileExtension

#include "Engine/BlockingBackgroundRender.h"
#include "Engine/CLArgs.h"
#include "Engine/FileDownloader.h"
#include "Engine/GroupOutput.h"
#include "Engine/KnobTypes.h"
#include "Engine/DiskCacheNode.h"
#include "Engine/Node.h"
#include "Engine/NodeSerialization.h"
#include "Engine/OfxHost.h"
#include "Engine/Plugin.h"
#include "Engine/Project.h"
#include "Engine/ProcessHandler.h"
#include "Engine/ReadNode.h"
#include "Engine/RotoLayer.h"
#include "Engine/Settings.h"
#include "Engine/ViewerInstance.h"
#include "Engine/WriteNode.h"

NATRON_NAMESPACE_ENTER;

FlagSetter::FlagSetter(bool initialValue,
                       bool* p)
    : p(p)
    , lock(0)
{
    *p = initialValue;
}

FlagSetter::FlagSetter(bool initialValue,
                       bool* p,
                       QMutex* mutex)
    : p(p)
    , lock(mutex)
{
    lock->lock();
    *p = initialValue;
    lock->unlock();
}

FlagSetter::~FlagSetter()
{
    if (lock) {
        lock->lock();
    }
    *p = !*p;
    if (lock) {
        lock->unlock();
    }
}

FlagIncrementer::FlagIncrementer(int* p)
    : p(p)
    , lock(0)
{
    *p = *p + 1;
}

FlagIncrementer::FlagIncrementer(int* p,
                                 QMutex* mutex)
    : p(p)
    , lock(mutex)
{
    lock->lock();
    *p = *p + 1;
    lock->unlock();
}

FlagIncrementer::~FlagIncrementer()
{
    if (lock) {
        lock->lock();
    }
    *p = *p - 1;
    if (lock) {
        lock->unlock();
    }
}

struct RenderQueueItem
{
    AppInstance::RenderWork work;
    QString sequenceName;
    QString savePath;
    boost::shared_ptr<ProcessHandler> process;
};

struct AppInstancePrivate
{
    Q_DECLARE_TR_FUNCTIONS(AppInstance)

public:
    AppInstance* _publicInterface;
    boost::shared_ptr<Project> _currentProject; //< ptr to the project
    int _appID; //< the unique ID of this instance (or window)
    bool _projectCreatedWithLowerCaseIDs;
    mutable QMutex creatingGroupMutex;

    //When a pyplug is created
    int _creatingGroup;

    //When a node is created, it gets appended to this list (since for a PyPlug more than 1 node can be created)
    std::list<NodePtr> _creatingNodeQueue;

    //When a node tree is created
    int _creatingTree;
    mutable QMutex renderQueueMutex;
    std::list<RenderQueueItem> renderQueue, activeRenders;
    mutable QMutex invalidExprKnobsMutex;
    std::list<KnobWPtr> invalidExprKnobs;

    AppInstancePrivate(int appID,
                       AppInstance* app)

        : _publicInterface(app)
        , _currentProject( new Project(app) )
        , _appID(appID)
        , _projectCreatedWithLowerCaseIDs(false)
        , creatingGroupMutex()
        , _creatingGroup(0)
        , _creatingNodeQueue()
        , _creatingTree(0)
        , renderQueueMutex()
        , renderQueue()
        , activeRenders()
        , invalidExprKnobsMutex()
        , invalidExprKnobs()
    {
    }

    void declareCurrentAppVariable_Python();


    void executeCommandLinePythonCommands(const CLArgs& args);

    bool validateRenderOptions(const AppInstance::RenderWork& w,
                               int* firstFrame,
                               int* lastFrame,
                               int* frameStep);

    void getSequenceNameFromWriter(const OutputEffectInstance* writer, QString* sequenceName);

    void startRenderingFullSequence(bool blocking, const RenderQueueItem& writerWork);
};

AppInstance::AppInstance(int appID)
    : QObject()
    , _imp( new AppInstancePrivate(appID, this) )
{
    appPTR->registerAppInstance(this);
    appPTR->setAsTopLevelInstance(appID);


    ///initialize the knobs of the project before loading anything else.
    _imp->_currentProject->initializeKnobsPublic();
}

AppInstance::~AppInstance()
{
    appPTR->removeInstance(_imp->_appID);
    _imp->_currentProject->clearNodes(false);
}

const std::list<NodePtr>&
AppInstance::getNodesBeingCreated() const
{
    assert( QThread::currentThread() == qApp->thread() );

    return _imp->_creatingNodeQueue;
}

bool
AppInstance::isCreatingNodeTree() const
{
    QMutexLocker k(&_imp->creatingGroupMutex);

    return _imp->_creatingTree;
}

void
AppInstance::setIsCreatingNodeTree(bool b)
{
    QMutexLocker k(&_imp->creatingGroupMutex);

    if (b) {
        ++_imp->_creatingTree;
    } else {
        if (_imp->_creatingTree >= 1) {
            --_imp->_creatingTree;
        } else {
            _imp->_creatingTree = 0;
        }
    }
}

void
AppInstance::checkForNewVersion() const
{
    FileDownloader* downloader = new FileDownloader( QUrl( QString::fromUtf8(NATRON_LAST_VERSION_URL) ), false );
    QObject::connect( downloader, SIGNAL(downloaded()), this, SLOT(newVersionCheckDownloaded()) );
    QObject::connect( downloader, SIGNAL(error()), this, SLOT(newVersionCheckError()) );

    ///make the call blocking
    QEventLoop loop;

    connect( downloader->getReply(), SIGNAL(finished()), &loop, SLOT(quit()) );
    loop.exec();
}

//return -1 if a < b, 0 if a == b and 1 if a > b
//Returns -2 if not understood
static
int
compareDevStatus(const QString& a,
                 const QString& b)
{
    if ( ( a == QString::fromUtf8(NATRON_DEVELOPMENT_DEVEL) ) || ( a == QString::fromUtf8(NATRON_DEVELOPMENT_SNAPSHOT) ) ) {
        //Do not try updates when update available is a dev build
        return -1;
    } else if ( ( b == QString::fromUtf8(NATRON_DEVELOPMENT_DEVEL) ) || ( b == QString::fromUtf8(NATRON_DEVELOPMENT_SNAPSHOT) ) ) {
        //This is a dev build, do not try updates
        return -1;
    } else if ( a == QString::fromUtf8(NATRON_DEVELOPMENT_ALPHA) ) {
        if ( b == QString::fromUtf8(NATRON_DEVELOPMENT_ALPHA) ) {
            return 0;
        } else {
            return -1;
        }
    } else if ( a == QString::fromUtf8(NATRON_DEVELOPMENT_BETA) ) {
        if ( b == QString::fromUtf8(NATRON_DEVELOPMENT_ALPHA) ) {
            return 1;
        } else if ( b == QString::fromUtf8(NATRON_DEVELOPMENT_BETA) ) {
            return 0;
        } else {
            return -1;
        }
    } else if ( a == QString::fromUtf8(NATRON_DEVELOPMENT_RELEASE_CANDIDATE) ) {
        if ( b == QString::fromUtf8(NATRON_DEVELOPMENT_ALPHA) ) {
            return 1;
        } else if ( b == QString::fromUtf8(NATRON_DEVELOPMENT_BETA) ) {
            return 1;
        } else if ( b == QString::fromUtf8(NATRON_DEVELOPMENT_RELEASE_CANDIDATE) ) {
            return 0;
        } else {
            return -1;
        }
    } else if ( a == QString::fromUtf8(NATRON_DEVELOPMENT_RELEASE_STABLE) ) {
        if ( b == QString::fromUtf8(NATRON_DEVELOPMENT_RELEASE_STABLE) ) {
            return 0;
        } else {
            return 1;
        }
    }
    assert(false);

    return -2;
}

void
AppInstance::newVersionCheckDownloaded()
{
    FileDownloader* downloader = qobject_cast<FileDownloader*>( sender() );

    assert(downloader);

    QString extractedFileVersionStr, extractedSoftwareVersionStr, extractedDevStatusStr, extractedBuildNumberStr;
    QString fileVersionTag( QString::fromUtf8("File version: ") );
    QString softwareVersionTag( QString::fromUtf8("Software version: ") );
    QString devStatusTag( QString::fromUtf8("Development status: ") );
    QString buildNumberTag( QString::fromUtf8("Build number: ") );
    QString data( QString::fromUtf8( downloader->downloadedData() ) );
    QTextStream ts(&data);

    while ( !ts.atEnd() ) {
        QString line = ts.readLine();
        if ( line.startsWith( QChar::fromLatin1('#') ) || line.startsWith( QChar::fromLatin1('\n') ) ) {
            continue;
        }

        if ( line.startsWith(fileVersionTag) ) {
            int i = fileVersionTag.size();
            while ( i < line.size() && !line.at(i).isSpace() ) {
                extractedFileVersionStr.push_back( line.at(i) );
                ++i;
            }
        } else if ( line.startsWith(softwareVersionTag) ) {
            int i = softwareVersionTag.size();
            while ( i < line.size() && !line.at(i).isSpace() ) {
                extractedSoftwareVersionStr.push_back( line.at(i) );
                ++i;
            }
        } else if ( line.startsWith(devStatusTag) ) {
            int i = devStatusTag.size();
            while ( i < line.size() && !line.at(i).isSpace() ) {
                extractedDevStatusStr.push_back( line.at(i) );
                ++i;
            }
        } else if ( line.startsWith(buildNumberTag) ) {
            int i = buildNumberTag.size();
            while ( i < line.size() && !line.at(i).isSpace() ) {
                extractedBuildNumberStr.push_back( line.at(i) );
                ++i;
            }
        }
    }

    downloader->deleteLater();


    if ( extractedFileVersionStr.isEmpty() || (extractedFileVersionStr.toInt() < NATRON_LAST_VERSION_FILE_VERSION) ) {
        //The file cannot be decoded here
        return;
    }


    QStringList versionDigits = extractedSoftwareVersionStr.split( QChar::fromLatin1('.') );

    ///we only understand 3 digits formed version numbers
    if (versionDigits.size() != 3) {
        return;
    }


    int buildNumber = extractedBuildNumberStr.toInt();
    int major = versionDigits[0].toInt();
    int minor = versionDigits[1].toInt();
    int revision = versionDigits[2].toInt();
    const QString currentDevStatus = QString::fromUtf8(NATRON_DEVELOPMENT_STATUS);
    int devStatCompare = compareDevStatus(extractedDevStatusStr, currentDevStatus);
    int versionEncoded = NATRON_VERSION_ENCODE(major, minor, revision);
    if ( (versionEncoded > NATRON_VERSION_ENCODED) ||
         ( ( versionEncoded == NATRON_VERSION_ENCODED) &&
           ( ( devStatCompare > 0) || ( ( devStatCompare == 0) && ( buildNumber > NATRON_BUILD_NUMBER) ) ) ) ) {
        QString text;
        const QString popen = QString::fromUtf8("<p>");
        const QString pclose = QString::fromUtf8("</p>");
        if (devStatCompare == 0) {
            if ( ( buildNumber > NATRON_BUILD_NUMBER) && ( versionEncoded == NATRON_VERSION_ENCODED) &&
                 ( currentDevStatus == QString::fromUtf8(NATRON_DEVELOPMENT_RELEASE_CANDIDATE) ) ) {
                ///show build number in version
                text =  popen
                       + tr("Updates for %1 are now available for download.")
                       .arg( QString::fromUtf8(NATRON_APPLICATION_NAME) )
                       + pclose
                       + popen
                       + tr("You are currently using %1 version %2 - %3 - build %4.")
                       .arg( QString::fromUtf8(NATRON_APPLICATION_NAME) )
                       .arg( QString::fromUtf8(NATRON_VERSION_STRING) )
                       .arg( QString::fromUtf8(NATRON_DEVELOPMENT_STATUS) )
                       .arg(NATRON_BUILD_NUMBER)
                       + pclose
                       + popen
                       + tr("The latest version of %1 is version %2 - %3 - build %4.")
                       .arg( QString::fromUtf8(NATRON_APPLICATION_NAME) )
                       .arg(extractedSoftwareVersionStr)
                       .arg(extractedDevStatusStr)
                       .arg(extractedBuildNumberStr)
                       + pclose
                       + popen
                       + tr("You can download it from %1.")
                       .arg( QString::fromUtf8("<a href=\"www.natron.fr/download\">"
                                               "www.natron.fr</a>") )
                       + pclose;
            } else {
                //Only notify build number increments for Release candidates
                return;
            }
        } else {
            text =  popen
                   + tr("Updates for %1 are now available for download.")
                   .arg( QString::fromUtf8(NATRON_APPLICATION_NAME) )
                   + pclose
                   + popen
                   + tr("You are currently using %1 version %2 - %3.")
                   .arg( QString::fromUtf8(NATRON_APPLICATION_NAME) )
                   .arg( QString::fromUtf8(NATRON_VERSION_STRING) )
                   .arg( QString::fromUtf8(NATRON_DEVELOPMENT_STATUS) )
                   + pclose
                   + popen
                   + tr("The latest version of %1 is version %4 - %5.")
                   .arg( QString::fromUtf8(NATRON_APPLICATION_NAME) )
                   .arg(extractedSoftwareVersionStr)
                   .arg(extractedDevStatusStr)
                   + pclose
                   + popen
                   + tr("You can download it from %1.")
                   .arg( QString::fromUtf8("<a href=\"www.natron.fr/download\">"
                                           "www.natron.fr</a>") )
                   + pclose;
        }

        Dialogs::informationDialog( tr("New version").toStdString(), text.toStdString(), true );
    }
} // AppInstance::newVersionCheckDownloaded

void
AppInstance::newVersionCheckError()
{
    ///Nothing to do,
    FileDownloader* downloader = qobject_cast<FileDownloader*>( sender() );

    assert(downloader);
    downloader->deleteLater();
}

void
AppInstance::getWritersWorkForCL(const CLArgs& cl,
                                 std::list<AppInstance::RenderWork>& requests)
{
    const std::list<CLArgs::WriterArg>& writers = cl.getWriterArgs();

    for (std::list<CLArgs::WriterArg>::const_iterator it = writers.begin(); it != writers.end(); ++it) {
        NodePtr writerNode;
        if (!it->mustCreate) {
            std::string writerName = it->name.toStdString();
            writerNode = getNodeByFullySpecifiedName(writerName);

            if (!writerNode) {
                QString s = tr("%1 does not belong to the project file. Please enter a valid Write node script-name.").arg(it->name);
                throw std::invalid_argument( s.toStdString() );
            } else {
                if ( !writerNode->isOutputNode() ) {
                    QString s = tr("%1 is not an output node! It cannot render anything.").arg(it->name);
                    throw std::invalid_argument( s.toStdString() );
                }
            }

            if ( !it->filename.isEmpty() ) {
                KnobPtr fileKnob = writerNode->getKnobByName(kOfxImageEffectFileParamName);
                if (fileKnob) {
                    KnobOutputFile* outFile = dynamic_cast<KnobOutputFile*>( fileKnob.get() );
                    if (outFile) {
                        outFile->setValue( it->filename.toStdString() );
                    }
                }
            }
        } else {
            writerNode = createWriter( it->filename.toStdString(), eCreateNodeReasonInternal, getProject() );
            if (!writerNode) {
                throw std::runtime_error( tr("Failed to create writer for %1.").arg(it->filename).toStdString() );
            }

            //Connect the writer to the corresponding Output node input
            NodePtr output = getProject()->getNodeByFullySpecifiedName( it->name.toStdString() );
            if (!output) {
                throw std::invalid_argument( tr("%1 is not the name of a valid Output node of the script").arg(it->name).toStdString() );
            }
            GroupOutput* isGrpOutput = dynamic_cast<GroupOutput*>( output->getEffectInstance().get() );
            if (!isGrpOutput) {
                throw std::invalid_argument( tr("%1 is not the name of a valid Output node of the script").arg(it->name).toStdString() );
            }
            NodePtr outputInput = output->getRealInput(0);
            if (outputInput) {
                writerNode->connectInput(outputInput, 0);
            }
        }

        assert(writerNode);
        OutputEffectInstance* effect = dynamic_cast<OutputEffectInstance*>( writerNode->getEffectInstance().get() );

        if ( cl.hasFrameRange() ) {
            const std::list<std::pair<int, std::pair<int, int> > >& frameRanges = cl.getFrameRanges();
            for (std::list<std::pair<int, std::pair<int, int> > >::const_iterator it2 = frameRanges.begin(); it2 != frameRanges.end(); ++it2) {
                AppInstance::RenderWork r( effect, it2->second.first, it2->second.second, it2->first, cl.areRenderStatsEnabled() );
                requests.push_back(r);
            }
        } else {
            AppInstance::RenderWork r( effect, INT_MIN, INT_MAX, INT_MIN, cl.areRenderStatsEnabled() );
            requests.push_back(r);
        }
    }
} // AppInstance::getWritersWorkForCL

void
AppInstancePrivate::executeCommandLinePythonCommands(const CLArgs& args)
{
    const std::list<std::string>& commands = args.getPythonCommands();

    for (std::list<std::string>::const_iterator it = commands.begin(); it != commands.end(); ++it) {
        std::string err;
        std::string output;
        bool ok  = NATRON_PYTHON_NAMESPACE::interpretPythonScript(*it, &err, &output);
        if (!ok) {
            const QString sp( QString::fromUtf8(" ") );
            QString m = tr("Failed to execute the following Python command:") + sp +
                        QString::fromUtf8( it->c_str() ) + sp +
                        tr("Error:") + sp +
                        QString::fromUtf8( err.c_str() );
            throw std::runtime_error( m.toStdString() );
        } else if ( !output.empty() ) {
            std::cout << output << std::endl;
        }
    }
}

void
AppInstance::load(const CLArgs& cl,
                  bool makeEmptyInstance)
{
    declareCurrentAppVariable_Python();

    if (makeEmptyInstance) {
        return;
    }

    const QString& extraOnProjectCreatedScript = cl.getDefaultOnProjectLoadedScript();

    _imp->executeCommandLinePythonCommands(cl);

    QString exportDocPath = cl.getExportDocsPath();
    if ( !exportDocPath.isEmpty() ) {
<<<<<<< HEAD
        exportHTMLDocs(exportDocPath);

        return;
    }
=======
        exportDocs(exportDocPath);

        return;
    }

    if (getAppID() == 0) {
        QString missingOpenGLError;
        if (!appPTR->hasPlatformNecessaryOpenGLRequirements(&missingOpenGLError)) {
            throw std::runtime_error(missingOpenGLError.toStdString());
        }
    }
>>>>>>> f47de4b4

    ///if the app is a background project autorun and the project name is empty just throw an exception.
    if ( ( (appPTR->getAppType() == AppManager::eAppTypeBackgroundAutoRun) ||
           ( appPTR->getAppType() == AppManager::eAppTypeBackgroundAutoRunLaunchedFromGui) ) ) {
        const QString& scriptFilename =  cl.getScriptFilename();

        if ( scriptFilename.isEmpty() ) {
            // cannot start a background process without a file
            throw std::invalid_argument( tr("Project file name is empty.").toStdString() );
        }


        QFileInfo info(scriptFilename);
        if ( !info.exists() ) {
            throw std::invalid_argument( tr("%1: No such file.").arg(scriptFilename).toStdString() );
        }

        std::list<AppInstance::RenderWork> writersWork;


        if ( info.suffix() == QString::fromUtf8(NATRON_PROJECT_FILE_EXT) ) {
            ///Load the project
            if ( !_imp->_currentProject->loadProject( info.path(), info.fileName() ) ) {
                throw std::invalid_argument( tr("Project file loading failed.").toStdString() );
            }
        } else if ( info.suffix() == QString::fromUtf8("py") ) {
            ///Load the python script
            loadPythonScript(info);
        } else {
            throw std::invalid_argument( tr("%1 only accepts python scripts or .ntp project files.").arg( QString::fromUtf8(NATRON_APPLICATION_NAME) ).toStdString() );
        }


        ///exec the python script specified via --onload
        if ( !extraOnProjectCreatedScript.isEmpty() ) {
            QFileInfo cbInfo(extraOnProjectCreatedScript);
            if ( cbInfo.exists() ) {
                loadPythonScript(cbInfo);
            }
        }


        getWritersWorkForCL(cl, writersWork);


        ///Set reader parameters if specified from the command-line
        const std::list<CLArgs::ReaderArg>& readerArgs = cl.getReaderArgs();
        for (std::list<CLArgs::ReaderArg>::const_iterator it = readerArgs.begin(); it != readerArgs.end(); ++it) {
            std::string readerName = it->name.toStdString();
            NodePtr readNode = getNodeByFullySpecifiedName(readerName);

            if (!readNode) {
                std::string exc( tr("%1 does not belong to the project file. Please enter a valid Read node script-name.").arg( QString::fromUtf8( readerName.c_str() ) ).toStdString() );
                throw std::invalid_argument(exc);
            } else {
                if ( !readNode->getEffectInstance()->isReader() ) {
                    std::string exc( tr("%1 is not a Read node! It cannot render anything.").arg( QString::fromUtf8( readerName.c_str() ) ).toStdString() );
                    throw std::invalid_argument(exc);
                }
            }

            if ( it->filename.isEmpty() ) {
                std::string exc( tr("%1: Filename specified is empty but [-i] or [--reader] was passed to the command-line.").arg( QString::fromUtf8( readerName.c_str() ) ).toStdString() );
                throw std::invalid_argument(exc);
            }
            KnobPtr fileKnob = readNode->getKnobByName(kOfxImageEffectFileParamName);
            if (fileKnob) {
                KnobFile* outFile = dynamic_cast<KnobFile*>( fileKnob.get() );
                if (outFile) {
                    outFile->setValue( it->filename.toStdString() );
                }
            }
        }

        ///launch renders
        if ( !writersWork.empty() ) {
            startWritersRendering(false, writersWork);
        } else {
            std::list<std::string> writers;
            startWritersRenderingFromNames( cl.areRenderStatsEnabled(), false, writers, cl.getFrameRanges() );
        }
    } else if (appPTR->getAppType() == AppManager::eAppTypeInterpreter) {
        QFileInfo info( cl.getScriptFilename() );
        if ( info.exists() ) {
            if ( info.suffix() == QString::fromUtf8("py") ) {
                loadPythonScript(info);
            } else if ( info.suffix() == QString::fromUtf8(NATRON_PROJECT_FILE_EXT) ) {
                if ( !_imp->_currentProject->loadProject( info.path(), info.fileName() ) ) {
                    throw std::invalid_argument( tr("Project file loading failed.").toStdString() );
                }
            }
        }

        if ( !extraOnProjectCreatedScript.isEmpty() ) {
            QFileInfo cbInfo(extraOnProjectCreatedScript);
            if ( cbInfo.exists() ) {
                loadPythonScript(cbInfo);
            }
        }


        appPTR->launchPythonInterpreter();
    } else {
        execOnProjectCreatedCallback();

        if ( !extraOnProjectCreatedScript.isEmpty() ) {
            QFileInfo cbInfo(extraOnProjectCreatedScript);
            if ( cbInfo.exists() ) {
                loadPythonScript(cbInfo);
            }
        }
    }
} // AppInstance::load

bool
AppInstance::loadPythonScript(const QFileInfo& file)
{
    std::string addToPythonPath("sys.path.append(\"");

    addToPythonPath += file.path().toStdString();
    addToPythonPath += "\")\n";

    std::string err;
    bool ok  = NATRON_PYTHON_NAMESPACE::interpretPythonScript(addToPythonPath, &err, 0);
    assert(ok);
    if (!ok) {
        throw std::runtime_error("AppInstance::loadPythonScript(" + file.path().toStdString() + "): interpretPythonScript(" + addToPythonPath + " failed!");
    }

    std::string s = "app = app1\n";
    ok = NATRON_PYTHON_NAMESPACE::interpretPythonScript(s, &err, 0);
    assert(ok);
    if (!ok) {
        throw std::runtime_error("AppInstance::loadPythonScript(" + file.path().toStdString() + "): interpretPythonScript(" + s + " failed!");
    }

    QFile f( file.absoluteFilePath() );
    if ( !f.open(QIODevice::ReadOnly) ) {
        return false;
    }
    QTextStream ts(&f);
    QString content = ts.readAll();
    bool hasCreateInstance = content.contains( QString::fromUtf8("def createInstance") );
    /*
       The old way of doing it was

        QString hasCreateInstanceScript = QString("import sys\n"
        "import %1\n"
        "ret = True\n"
        "if not hasattr(%1,\"createInstance\") or not hasattr(%1.createInstance,\"__call__\"):\n"
        "    ret = False\n").arg(filename);


        ok = interpretPythonScript(hasCreateInstanceScript.toStdString(), &err, 0);


       which is wrong because it will try to import the script first.
       But we in the case of regular scripts, we allow the user to access externally declared variables such as "app", "app1" etc...
       and this would not be possible if the script was imported. Importing the module would then fail because it could not
       find the variables and the script could not be executed.
     */

    if (hasCreateInstance) {
        QString moduleName = file.fileName();
        int lastDotPos = moduleName.lastIndexOf( QChar::fromLatin1('.') );
        if (lastDotPos != -1) {
            moduleName = moduleName.left(lastDotPos);
        }

        std::stringstream ss;
        ss << "import " << moduleName.toStdString() << '\n';
        ss << moduleName.toStdString() << ".createInstance(app,app)";

        std::string output;
        FlagIncrementer flag(&_imp->_creatingGroup, &_imp->creatingGroupMutex);
        CreatingNodeTreeFlag_RAII createNodeTree(this);
        if ( !NATRON_PYTHON_NAMESPACE::interpretPythonScript(ss.str(), &err, &output) ) {
            if ( !err.empty() ) {
                Dialogs::errorDialog(tr("Python").toStdString(), err);
            }

            return false;
        } else {
            if ( !output.empty() ) {
                if ( appPTR->isBackground() ) {
                    std::cout << output << std::endl;
                } else {
                    appendToScriptEditor(output);
                }
            }
        }

        getProject()->forceComputeInputDependentDataOnAllTrees();
    } else {
        QFile f( file.absoluteFilePath() );
        PyRun_SimpleString( content.toStdString().c_str() );

        PyObject* mainModule = NATRON_PYTHON_NAMESPACE::getMainModule();
        std::string error;
        ///Gui session, do stdout, stderr redirection
        PyObject *errCatcher = 0;

        if ( PyObject_HasAttrString(mainModule, "catchErr") ) {
            errCatcher = PyObject_GetAttrString(mainModule, "catchErr"); //get our catchOutErr created above, new ref
        }

        PyErr_Print(); //make python print any errors

        PyObject *errorObj = 0;
        if (errCatcher) {
            errorObj = PyObject_GetAttrString(errCatcher, "value"); //get the  stderr from our catchErr object, new ref
            assert(errorObj);
            error = NATRON_PYTHON_NAMESPACE::PyStringToStdString(errorObj);
            PyObject* unicode = PyUnicode_FromString("");
            PyObject_SetAttrString(errCatcher, "value", unicode);
            Py_DECREF(errorObj);
            Py_DECREF(errCatcher);
        }

        if ( !error.empty() ) {
            QString message( QString::fromUtf8("Failed to load ") );
            message.append( file.absoluteFilePath() );
            message.append( QString::fromUtf8(": ") );
            message.append( QString::fromUtf8( error.c_str() ) );
            appendToScriptEditor( message.toStdString() );
        }
    }

    return true;
} // AppInstance::loadPythonScript

class AddCreateNode_RAII
{
    AppInstancePrivate* _imp;
    NodePtr _node;

public:


    AddCreateNode_RAII(AppInstancePrivate* imp,
                       const NodePtr& node)
        : _imp(imp)
        , _node(node)
    {
        _imp->_creatingNodeQueue.push_back(node);
    }

    virtual ~AddCreateNode_RAII()
    {
        std::list<NodePtr>::iterator found = std::find(_imp->_creatingNodeQueue.begin(), _imp->_creatingNodeQueue.end(), _node);

        if ( found != _imp->_creatingNodeQueue.end() ) {
            _imp->_creatingNodeQueue.erase(found);
        }
    }
};

NodePtr
AppInstance::createNodeFromPythonModule(Plugin* plugin,
                                        const boost::shared_ptr<NodeCollection>& group,
                                        CreateNodeReason reason,
                                        const boost::shared_ptr<NodeSerialization>& serialization)

{
    /*If the plug-in is a toolset, execute the toolset script and don't actually create a node*/
    bool istoolsetScript = plugin->getToolsetScript();
    NodePtr node;

    {
        FlagIncrementer fs(&_imp->_creatingGroup, &_imp->creatingGroupMutex);
        CreatingNodeTreeFlag_RAII createNodeTree(this);
        NodePtr containerNode;
        if (!istoolsetScript) {
            CreateNodeArgs groupArgs(QString::fromUtf8(PLUGINID_NATRON_GROUP), reason, group);
            groupArgs.serialization = serialization;
            containerNode = createNode(groupArgs);
            if (!containerNode) {
                return containerNode;
            }

            if ( (reason == eCreateNodeReasonUserCreate) || (reason == eCreateNodeReasonInternal) ) {
                std::string containerName;
                try {
                    group->initNodeName(plugin->getLabelWithoutSuffix().toStdString(), &containerName);
                    containerNode->setScriptName(containerName);
                    containerNode->setLabel(containerName);
                } catch (...) {
                }
            }
        }

        AddCreateNode_RAII creatingNode_raii(_imp.get(), containerNode);
        std::string containerFullySpecifiedName;
        if (containerNode) {
            containerFullySpecifiedName = containerNode->getFullyQualifiedName();
        }


        QString moduleName;
        QString modulePath;
        plugin->getPythonModuleNameAndPath(&moduleName, &modulePath);

        int appID = getAppID() + 1;
        std::stringstream ss;
        ss << moduleName.toStdString();
        ss << ".createInstance(app" << appID;
        if (istoolsetScript) {
            ss << ",\"\"";
        } else {
            ss << ", app" << appID << "." << containerFullySpecifiedName;
        }
        ss << ")\n";
        std::string err;
        std::string output;
        if ( !NATRON_PYTHON_NAMESPACE::interpretPythonScript(ss.str(), &err, &output) ) {
            Dialogs::errorDialog(tr("Group plugin creation error").toStdString(), err);
            if (containerNode) {
                containerNode->destroyNode(false);
            }

            return node;
        } else {
            if ( !output.empty() ) {
                appendToScriptEditor(output);
            }
            node = containerNode;
        }
        if (istoolsetScript) {
            return NodePtr();
        }

        if ( !moduleName.isEmpty() ) {
            setGroupLabelIDAndVersion(node, modulePath, moduleName);
        }

        // If there's a serialization, restore the serialization of the group node because the Python script probably overriden any state
        if (serialization) {
            containerNode->loadKnobs(*serialization);
        }
    } //FlagSetter fs(true,&_imp->_creatingGroup,&_imp->creatingGroupMutex);

    ///Now that the group is created and all nodes loaded, autoconnect the group like other nodes.
    onGroupCreationFinished(node, reason);

    return node;
} // AppInstance::createNodeFromPythonModule

void
AppInstance::setGroupLabelIDAndVersion(const NodePtr& node,
                                       const QString& pythonModulePath,
                                       const QString &pythonModule)
{
    std::string pluginID, pluginLabel, iconFilePath, pluginGrouping, description;
    unsigned int version;
    bool istoolset;

    if ( NATRON_PYTHON_NAMESPACE::getGroupInfos(pythonModulePath.toStdString(), pythonModule.toStdString(), &pluginID, &pluginLabel, &iconFilePath, &pluginGrouping, &description, &istoolset, &version) ) {
        node->setPluginIconFilePath(iconFilePath);
        node->setPluginDescription(description);

        QString groupingStr = QString::fromUtf8( pluginGrouping.c_str() );
        QStringList groupingSplits = groupingStr.split( QLatin1Char('/') );
        std::list<std::string> stdGrouping;
        for (QStringList::iterator it = groupingSplits.begin(); it != groupingSplits.end(); ++it) {
            stdGrouping.push_back( it->toStdString() );
        }

        node->setPluginIDAndVersionForGui(stdGrouping, pluginLabel, pluginID, version);
        node->setPluginPythonModule( QString( pythonModulePath + pythonModule + QString::fromUtf8(".py") ).toStdString() );
    }
}

NodePtr
AppInstance::createReader(const std::string& filename,
                          CreateNodeReason reason,
                          const boost::shared_ptr<NodeCollection>& group)
{
    std::string pluginID;

#ifdef NATRON_ENABLE_IO_META_NODES
    pluginID = PLUGINID_NATRON_READ;
    CreateNodeArgs args(QString::fromUtf8( pluginID.c_str() ),
                        reason,
                        group);
#else

    std::map<std::string, std::string> readersForFormat;
    appPTR->getCurrentSettings()->getFileFormatsForReadingAndReader(&readersForFormat);
    QString fileCpy = QString::fromUtf8( filename.c_str() );
    QString extq = QtCompat::removeFileExtension(fileCpy).toLower();
    std::string ext = extq.toStdString();
    std::map<std::string, std::string>::iterator found = readersForFormat.find(ext);
    if ( found == readersForFormat.end() ) {
        Dialogs::errorDialog( tr("Reader").toStdString(),
                              tr("No plugin capable of decoding %1 was found").arg(extq).toStdString(), false );

        return NodePtr();
    }
    pluginID = found->second;
    CreateNodeArgs args(QString::fromUtf8( found->second.c_str() ), reason, group);
#endif

    args.paramValues.push_back( createDefaultValueForParam(kOfxImageEffectFileParamName, filename) );
    std::string canonicalFilename = filename;
    getProject()->canonicalizePath(canonicalFilename);

    int firstFrame, lastFrame;
    Node::getOriginalFrameRangeForReader(pluginID, canonicalFilename, &firstFrame, &lastFrame);
    args.paramValues.push_back( createDefaultValueForParam(kReaderParamNameOriginalFrameRange, firstFrame, lastFrame) );

    return createNode(args);
}

NodePtr
AppInstance::createWriter(const std::string& filename,
                          CreateNodeReason reason,
                          const boost::shared_ptr<NodeCollection>& collection,
                          int firstFrame,
                          int lastFrame)
{
#ifdef NATRON_ENABLE_IO_META_NODES
    CreateNodeArgs args(QString::fromUtf8(PLUGINID_NATRON_WRITE), reason, collection);
#else
    std::map<std::string, std::string> writersForFormat;
    appPTR->getCurrentSettings()->getFileFormatsForWritingAndWriter(&writersForFormat);

    QString fileCpy = QString::fromUtf8( filename.c_str() );
    QString extq = QtCompat::removeFileExtension(fileCpy).toLower();
    std::string ext = extq.toStdString();
    std::map<std::string, std::string>::iterator found = writersForFormat.find(ext);
    if ( found == writersForFormat.end() ) {
        Dialogs::errorDialog( tr("Writer").toStdString(),
                              tr("No plugin capable of encoding %1 was found.").arg(extq).toStdString(), false );

        return NodePtr();
    }


    CreateNodeArgs args(QString::fromUtf8( found->second.c_str() ), reason, collection);
#endif
    args.paramValues.push_back( createDefaultValueForParam<std::string>(kOfxImageEffectFileParamName, filename) );
    if ( (firstFrame != INT_MIN) && (lastFrame != INT_MAX) ) {
        args.paramValues.push_back( createDefaultValueForParam<int>("frameRange", 2) );
        args.paramValues.push_back( createDefaultValueForParam<int>("firstFrame", firstFrame) );
        args.paramValues.push_back( createDefaultValueForParam<int>("lastFrame", lastFrame) );
    }

    return createNode(args);
}

/**
 * @brief An inspector node is like a viewer node with hidden inputs that unfolds one after another.
 * This functions returns the number of inputs to use for inspectors or 0 for a regular node.
 **/
static bool
isEntitledForInspector(Plugin* plugin,
                       OFX::Host::ImageEffect::Descriptor* ofxDesc)
{
    if ( ( plugin->getPluginID() == QString::fromUtf8(PLUGINID_NATRON_VIEWER) ) ||
         ( plugin->getPluginID() == QString::fromUtf8(PLUGINID_NATRON_ROTOPAINT) ) ||
         ( plugin->getPluginID() == QString::fromUtf8(PLUGINID_NATRON_ROTO) ) ) {
        return true;
    }

    if (!ofxDesc) {
        return false;
    }

    const std::vector<OFX::Host::ImageEffect::ClipDescriptor*>& clips = ofxDesc->getClipsByOrder();
    int nInputs = 0;
    bool firstInput = true;
    for (std::vector<OFX::Host::ImageEffect::ClipDescriptor*>::const_iterator it = clips.begin(); it != clips.end(); ++it) {
        if ( !(*it)->isOutput() ) {
            if ( !(*it)->isOptional() ) {
                if (!firstInput) {                    // allow one non-optional input
                    return false;
                }
            } else {
                ++nInputs;
            }
            firstInput = false;
        }
    }
    if (nInputs > 4) {
        return true;
    }

    return false;
}

NodePtr
AppInstance::createNodeInternal(CreateNodeArgs& args)
{
    NodePtr node;
    Plugin* plugin = 0;
    QString findId;

    //Roto has moved to a built-in plugin
    if ( ( (args.reason == eCreateNodeReasonUserCreate) || (args.reason == eCreateNodeReasonProjectLoad) ) &&
         ( ( !_imp->_projectCreatedWithLowerCaseIDs && ( args.pluginID == QString::fromUtf8(PLUGINID_OFX_ROTO) ) ) || ( _imp->_projectCreatedWithLowerCaseIDs && ( args.pluginID == QString::fromUtf8(PLUGINID_OFX_ROTO).toLower() ) ) ) ) {
        findId = QString::fromUtf8(PLUGINID_NATRON_ROTO);
    } else {
        findId = args.pluginID;
    }

#ifdef NATRON_ENABLE_IO_META_NODES
    //If it is a reader or writer, create a ReadNode or WriteNode
    if (!args.ioContainer) {
        if ( ReadNode::isBundledReader( args.pluginID.toStdString(), wasProjectCreatedWithLowerCaseIDs() ) ) {
            args.paramValues.push_back( createDefaultValueForParam( kNatronReadNodeParamDecodingPluginID, args.pluginID.toStdString() ) );
            findId = QString::fromUtf8(PLUGINID_NATRON_READ);
        } else if ( WriteNode::isBundledWriter( args.pluginID.toStdString(), wasProjectCreatedWithLowerCaseIDs() ) ) {
            args.paramValues.push_back( createDefaultValueForParam( kNatronWriteNodeParamEncodingPluginID, args.pluginID.toStdString() ) );
            findId = QString::fromUtf8(PLUGINID_NATRON_WRITE);
        }
    }
#endif

    try {
        plugin = appPTR->getPluginBinary(findId, args.majorV, args.minorV, _imp->_projectCreatedWithLowerCaseIDs && args.reason == eCreateNodeReasonProjectLoad);
    } catch (const std::exception & e1) {
        ///Ok try with the old Ids we had in Natron prior to 1.0
        try {
            plugin = appPTR->getPluginBinaryFromOldID(args.pluginID, args.majorV, args.minorV);
        } catch (const std::exception& e2) {
            Dialogs::errorDialog(tr("Plugin error").toStdString(),
                                 tr("Cannot load plugin executable.").toStdString() + ": " + e2.what(), false );

            return node;
        }
    }

    if (!plugin) {
        return node;
    }

    if ( !plugin->getIsUserCreatable() && (args.reason == eCreateNodeReasonUserCreate) ) {
        //The plug-in should not be instantiable by the user
        qDebug() << "Attempt to create" << args.pluginID << "which is not user creatable";

        return node;
    }


    /*
       If the plug-in is a PyPlug create it with createNodeFromPythonModule() except in the following situations:
       - The user speicifed in the Preferences that he/she prefers loading PyPlugs from their serialization in the .ntp
       file rather than load the Python script
       - The user is copy/pasting in which case we don't want to run the Python code which could override modifications
       made by the user on the original node
     */
    const QString& pythonModule = plugin->getPythonModule();
    if ( !pythonModule.isEmpty() ) {
        if (args.reason != eCreateNodeReasonCopyPaste) {
            try {
                return createNodeFromPythonModule(plugin, args.group, args.reason, args.serialization);
            } catch (const std::exception& e) {
                Dialogs::errorDialog(tr("Plugin error").toStdString(),
                                     tr("Cannot create PyPlug:").toStdString() + e.what(), false );

                return node;
            }
        } else {
            plugin = appPTR->getPluginBinary(QString::fromUtf8(PLUGINID_NATRON_GROUP), -1, -1, false);
            assert(plugin);
        }
    }

    std::string foundPluginID = plugin->getPluginID().toStdString();
    ContextEnum ctx;
    OFX::Host::ImageEffect::Descriptor* ofxDesc = plugin->getOfxDesc(&ctx);

    if (!ofxDesc) {
        OFX::Host::ImageEffect::ImageEffectPlugin* ofxPlugin = plugin->getOfxPlugin();
        if (ofxPlugin) {
            try {
                //  Should this method be in AppManager?
                // ofxDesc = appPTR->getPluginContextAndDescribe(ofxPlugin, &ctx);
                ofxDesc = appPTR->getPluginContextAndDescribe(ofxPlugin, &ctx);
            } catch (const std::exception& e) {
                errorDialog(tr("Error while creating node").toStdString(), tr("Failed to create an instance of %1:").arg(args.pluginID).toStdString()
                            + '\n' + e.what(), false);

                return NodePtr();
            }

            assert(ofxDesc);
            plugin->setOfxDesc(ofxDesc, ctx);
        }
    }

    bool useInspector = isEntitledForInspector(plugin, ofxDesc);

    if (!useInspector) {
        node.reset( new Node(this, args.group, plugin) );
    } else {
        node.reset( new InspectorNode(this, args.group, plugin) );
    }

    AddCreateNode_RAII creatingNode_raii(_imp.get(), node);

    {
        ///Furnace plug-ins don't handle using the thread pool
        boost::shared_ptr<Settings> settings = appPTR->getCurrentSettings();
        if ( boost::starts_with(foundPluginID, "uk.co.thefoundry.furnace") &&
             ( settings->useGlobalThreadPool() || ( settings->getNumberOfParallelRenders() != 1) ) ) {
            StandardButtonEnum reply = Dialogs::questionDialog(tr("Warning").toStdString(),
                                                               tr("The settings of the application are currently set to use "
                                                                  "the global thread-pool for rendering effects.\n"
                                                                  "The Foundry Furnace "
                                                                  "is known not to work well when this setting is checked.\n"
                                                                  "Would you like to turn it off?").toStdString(), false);
            if (reply == eStandardButtonYes) {
                settings->setUseGlobalThreadPool(false);
                settings->setNumberOfParallelRenders(1);
            }
        }

        ///If this is a stereo plug-in, check that the project has been set for multi-view
        if (args.reason == eCreateNodeReasonUserCreate) {
            const QStringList& grouping = plugin->getGrouping();
            if ( !grouping.isEmpty() && ( grouping[0] == QString::fromUtf8(PLUGIN_GROUP_MULTIVIEW) ) ) {
                int nbViews = getProject()->getProjectViewsCount();
                if (nbViews < 2) {
                    StandardButtonEnum reply = Dialogs::questionDialog(tr("Multi-View").toStdString(),
                                                                       tr("Using a multi-view node requires the project settings to be setup "
                                                                          "for multi-view.\n"
                                                                          "Would you like to setup the project for stereo?").toStdString(), false);
                    if (reply == eStandardButtonYes) {
                        getProject()->setupProjectForStereo();
                    }
                }
            }
        }
    }


    //if (args.addToProject) {
    //Add the node to the project before loading it so it is present when the python script that registers a variable of the name
    //of the node works
    if (args.group) {
        args.group->addNode(node);
    }
    //}
    assert(node);
    try {
        node->load(args);
    } catch (const std::exception & e) {
        if (args.group) {
            args.group->removeNode(node);
        }
        std::string error( e.what() );
        if ( !error.empty() ) {
            std::string title("Error while creating node");
            std::string message = title + " " + foundPluginID + ": " + e.what();
            qDebug() << message.c_str();
            errorDialog(title, message, false);
        }

        return NodePtr();
    } catch (...) {
        if (args.group) {
            args.group->removeNode(node);
        }
        std::string title("Error while creating node");
        std::string message = title + " " + foundPluginID;
        qDebug() << message.c_str();
        errorDialog(title, message, false);

        return NodePtr();
    }

    NodePtr multiInstanceParent = node->getParentMultiInstance();

    if (args.createGui) {
        // createNodeGui also sets the filename parameter for reader or writers
        try {
            createNodeGui(node, multiInstanceParent, args);
        } catch (const std::exception& e) {
            node->destroyNode(false);
            std::string title("Error while creating node");
            std::string message = title + " " + foundPluginID + ": " + e.what();
            qDebug() << message.c_str();
            errorDialog(title, message, false);

            return boost::shared_ptr<Node>();
        }
    }

    boost::shared_ptr<NodeGroup> isGrp = boost::dynamic_pointer_cast<NodeGroup>( node->getEffectInstance()->shared_from_this() );

    if (isGrp) {
        if ( (args.reason == eCreateNodeReasonProjectLoad) || (args.reason == eCreateNodeReasonCopyPaste) ) {
            if ( args.serialization && !args.serialization->getPythonModule().empty() ) {
                QString pythonModulePath = QString::fromUtf8( ( args.serialization->getPythonModule().c_str() ) );
                QString moduleName;
                QString modulePath;
                int foundLastSlash = pythonModulePath.lastIndexOf( QChar::fromLatin1('/') );
                if (foundLastSlash != -1) {
                    modulePath = pythonModulePath.mid(0, foundLastSlash + 1);
                    moduleName = pythonModulePath.remove(0, foundLastSlash + 1);
                }
                QtCompat::removeFileExtension(moduleName);
                setGroupLabelIDAndVersion(node, modulePath, moduleName);
            }
            onGroupCreationFinished(node, args.reason);
        } else if ( (args.reason == eCreateNodeReasonUserCreate) && !_imp->_creatingGroup && (isGrp->getPluginID() == PLUGINID_NATRON_GROUP) ) {
            //if the node is a group and we're not loading the project, create one input and one output
            NodePtr input, output;

            {
                CreateNodeArgs args(QString::fromUtf8(PLUGINID_NATRON_OUTPUT), eCreateNodeReasonInternal, isGrp);
                output = createNode(args);
                try {
                    output->setScriptName("Output");
                } catch (...) {
                }

                assert(output);
            }
            {
                CreateNodeArgs args(QString::fromUtf8(PLUGINID_NATRON_INPUT), eCreateNodeReasonInternal, isGrp);
                input = createNode(args);
                assert(input);
            }
            if ( input && output && !output->getInput(0) ) {
                output->connectInput(input, 0);

                double x, y;
                output->getPosition(&x, &y);
                y -= 100;
                input->setPosition(x, y);
            }
            onGroupCreationFinished(node, args.reason);

            ///Now that the group is created and all nodes loaded, autoconnect the group like other nodes.
        }
    }

    return node;
} // createNodeInternal

NodePtr
AppInstance::createNode(CreateNodeArgs & args)
{
    return createNodeInternal(args);
}

int
AppInstance::getAppID() const
{
    return _imp->_appID;
}

void
<<<<<<< HEAD
AppInstance::exportHTMLDocs(const QString path)
=======
AppInstance::exportDocs(const QString path)
>>>>>>> f47de4b4
{
    if ( !path.isEmpty() ) {
        QStringList categories;
        QVector<QStringList> plugins;

<<<<<<< HEAD
        // Generate a HTML for each plugin
=======
        // Generate a MD for each plugin
>>>>>>> f47de4b4
        std::list<std::string> pluginIDs = appPTR->getPluginIDs();
        for (std::list<std::string>::iterator it = pluginIDs.begin(); it != pluginIDs.end(); ++it) {
            QString pluginID = QString::fromUtf8( it->c_str() );
            if ( !pluginID.isEmpty() ) {
                Plugin* plugin = 0;
                QString pluginID = QString::fromUtf8( it->c_str() );
                plugin = appPTR->getPluginBinary(pluginID, -1, -1, false);
                if (plugin) {
<<<<<<< HEAD
                    // blacklist pyplugs and some other nodes due to crash ...
                    if ( !plugin->getIsForInternalUseOnly() && plugin->getPythonModule().isEmpty() && ( pluginID != QString::fromUtf8("fr.inria.built-in.Tracker") ) && ( pluginID != QString::fromUtf8("net.sf.openfx.TimeBufferRead") ) && ( pluginID != QString::fromUtf8("net.sf.openfx.TimeBufferWrite") ) ) {
=======
                    if ( !plugin->getIsForInternalUseOnly() && plugin->getPythonModule().isEmpty() /*&& ( pluginID != QString::fromUtf8("fr.inria.built-in.Tracker") ) && ( pluginID != QString::fromUtf8("net.sf.openfx.TimeBufferRead") ) && ( pluginID != QString::fromUtf8("net.sf.openfx.TimeBufferWrite") )*/ ) {
>>>>>>> f47de4b4
                        QStringList groups = plugin->getGrouping();
                        categories << groups.at(0);
                        QStringList plugList;
                        plugList << plugin->getGrouping().at(0) << pluginID << plugin->getPluginLabel();
                        plugins << plugList;
                        CreateNodeArgs args( pluginID, eCreateNodeReasonInternal, boost::shared_ptr<NodeCollection>() );
                        args.createGui = false;
                        args.addToProject = false;
                        qDebug() << pluginID;
                        NodePtr node = appPTR->getTopLevelInstance()->createNode(args);
                        if (node) {
<<<<<<< HEAD
                            QString html = node->makeHTMLDocumentation(true);
                            QDir htmlDir(path);
                            if ( !htmlDir.exists() ) {
                                htmlDir.mkdir(path);
                            }
                            QFile htmlFile( path + QString::fromUtf8("/") + pluginID + QString::fromUtf8(".html") );
                            if ( htmlFile.open(QIODevice::Text | QIODevice::WriteOnly) ) {
                                QTextStream out(&htmlFile);
                                out << parseHTMLDoc(html, path, true);
                                htmlFile.close();
                            }
                        }
                    }
                }
            }
        }

        // Generate a HTML for each parent category
        categories.removeDuplicates();
        QString categoriesHeader = QString::fromUtf8("<!DOCTYPE HTML PUBLIC \"-//W3C//DTD HTML 4.01 Transitional//EN\" \"http://www.w3.org/TR/html4/loose.dtd\"><html><head><title>Natron User Guide Menu</title><link rel=\"stylesheet\" href=\"_static/default.css\" type=\"text/css\" /><link rel=\"stylesheet\" href=\"_static/pygments.css\" type=\"text/css\" /><link rel=\"stylesheet\" href=\"_static/style.css\" type=\"text/css\" /><script type=\"text/javascript\" src=\"_static/jquery.js\"></script><script type=\"text/javascript\" src=\"_static/dropdown.js\"></script></head><body>");
        QString categoryBodyEnd = QString::fromUtf8("</ul></div></div></div></div>");
        QString categoriesFooter = QString::fromUtf8("</body></html>");
        for (int i = 0; i < categories.size(); ++i) {
            QString categoriesBodyStart = QString::fromUtf8("<div class=\"document\"><div class=\"documentwrapper\"><div class=\"body\"><h1>") + categories.at(0) + QString::fromUtf8("</h1><p>") + tr("This manual is intended as a reference for all the parameters within each node in %1.").arg( categories.at(0) ) + QString::fromUtf8("</p><div class=\"toctree-wrapper compound\"><ul>");
            QString html;
            html.append(categoriesHeader);
            html.append(categoriesBodyStart);
=======
                            QDir mdDir(path);
                            if ( !mdDir.exists() ) {
                                mdDir.mkdir(path);
                            }

                            bool hasImg = false;
                            QFile imgFile( plugin->getIconFilePath() );
                            if ( imgFile.exists() ) {
                                if (!imgFile.copy( path + QString::fromUtf8("/plugins/") + pluginID + QString::fromUtf8(".png") )) {
                                    std::cout << "ERROR: failed to copy image" << imgFile.fileName().toStdString() << std::endl;
                                } else {
                                    hasImg = true;
                                }
                            }

                            QString md = node->makeHTMLDocumentation(false, hasImg);
                            QFile mdFile( path + QString::fromUtf8("/plugins/") + pluginID + QString::fromUtf8(".md") );
                            if ( mdFile.open(QIODevice::Text | QIODevice::WriteOnly) ) {
                                QTextStream out(&mdFile);
                                out << md;
                                mdFile.close();
                            } else {
                                std::cout << "ERROR: failed to write to file " << mdFile.fileName().toStdString() << std::endl;
                            }
                        }
                    }
                }
            }
        }

        // Generate RST for plugin categories
        categories.removeDuplicates();
        QString groupMD;
        groupMD.append(tr("Reference"));
        groupMD.append(QString::fromUtf8("\n"));
        groupMD.append(QString::fromUtf8("=========\n\n"));
        groupMD.append(QString::fromUtf8("Contents:\n\n"));
        groupMD.append(QString::fromUtf8(".. toctree::\n"));
        groupMD.append(QString::fromUtf8("    :maxdepth: 1\n\n"));

        for (int i = 0; i < categories.size(); ++i) {
            QString plugMD;
            plugMD.append(categories.at(i));
            plugMD.append(QString::fromUtf8("\n==========\n\n"));
            plugMD.append(QString::fromUtf8("Contents:\n\n"));
            plugMD.append(QString::fromUtf8(".. toctree::\n"));
            plugMD.append(QString::fromUtf8("    :maxdepth: 1\n\n"));

>>>>>>> f47de4b4
            for (int y = 0; y < plugins.size(); ++y) {
                QStringList currPlugin = plugins.at(y);
                if (currPlugin.size() == 3) {
                    if ( categories.at(i) == currPlugin.at(0) ) {
<<<<<<< HEAD
                        html.append( QString::fromUtf8("<li class=\"toctree-l1\"><a href='") + currPlugin.at(1) + QString::fromUtf8(".html'>") + currPlugin.at(2) + QString::fromUtf8("</a></li>") );
                    }
                }
            }
            html.append(categoryBodyEnd);
            html.append(categoriesFooter);
            QFile htmlFile( path + QString::fromUtf8("/group") + categories.at(i) + QString::fromUtf8(".html") );
            if ( htmlFile.open(QIODevice::Text | QIODevice::WriteOnly | QIODevice::Truncate) ) {
                QTextStream out(&htmlFile);
                out << parseHTMLDoc(html, path, true);
                htmlFile.close();
            }
        }

        // Generate prefs
        boost::shared_ptr<Settings> settings = appPTR->getCurrentSettings();
        QString prefsHTML = settings->makeHTMLDocumentation(false, true);
        prefsHTML = parseHTMLDoc(prefsHTML, path, true);
        QFile prefsHTMLFile( path + QString::fromUtf8("/_prefs.html") );
        if ( prefsHTMLFile.open(QIODevice::Text | QIODevice::WriteOnly | QIODevice::Truncate) ) {
            QTextStream out(&prefsHTMLFile);
            out << parseHTMLDoc(prefsHTML, path, false);
            prefsHTMLFile.close();
        }

        // Add menu to existing sphinx html's in path
        QDir htmlDir(path);
        QFileInfoList dirList = htmlDir.entryInfoList();
        for (int x = 0; x < dirList.size(); ++x) {
            QFileInfo sphinxInfo = dirList.at(x);
            if ( sphinxInfo.exists() && ( sphinxInfo.suffix() == QString::fromUtf8("html") ) && ( sphinxInfo.fileName() != QString::fromUtf8("_group.html") ) && ( sphinxInfo.fileName() != QString::fromUtf8("_prefs.html") ) ) {
                QFile sphinxFile( sphinxInfo.absoluteFilePath() );
                QString input;
                if ( sphinxFile.open(QIODevice::ReadOnly | QIODevice::Text) ) {
                    input = QString::fromUtf8( sphinxFile.readAll() );
                    sphinxFile.close();
                }
                if ( input.contains( QString::fromUtf8("http://sphinx.pocoo.org/") ) && !input.contains( QString::fromUtf8("mainMenu") ) ) {
                    if ( sphinxFile.open(QIODevice::WriteOnly | QIODevice::Truncate | QIODevice::Text) ) {
                        QTextStream output(&sphinxFile);
                        output << parseHTMLDoc(input, path, false);
                        sphinxFile.close();
                    }
                }
            }
        }
    }
} // AppInstance::exportHTMLDocs

QString
AppInstance::parseHTMLDoc(const QString html,
                          const QString path,
                          bool replaceNewline) const
{
    QString result = html;

    if ( html.contains( QString::fromUtf8("mainMenu") ) ) {
        return result;
    }

    // get static menu from index.html and make a header+menu
    QFile indexFile( path + QString::fromUtf8("/index.html") );
    QString menuHTML;
    menuHTML.append( QString::fromUtf8("<body>\n") );
    menuHTML.append( QString::fromUtf8("<div id=\"header\"><a href=\"/\"><div id=\"logo\"></div></a><div id=\"mainMenu\">\n") );
    menuHTML.append( QString::fromUtf8("<ul>\n") );
    if ( indexFile.exists() ) {
        if ( indexFile.open(QIODevice::ReadOnly | QIODevice::Text) ) {
            QStringList menuResult;
            bool getMenu = false;
            while ( !indexFile.atEnd() ) {
                QString line = QString::fromUtf8( indexFile.readLine() );
                if ( line == QString::fromUtf8("<div class=\"toctree-wrapper compound\">\n") ) {
                    getMenu = true;
                }
                if (getMenu) {
                    menuResult << line;
                }
                if ( line == QString::fromUtf8("</div>\n") ) {
                    getMenu = false;
                }
            }
            if ( !menuResult.isEmpty() ) {
                int menuEnd = menuResult.size() - 2;
                for (int i = 0; i < menuEnd; ++i) {
                    QString tmp = menuResult.at(i);
                    //tmp.replace(QString::fromUtf8("href=\""),QString::fromUtf8("href=\"/"));
                    menuHTML.append(tmp);
                }
            }
            indexFile.close();
            menuHTML.append( QString::fromUtf8("</div>\n</div></div>\n") );
        }
    } else {
        menuHTML.append( QString::fromUtf8("</ul></div></div>") );
    }

    // preferences
    /*boost::shared_ptr<Settings> settings = appPTR->getCurrentSettings();
       QString prefsHTML = settings->makeHTMLDocumentation(true, true);
       menuHTML.append(prefsHTML);*/

    /*/// TODO probably a better way to get categories...
       QStringList groups;
       std::list<std::string> pluginIDs = appPTR->getPluginIDs();
       for (std::list<std::string>::iterator it=pluginIDs.begin(); it != pluginIDs.end(); ++it) {
        Plugin* plugin = 0;
        QString pluginID = QString::fromUtf8(it->c_str());
        plugin = appPTR->getPluginBinary(pluginID,-1,-1,false);
        if (plugin) {
            QStringList groupList = plugin->getGrouping();
            groups << groupList.at(0);
        }
       }
       groups.removeDuplicates();
       QString refHTML;
       refHTML.append(QString::fromUtf8("<li class=\"toctree-l1\"><a href=\"#\">Reference Guide</a>\n"));
       refHTML.append(QString::fromUtf8("<ul>\n"));
       for (int i = 0; i < groups.size(); ++i) {
        refHTML.append(QString::fromUtf8("<li class='toctree-l2'><a href='group")+groups.at(i)+QString::fromUtf8(".html'>")+groups.at(i)+QString::fromUtf8("</a></li>\n"));
       }
       refHTML.append(QString::fromUtf8("\n</ul>\n</li>\n</ul>\n"));*/

    // return result
    //menuHTML.append(refHTML);
    //menuHTML.append(QString::fromUtf8("</div>\n</div>\n"));
    if (replaceNewline) {
        result.replace( QString::fromUtf8("\n"), QString::fromUtf8("</p><p>") );
    }
    result.replace(QString::fromUtf8("<body>"), menuHTML);
    result.replace( QString::fromUtf8("NATRON_DOCUMENTATION"), tr("%1 %2 documentation").arg( QString::fromUtf8(NATRON_APPLICATION_NAME) ).arg( QString::fromUtf8(NATRON_VERSION_STRING) ) );

    return result;
} // AppInstance::parseHTMLDoc
=======
                        plugMD.append(QString::fromUtf8("    plugins/")+currPlugin.at(1)+QString::fromUtf8(".rst\n"));
                    }
                }
            }
            groupMD.append(QString::fromUtf8("    _group")+categories.at(i)+QString::fromUtf8(".rst\n"));

            QFile plugFile( path + QString::fromUtf8("/_group") + categories.at(i) + QString::fromUtf8(".rst") );
            plugMD.append(QString::fromUtf8("\n"));
            if ( plugFile.open(QIODevice::Text | QIODevice::WriteOnly | QIODevice::Truncate) ) {
                QTextStream out(&plugFile);
                out << plugMD;
                plugFile.close();
            }
        }

        // Generate RST for plugins ToC
        QFile groupFile( path + QString::fromUtf8("/_group.rst") );
        groupMD.append(QString::fromUtf8("\n"));
        if ( groupFile.open(QIODevice::Text | QIODevice::WriteOnly | QIODevice::Truncate) ) {
            QTextStream out(&groupFile);
            out << groupMD;
            groupFile.close();
        }

        // Generate MD for settings
        boost::shared_ptr<Settings> settings = appPTR->getCurrentSettings();
        QString prefsMD = settings->makeHTMLDocumentation(false);
        QFile prefsFile( path + QString::fromUtf8("/_prefs.md") );
        if ( prefsFile.open(QIODevice::Text | QIODevice::WriteOnly | QIODevice::Truncate) ) {
            QTextStream out(&prefsFile);
            out << prefsMD;
            prefsFile.close();
        }
    }
} // AppInstance::exportDocs
>>>>>>> f47de4b4

NodePtr
AppInstance::getNodeByFullySpecifiedName(const std::string & name) const
{
    return _imp->_currentProject->getNodeByFullySpecifiedName(name);
}

boost::shared_ptr<Project>
AppInstance::getProject() const
{
    return _imp->_currentProject;
}

boost::shared_ptr<TimeLine>
AppInstance::getTimeLine() const
{
    return _imp->_currentProject->getTimeLine();
}

void
AppInstance::errorDialog(const std::string & title,
                         const std::string & message,
                         bool /*useHtml*/) const
{
    std::cout << "ERROR: " << title + ": " << message << std::endl;
}

void
AppInstance::errorDialog(const std::string & title,
                         const std::string & message,
                         bool* stopAsking,
                         bool /*useHtml*/) const
{
    std::cout << "ERROR: " << title + ": " << message << std::endl;

    *stopAsking = false;
}

void
AppInstance::warningDialog(const std::string & title,
                           const std::string & message,
                           bool /*useHtml*/) const
{
    std::cout << "WARNING: " << title + ": " << message << std::endl;
}

void
AppInstance::warningDialog(const std::string & title,
                           const std::string & message,
                           bool* stopAsking,
                           bool /*useHtml*/) const
{
    std::cout << "WARNING: " << title + ": " << message << std::endl;

    *stopAsking = false;
}

void
AppInstance::informationDialog(const std::string & title,
                               const std::string & message,
                               bool /*useHtml*/) const
{
    std::cout << "INFO: " << title + ": " << message << std::endl;
}

void
AppInstance::informationDialog(const std::string & title,
                               const std::string & message,
                               bool* stopAsking,
                               bool /*useHtml*/) const
{
    std::cout << "INFO: " << title + ": " << message << std::endl;

    *stopAsking = false;
}

StandardButtonEnum
AppInstance::questionDialog(const std::string & title,
                            const std::string & message,
                            bool /*useHtml*/,
                            StandardButtons /*buttons*/,
                            StandardButtonEnum /*defaultButton*/) const
{
    std::cout << "QUESTION: " << title + ": " << message << std::endl;

    return eStandardButtonYes;
}

void
AppInstance::triggerAutoSave()
{
    _imp->_currentProject->triggerAutoSave();
}

void
AppInstance::startWritersRenderingFromNames(bool enableRenderStats,
                                            bool doBlockingRender,
                                            const std::list<std::string>& writers,
                                            const std::list<std::pair<int, std::pair<int, int> > >& frameRanges)
{
    std::list<RenderWork> renderers;

    if ( !writers.empty() ) {
        for (std::list<std::string>::const_iterator it = writers.begin(); it != writers.end(); ++it) {
            const std::string& writerName = *it;
            NodePtr node = getNodeByFullySpecifiedName(writerName);

            if (!node) {
                std::string exc(writerName);
                exc.append( tr(" does not belong to the project file. Please enter a valid Write node script-name.").toStdString() );
                throw std::invalid_argument(exc);
            } else {
                if ( !node->isOutputNode() ) {
                    std::string exc(writerName);
                    exc.append( tr(" is not an output node! It cannot render anything.").toStdString() );
                    throw std::invalid_argument(exc);
                }
                ViewerInstance* isViewer = node->isEffectViewer();
                if (isViewer) {
                    throw std::invalid_argument("Internal issue with the project loader...viewers should have been evicted from the project.");
                }

                OutputEffectInstance* effect = dynamic_cast<OutputEffectInstance*>( node->getEffectInstance().get() );
                assert(effect);

                for (std::list<std::pair<int, std::pair<int, int> > >::const_iterator it2 = frameRanges.begin(); it2 != frameRanges.end(); ++it2) {
                    RenderWork w(effect, it2->second.first, it2->second.second, it2->first, enableRenderStats);
                    renderers.push_back(w);
                }

                if ( frameRanges.empty() ) {
                    RenderWork r(effect, INT_MIN, INT_MAX, INT_MIN, enableRenderStats);
                    renderers.push_back(r);
                }
            }
        }
    } else {
        //start rendering for all writers found in the project
        std::list<OutputEffectInstance*> writers;
        getProject()->getWriters(&writers);

        for (std::list<OutputEffectInstance*>::const_iterator it2 = writers.begin(); it2 != writers.end(); ++it2) {
            assert(*it2);
            if (*it2) {
                for (std::list<std::pair<int, std::pair<int, int> > >::const_iterator it3 = frameRanges.begin(); it3 != frameRanges.end(); ++it3) {
                    RenderWork w(*it2, it3->second.first, it3->second.second, it3->first, enableRenderStats);
                    renderers.push_back(w);
                }

                if ( frameRanges.empty() ) {
                    RenderWork r(*it2, INT_MIN, INT_MAX, INT_MIN, enableRenderStats);
                    renderers.push_back(r);
                }
            }
        }
    }


    if ( renderers.empty() ) {
        throw std::invalid_argument("Project file is missing a writer node. This project cannot render anything.");
    }

    startWritersRendering(doBlockingRender, renderers);
} // AppInstance::startWritersRenderingFromNames

void
AppInstance::startWritersRendering(bool doBlockingRender,
                                   const std::list<RenderWork>& writers)
{
    if ( writers.empty() ) {
        return;
    }


    bool renderInSeparateProcess = appPTR->getCurrentSettings()->isRenderInSeparatedProcessEnabled();
    QString savePath;
    if (renderInSeparateProcess) {
        getProject()->saveProject_imp(QString(), QString::fromUtf8("RENDER_SAVE.ntp"), true, false, &savePath);
    }

    std::list<RenderQueueItem> itemsToQueue;
    for (std::list<RenderWork>::const_iterator it = writers.begin(); it != writers.end(); ++it) {
        RenderQueueItem item;
        item.work = *it;
        if ( !_imp->validateRenderOptions(item.work, &item.work.firstFrame, &item.work.lastFrame, &item.work.frameStep) ) {
            continue;;
        }
        _imp->getSequenceNameFromWriter(it->writer, &item.sequenceName);
        item.savePath = savePath;

        if (renderInSeparateProcess) {
            item.process.reset( new ProcessHandler(savePath, item.work.writer) );
            QObject::connect( item.process.get(), SIGNAL(processFinished(int)), this, SLOT(onBackgroundRenderProcessFinished()) );
        } else {
            QObject::connect(item.work.writer->getRenderEngine(), SIGNAL(renderFinished(int)), this, SLOT(onQueuedRenderFinished(int)), Qt::UniqueConnection);
        }

        bool canPause = !item.work.writer->isVideoWriter();

        if (!it->isRestart) {
            notifyRenderStarted(item.sequenceName, item.work.firstFrame, item.work.lastFrame, item.work.frameStep, canPause, item.work.writer, item.process);
        } else {
            notifyRenderRestarted(item.work.writer, item.process);
        }
        itemsToQueue.push_back(item);
    }
    if ( itemsToQueue.empty() ) {
        return;
    }

    if (appPTR->isBackground() || doBlockingRender) {
        //blocking call, we don't want this function to return pre-maturely, in which case it would kill the app
        QtConcurrent::blockingMap( itemsToQueue, boost::bind(&AppInstancePrivate::startRenderingFullSequence, _imp.get(), true, _1) );
    } else {
        bool isQueuingEnabled = appPTR->getCurrentSettings()->isRenderQueuingEnabled();
        if (isQueuingEnabled) {
            QMutexLocker k(&_imp->renderQueueMutex);
            if ( !_imp->activeRenders.empty() ) {
                _imp->renderQueue.insert( _imp->renderQueue.end(), itemsToQueue.begin(), itemsToQueue.end() );

                return;
            } else {
                std::list<RenderQueueItem>::const_iterator it = itemsToQueue.begin();
                const RenderQueueItem& firstWork = *it;
                ++it;
                for (; it != itemsToQueue.end(); ++it) {
                    _imp->renderQueue.push_back(*it);
                }
                k.unlock();
                _imp->startRenderingFullSequence(false, firstWork);
            }
        } else {
            for (std::list<RenderQueueItem>::const_iterator it = itemsToQueue.begin(); it != itemsToQueue.end(); ++it) {
                _imp->startRenderingFullSequence(false, *it);
            }
        }
    }
} // AppInstance::startWritersRendering

void
AppInstancePrivate::getSequenceNameFromWriter(const OutputEffectInstance* writer,
                                              QString* sequenceName)
{
    ///get the output file knob to get the name of the sequence
    const DiskCacheNode* isDiskCache = dynamic_cast<const DiskCacheNode*>(writer);

    if (isDiskCache) {
        *sequenceName = tr("Caching");
    } else {
        *sequenceName = QString();
        KnobPtr fileKnob = writer->getKnobByName(kOfxImageEffectFileParamName);
        if (fileKnob) {
            Knob<std::string>* isString = dynamic_cast<Knob<std::string>*>( fileKnob.get() );
            assert(isString);
            if (isString) {
                *sequenceName = QString::fromUtf8( isString->getValue().c_str() );
            }
        }
    }
}

bool
AppInstancePrivate::validateRenderOptions(const AppInstance::RenderWork& w,
                                          int* firstFrame,
                                          int* lastFrame,
                                          int* frameStep)
{
    ///validate the frame range to render
    if ( (w.firstFrame == INT_MIN) || (w.lastFrame == INT_MAX) ) {
        double firstFrameD, lastFrameD;
        w.writer->getFrameRange_public(w.writer->getHash(), &firstFrameD, &lastFrameD, true);
        if ( (firstFrameD == INT_MIN) || (lastFrameD == INT_MAX) ) {
            _publicInterface->getFrameRange(&firstFrameD, &lastFrameD);
        }

        if (firstFrameD > lastFrameD) {
            Dialogs::errorDialog(w.writer->getNode()->getLabel_mt_safe(),
                                 tr("First frame index in the sequence is greater than the last frame index.").toStdString(), false );

            return false;
        }
        *firstFrame = (int)firstFrameD;
        *lastFrame = (int)lastFrameD;
    } else {
        *firstFrame = w.firstFrame;
        *lastFrame = w.lastFrame;
    }

    if ( (w.frameStep == INT_MAX) || (w.frameStep == INT_MIN) ) {
        ///Get the frame step from the frame step parameter of the Writer
        *frameStep = w.writer->getNode()->getFrameStepKnobValue();
    } else {
        *frameStep = std::max(1, w.frameStep);
    }

    return true;
}

void
AppInstancePrivate::startRenderingFullSequence(bool blocking,
                                               const RenderQueueItem& w)
{
    if (blocking) {
        BlockingBackgroundRender backgroundRender(w.work.writer);
        backgroundRender.blockingRender(w.work.useRenderStats, w.work.firstFrame, w.work.lastFrame, w.work.frameStep); //< doesn't return before rendering is finished
        return;
    }


    {
        QMutexLocker k(&renderQueueMutex);
        activeRenders.push_back(w);
    }


    if (w.process) {
        w.process->startProcess();
    } else {
        w.work.writer->renderFullSequence(false, w.work.useRenderStats, NULL, w.work.firstFrame, w.work.lastFrame, w.work.frameStep);
    }
}

void
AppInstance::onQueuedRenderFinished(int /*retCode*/)
{
    RenderEngine* engine = qobject_cast<RenderEngine*>( sender() );

    if (!engine) {
        return;
    }
    boost::shared_ptr<OutputEffectInstance> effect = engine->getOutput();
    if (!effect) {
        return;
    }
    startNextQueuedRender( effect.get() );
}

void
AppInstance::removeRenderFromQueue(OutputEffectInstance* writer)
{
    QMutexLocker k(&_imp->renderQueueMutex);

    for (std::list<RenderQueueItem>::iterator it = _imp->renderQueue.begin(); it != _imp->renderQueue.end(); ++it) {
        if (it->work.writer == writer) {
            _imp->renderQueue.erase(it);
            break;
        }
    }
}

void
AppInstance::startNextQueuedRender(OutputEffectInstance* finishedWriter)
{
    RenderQueueItem nextWork;
    {
        QMutexLocker k(&_imp->renderQueueMutex);
        for (std::list<RenderQueueItem>::iterator it = _imp->activeRenders.begin(); it != _imp->activeRenders.end(); ++it) {
            if (it->work.writer == finishedWriter) {
                _imp->activeRenders.erase(it);
                break;
            }
        }
        if ( !_imp->renderQueue.empty() ) {
            nextWork = _imp->renderQueue.front();
            _imp->renderQueue.pop_front();
        } else {
            return;
        }
    }

    _imp->startRenderingFullSequence(false, nextWork);
}

void
AppInstance::onBackgroundRenderProcessFinished()
{
    ProcessHandler* proc = qobject_cast<ProcessHandler*>( sender() );
    OutputEffectInstance* effect = 0;

    if (proc) {
        effect = proc->getWriter();
    }
    if (effect) {
        startNextQueuedRender(effect);
    }
}

void
AppInstance::getFrameRange(double* first,
                           double* last) const
{
    return _imp->_currentProject->getFrameRange(first, last);
}

void
AppInstance::clearOpenFXPluginsCaches()
{
    NodesList activeNodes;

    _imp->_currentProject->getActiveNodes(&activeNodes);

    for (NodesList::iterator it = activeNodes.begin(); it != activeNodes.end(); ++it) {
        (*it)->purgeAllInstancesCaches();
    }
}

void
AppInstance::clearAllLastRenderedImages()
{
    NodesList activeNodes;

    _imp->_currentProject->getActiveNodes(&activeNodes);

    for (NodesList::iterator it = activeNodes.begin(); it != activeNodes.end(); ++it) {
        (*it)->clearLastRenderedImage();
    }
}

void
AppInstance::aboutToQuit()
{
    ///Clear nodes now, not in the destructor of the project as
    ///deleting nodes might reference the project.
    _imp->_currentProject->closeProject(true);
    _imp->_currentProject->discardAppPointer();
}

void
AppInstance::quit()
{
    appPTR->quit(this);
}

ViewerColorSpaceEnum
AppInstance::getDefaultColorSpaceForBitDepth(ImageBitDepthEnum bitdepth) const
{
    return _imp->_currentProject->getDefaultColorSpaceForBitDepth(bitdepth);
}

void
AppInstance::onOCIOConfigPathChanged(const std::string& path)
{
    _imp->_currentProject->onOCIOConfigPathChanged(path, false);
}

void
AppInstance::declareCurrentAppVariable_Python()
{
    /// define the app variable
    std::stringstream ss;

    ss << "app" << _imp->_appID + 1 << " = " << NATRON_ENGINE_PYTHON_MODULE_NAME << ".natron.getInstance(" << _imp->_appID << ") \n";
    const KnobsVec& knobs = _imp->_currentProject->getKnobs();
    for (KnobsVec::const_iterator it = knobs.begin(); it != knobs.end(); ++it) {
        ss << "app" << _imp->_appID + 1 << "." << (*it)->getName() << " = app" << _imp->_appID + 1 << ".getProjectParam('" <<
        (*it)->getName() << "')\n";
    }
    std::string script = ss.str();
    std::string err;
    bool ok = NATRON_PYTHON_NAMESPACE::interpretPythonScript(script, &err, 0);
    assert(ok);
    if (!ok) {
        throw std::runtime_error("AppInstance::declareCurrentAppVariable_Python() failed!");
    }

    if ( appPTR->isBackground() ) {
        std::string err;
        ok = NATRON_PYTHON_NAMESPACE::interpretPythonScript("app = app1\n", &err, 0);
        assert(ok);
    }
}

double
AppInstance::getProjectFrameRate() const
{
    return _imp->_currentProject->getProjectFrameRate();
}

void
AppInstance::setProjectWasCreatedWithLowerCaseIDs(bool b)
{
    _imp->_projectCreatedWithLowerCaseIDs = b;
}

bool
AppInstance::wasProjectCreatedWithLowerCaseIDs() const
{
    return _imp->_projectCreatedWithLowerCaseIDs;
}

bool
AppInstance::isCreatingPythonGroup() const
{
    QMutexLocker k(&_imp->creatingGroupMutex);

    return _imp->_creatingGroup;
}

void
AppInstance::appendToScriptEditor(const std::string& str)
{
    std::cout << str <<  std::endl;
}

void
AppInstance::printAutoDeclaredVariable(const std::string& /*str*/)
{
}

void
AppInstance::execOnProjectCreatedCallback()
{
    std::string cb = appPTR->getCurrentSettings()->getOnProjectCreatedCB();

    if ( cb.empty() ) {
        return;
    }


    std::vector<std::string> args;
    std::string error;
    try {
        NATRON_PYTHON_NAMESPACE::getFunctionArguments(cb, &error, &args);
    } catch (const std::exception& e) {
        appendToScriptEditor( std::string("Failed to run onProjectCreated callback: ")
                              + e.what() );

        return;
    }

    if ( !error.empty() ) {
        appendToScriptEditor("Failed to run onProjectCreated callback: " + error);

        return;
    }

    std::string signatureError;
    signatureError.append("The on project created callback supports the following signature(s):\n");
    signatureError.append("- callback(app)");
    if (args.size() != 1) {
        appendToScriptEditor("Failed to run onProjectCreated callback: " + signatureError);

        return;
    }
    if (args[0] != "app") {
        appendToScriptEditor("Failed to run onProjectCreated callback: " + signatureError);

        return;
    }
    std::string appID = getAppIDString();
    std::string script;
    if (appID != "app") {
        script = script + "app = " + appID;
    }
    script = script + "\n" + cb + "(" + appID + ")\n";
    std::string err;
    std::string output;
    if ( !NATRON_PYTHON_NAMESPACE::interpretPythonScript(script, &err, &output) ) {
        appendToScriptEditor("Failed to run onProjectCreated callback: " + err);
    } else {
        if ( !output.empty() ) {
            appendToScriptEditor(output);
        }
    }
} // AppInstance::execOnProjectCreatedCallback

std::string
AppInstance::getAppIDString() const
{
    if ( appPTR->isBackground() ) {
        return "app";
    } else {
        QString appID =  QString( QString::fromUtf8("app%1") ).arg(getAppID() + 1);

        return appID.toStdString();
    }
}

void
AppInstance::onGroupCreationFinished(const NodePtr& node,
                                     CreateNodeReason reason)
{
    assert(node);
    if ( !_imp->_currentProject->isLoadingProject() && (reason != eCreateNodeReasonProjectLoad) && (reason != eCreateNodeReasonCopyPaste) ) {
        NodeGroup* isGrp = node->isEffectGroup();
        assert(isGrp);
        if (!isGrp) {
            return;
        }
        isGrp->forceComputeInputDependentDataOnAllTrees();
    }
}

bool
AppInstance::saveTemp(const std::string& filename)
{
    std::string outFile = filename;
    std::string path = SequenceParsing::removePath(outFile);
    boost::shared_ptr<Project> project = getProject();

    return project->saveProject_imp(QString::fromUtf8( path.c_str() ), QString::fromUtf8( outFile.c_str() ), false, false, 0);
}

bool
AppInstance::save(const std::string& filename)
{
    boost::shared_ptr<Project> project = getProject();

    if ( project->hasProjectBeenSavedByUser() ) {
        QString projectFilename = project->getProjectFilename();
        QString projectPath = project->getProjectPath();

        return project->saveProject(projectPath, projectFilename, 0);
    } else {
        return saveAs(filename);
    }
}

bool
AppInstance::saveAs(const std::string& filename)
{
    std::string outFile = filename;
    std::string path = SequenceParsing::removePath(outFile);

    return getProject()->saveProject(QString::fromUtf8( path.c_str() ), QString::fromUtf8( outFile.c_str() ), 0);
}

AppInstance*
AppInstance::loadProject(const std::string& filename)
{
    QFileInfo file( QString::fromUtf8( filename.c_str() ) );

    if ( !file.exists() ) {
        return 0;
    }
    QString fileUnPathed = file.fileName();
    QString path = file.path() + QChar::fromLatin1('/');

    //We are in background mode, there can only be 1 instance active, wipe the current project
    boost::shared_ptr<Project> project = getProject();
    project->resetProject();

    bool ok  = project->loadProject( path, fileUnPathed);
    if (ok) {
        return this;
    }

    project->resetProject();

    return 0;
}

///Close the current project but keep the window
bool
AppInstance::resetProject()
{
    getProject()->closeProject(false);

    return true;
}

///Reset + close window, quit if last window
bool
AppInstance::closeProject()
{
    getProject()->closeProject(true);
    quit();

    return true;
}

///Opens a new project
AppInstance*
AppInstance::newProject()
{
    CLArgs cl;
    AppInstance* app = appPTR->newAppInstance(cl, false);

    return app;
}

void
AppInstance::addInvalidExpressionKnob(const KnobPtr& knob)
{
    QMutexLocker k(&_imp->invalidExprKnobsMutex);

    for (std::list<KnobWPtr>::iterator it = _imp->invalidExprKnobs.begin(); it != _imp->invalidExprKnobs.end(); ++it) {
        if ( it->lock().get() ) {
            return;
        }
    }
    _imp->invalidExprKnobs.push_back(knob);
}

void
AppInstance::removeInvalidExpressionKnob(const KnobI* knob)
{
    QMutexLocker k(&_imp->invalidExprKnobsMutex);

    for (std::list<KnobWPtr>::iterator it = _imp->invalidExprKnobs.begin(); it != _imp->invalidExprKnobs.end(); ++it) {
        if (it->lock().get() == knob) {
            _imp->invalidExprKnobs.erase(it);
            break;
        }
    }
}

void
AppInstance::recheckInvalidExpressions()
{
    std::list<KnobPtr> knobs;
    {
        QMutexLocker k(&_imp->invalidExprKnobsMutex);
        for (std::list<KnobWPtr>::iterator it = _imp->invalidExprKnobs.begin(); it != _imp->invalidExprKnobs.end(); ++it) {
            KnobPtr k = it->lock();
            if (k) {
                knobs.push_back(k);
            }
        }
    }
    std::list<KnobWPtr> newInvalidKnobs;

    for (std::list<KnobPtr>::iterator it = knobs.begin(); it != knobs.end(); ++it) {
        if ( !(*it)->checkInvalidExpressions() ) {
            newInvalidKnobs.push_back(*it);
        }
    }
    {
        QMutexLocker k(&_imp->invalidExprKnobsMutex);
        _imp->invalidExprKnobs = newInvalidKnobs;
    }
}

NATRON_NAMESPACE_EXIT;

NATRON_NAMESPACE_USING;
#include "moc_AppInstance.cpp"<|MERGE_RESOLUTION|>--- conflicted
+++ resolved
@@ -557,12 +557,6 @@
 
     QString exportDocPath = cl.getExportDocsPath();
     if ( !exportDocPath.isEmpty() ) {
-<<<<<<< HEAD
-        exportHTMLDocs(exportDocPath);
-
-        return;
-    }
-=======
         exportDocs(exportDocPath);
 
         return;
@@ -574,7 +568,6 @@
             throw std::runtime_error(missingOpenGLError.toStdString());
         }
     }
->>>>>>> f47de4b4
 
     ///if the app is a background project autorun and the project name is empty just throw an exception.
     if ( ( (appPTR->getAppType() == AppManager::eAppTypeBackgroundAutoRun) ||
@@ -1330,21 +1323,13 @@
 }
 
 void
-<<<<<<< HEAD
-AppInstance::exportHTMLDocs(const QString path)
-=======
 AppInstance::exportDocs(const QString path)
->>>>>>> f47de4b4
 {
     if ( !path.isEmpty() ) {
         QStringList categories;
         QVector<QStringList> plugins;
 
-<<<<<<< HEAD
-        // Generate a HTML for each plugin
-=======
         // Generate a MD for each plugin
->>>>>>> f47de4b4
         std::list<std::string> pluginIDs = appPTR->getPluginIDs();
         for (std::list<std::string>::iterator it = pluginIDs.begin(); it != pluginIDs.end(); ++it) {
             QString pluginID = QString::fromUtf8( it->c_str() );
@@ -1353,12 +1338,7 @@
                 QString pluginID = QString::fromUtf8( it->c_str() );
                 plugin = appPTR->getPluginBinary(pluginID, -1, -1, false);
                 if (plugin) {
-<<<<<<< HEAD
-                    // blacklist pyplugs and some other nodes due to crash ...
-                    if ( !plugin->getIsForInternalUseOnly() && plugin->getPythonModule().isEmpty() && ( pluginID != QString::fromUtf8("fr.inria.built-in.Tracker") ) && ( pluginID != QString::fromUtf8("net.sf.openfx.TimeBufferRead") ) && ( pluginID != QString::fromUtf8("net.sf.openfx.TimeBufferWrite") ) ) {
-=======
                     if ( !plugin->getIsForInternalUseOnly() && plugin->getPythonModule().isEmpty() /*&& ( pluginID != QString::fromUtf8("fr.inria.built-in.Tracker") ) && ( pluginID != QString::fromUtf8("net.sf.openfx.TimeBufferRead") ) && ( pluginID != QString::fromUtf8("net.sf.openfx.TimeBufferWrite") )*/ ) {
->>>>>>> f47de4b4
                         QStringList groups = plugin->getGrouping();
                         categories << groups.at(0);
                         QStringList plugList;
@@ -1370,35 +1350,6 @@
                         qDebug() << pluginID;
                         NodePtr node = appPTR->getTopLevelInstance()->createNode(args);
                         if (node) {
-<<<<<<< HEAD
-                            QString html = node->makeHTMLDocumentation(true);
-                            QDir htmlDir(path);
-                            if ( !htmlDir.exists() ) {
-                                htmlDir.mkdir(path);
-                            }
-                            QFile htmlFile( path + QString::fromUtf8("/") + pluginID + QString::fromUtf8(".html") );
-                            if ( htmlFile.open(QIODevice::Text | QIODevice::WriteOnly) ) {
-                                QTextStream out(&htmlFile);
-                                out << parseHTMLDoc(html, path, true);
-                                htmlFile.close();
-                            }
-                        }
-                    }
-                }
-            }
-        }
-
-        // Generate a HTML for each parent category
-        categories.removeDuplicates();
-        QString categoriesHeader = QString::fromUtf8("<!DOCTYPE HTML PUBLIC \"-//W3C//DTD HTML 4.01 Transitional//EN\" \"http://www.w3.org/TR/html4/loose.dtd\"><html><head><title>Natron User Guide Menu</title><link rel=\"stylesheet\" href=\"_static/default.css\" type=\"text/css\" /><link rel=\"stylesheet\" href=\"_static/pygments.css\" type=\"text/css\" /><link rel=\"stylesheet\" href=\"_static/style.css\" type=\"text/css\" /><script type=\"text/javascript\" src=\"_static/jquery.js\"></script><script type=\"text/javascript\" src=\"_static/dropdown.js\"></script></head><body>");
-        QString categoryBodyEnd = QString::fromUtf8("</ul></div></div></div></div>");
-        QString categoriesFooter = QString::fromUtf8("</body></html>");
-        for (int i = 0; i < categories.size(); ++i) {
-            QString categoriesBodyStart = QString::fromUtf8("<div class=\"document\"><div class=\"documentwrapper\"><div class=\"body\"><h1>") + categories.at(0) + QString::fromUtf8("</h1><p>") + tr("This manual is intended as a reference for all the parameters within each node in %1.").arg( categories.at(0) ) + QString::fromUtf8("</p><div class=\"toctree-wrapper compound\"><ul>");
-            QString html;
-            html.append(categoriesHeader);
-            html.append(categoriesBodyStart);
-=======
                             QDir mdDir(path);
                             if ( !mdDir.exists() ) {
                                 mdDir.mkdir(path);
@@ -1447,147 +1398,10 @@
             plugMD.append(QString::fromUtf8(".. toctree::\n"));
             plugMD.append(QString::fromUtf8("    :maxdepth: 1\n\n"));
 
->>>>>>> f47de4b4
             for (int y = 0; y < plugins.size(); ++y) {
                 QStringList currPlugin = plugins.at(y);
                 if (currPlugin.size() == 3) {
                     if ( categories.at(i) == currPlugin.at(0) ) {
-<<<<<<< HEAD
-                        html.append( QString::fromUtf8("<li class=\"toctree-l1\"><a href='") + currPlugin.at(1) + QString::fromUtf8(".html'>") + currPlugin.at(2) + QString::fromUtf8("</a></li>") );
-                    }
-                }
-            }
-            html.append(categoryBodyEnd);
-            html.append(categoriesFooter);
-            QFile htmlFile( path + QString::fromUtf8("/group") + categories.at(i) + QString::fromUtf8(".html") );
-            if ( htmlFile.open(QIODevice::Text | QIODevice::WriteOnly | QIODevice::Truncate) ) {
-                QTextStream out(&htmlFile);
-                out << parseHTMLDoc(html, path, true);
-                htmlFile.close();
-            }
-        }
-
-        // Generate prefs
-        boost::shared_ptr<Settings> settings = appPTR->getCurrentSettings();
-        QString prefsHTML = settings->makeHTMLDocumentation(false, true);
-        prefsHTML = parseHTMLDoc(prefsHTML, path, true);
-        QFile prefsHTMLFile( path + QString::fromUtf8("/_prefs.html") );
-        if ( prefsHTMLFile.open(QIODevice::Text | QIODevice::WriteOnly | QIODevice::Truncate) ) {
-            QTextStream out(&prefsHTMLFile);
-            out << parseHTMLDoc(prefsHTML, path, false);
-            prefsHTMLFile.close();
-        }
-
-        // Add menu to existing sphinx html's in path
-        QDir htmlDir(path);
-        QFileInfoList dirList = htmlDir.entryInfoList();
-        for (int x = 0; x < dirList.size(); ++x) {
-            QFileInfo sphinxInfo = dirList.at(x);
-            if ( sphinxInfo.exists() && ( sphinxInfo.suffix() == QString::fromUtf8("html") ) && ( sphinxInfo.fileName() != QString::fromUtf8("_group.html") ) && ( sphinxInfo.fileName() != QString::fromUtf8("_prefs.html") ) ) {
-                QFile sphinxFile( sphinxInfo.absoluteFilePath() );
-                QString input;
-                if ( sphinxFile.open(QIODevice::ReadOnly | QIODevice::Text) ) {
-                    input = QString::fromUtf8( sphinxFile.readAll() );
-                    sphinxFile.close();
-                }
-                if ( input.contains( QString::fromUtf8("http://sphinx.pocoo.org/") ) && !input.contains( QString::fromUtf8("mainMenu") ) ) {
-                    if ( sphinxFile.open(QIODevice::WriteOnly | QIODevice::Truncate | QIODevice::Text) ) {
-                        QTextStream output(&sphinxFile);
-                        output << parseHTMLDoc(input, path, false);
-                        sphinxFile.close();
-                    }
-                }
-            }
-        }
-    }
-} // AppInstance::exportHTMLDocs
-
-QString
-AppInstance::parseHTMLDoc(const QString html,
-                          const QString path,
-                          bool replaceNewline) const
-{
-    QString result = html;
-
-    if ( html.contains( QString::fromUtf8("mainMenu") ) ) {
-        return result;
-    }
-
-    // get static menu from index.html and make a header+menu
-    QFile indexFile( path + QString::fromUtf8("/index.html") );
-    QString menuHTML;
-    menuHTML.append( QString::fromUtf8("<body>\n") );
-    menuHTML.append( QString::fromUtf8("<div id=\"header\"><a href=\"/\"><div id=\"logo\"></div></a><div id=\"mainMenu\">\n") );
-    menuHTML.append( QString::fromUtf8("<ul>\n") );
-    if ( indexFile.exists() ) {
-        if ( indexFile.open(QIODevice::ReadOnly | QIODevice::Text) ) {
-            QStringList menuResult;
-            bool getMenu = false;
-            while ( !indexFile.atEnd() ) {
-                QString line = QString::fromUtf8( indexFile.readLine() );
-                if ( line == QString::fromUtf8("<div class=\"toctree-wrapper compound\">\n") ) {
-                    getMenu = true;
-                }
-                if (getMenu) {
-                    menuResult << line;
-                }
-                if ( line == QString::fromUtf8("</div>\n") ) {
-                    getMenu = false;
-                }
-            }
-            if ( !menuResult.isEmpty() ) {
-                int menuEnd = menuResult.size() - 2;
-                for (int i = 0; i < menuEnd; ++i) {
-                    QString tmp = menuResult.at(i);
-                    //tmp.replace(QString::fromUtf8("href=\""),QString::fromUtf8("href=\"/"));
-                    menuHTML.append(tmp);
-                }
-            }
-            indexFile.close();
-            menuHTML.append( QString::fromUtf8("</div>\n</div></div>\n") );
-        }
-    } else {
-        menuHTML.append( QString::fromUtf8("</ul></div></div>") );
-    }
-
-    // preferences
-    /*boost::shared_ptr<Settings> settings = appPTR->getCurrentSettings();
-       QString prefsHTML = settings->makeHTMLDocumentation(true, true);
-       menuHTML.append(prefsHTML);*/
-
-    /*/// TODO probably a better way to get categories...
-       QStringList groups;
-       std::list<std::string> pluginIDs = appPTR->getPluginIDs();
-       for (std::list<std::string>::iterator it=pluginIDs.begin(); it != pluginIDs.end(); ++it) {
-        Plugin* plugin = 0;
-        QString pluginID = QString::fromUtf8(it->c_str());
-        plugin = appPTR->getPluginBinary(pluginID,-1,-1,false);
-        if (plugin) {
-            QStringList groupList = plugin->getGrouping();
-            groups << groupList.at(0);
-        }
-       }
-       groups.removeDuplicates();
-       QString refHTML;
-       refHTML.append(QString::fromUtf8("<li class=\"toctree-l1\"><a href=\"#\">Reference Guide</a>\n"));
-       refHTML.append(QString::fromUtf8("<ul>\n"));
-       for (int i = 0; i < groups.size(); ++i) {
-        refHTML.append(QString::fromUtf8("<li class='toctree-l2'><a href='group")+groups.at(i)+QString::fromUtf8(".html'>")+groups.at(i)+QString::fromUtf8("</a></li>\n"));
-       }
-       refHTML.append(QString::fromUtf8("\n</ul>\n</li>\n</ul>\n"));*/
-
-    // return result
-    //menuHTML.append(refHTML);
-    //menuHTML.append(QString::fromUtf8("</div>\n</div>\n"));
-    if (replaceNewline) {
-        result.replace( QString::fromUtf8("\n"), QString::fromUtf8("</p><p>") );
-    }
-    result.replace(QString::fromUtf8("<body>"), menuHTML);
-    result.replace( QString::fromUtf8("NATRON_DOCUMENTATION"), tr("%1 %2 documentation").arg( QString::fromUtf8(NATRON_APPLICATION_NAME) ).arg( QString::fromUtf8(NATRON_VERSION_STRING) ) );
-
-    return result;
-} // AppInstance::parseHTMLDoc
-=======
                         plugMD.append(QString::fromUtf8("    plugins/")+currPlugin.at(1)+QString::fromUtf8(".rst\n"));
                     }
                 }
@@ -1623,7 +1437,6 @@
         }
     }
 } // AppInstance::exportDocs
->>>>>>> f47de4b4
 
 NodePtr
 AppInstance::getNodeByFullySpecifiedName(const std::string & name) const
