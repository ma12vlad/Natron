--- conflicted
+++ resolved
@@ -415,8 +415,7 @@
     const QString& getDiskCacheLocation() const;
     
     void saveCaches() const;
-    
-<<<<<<< HEAD
+
     PyObject* getMainModule();
     
     QString getSystemNonOFXPluginsPath() const;
@@ -425,14 +424,9 @@
     
     void launchPythonInterpreter();
 
-=======
-    void toggleAutoHideGraphInputs();
-
 	int isProjectAlreadyOpened(const std::string& projectFilePath) const;
 
-    
-public slots:
->>>>>>> f1ea21d9
+
     
 public Q_SLOTS:
 
