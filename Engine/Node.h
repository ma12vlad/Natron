//  Powiter
//
/* This Source Code Form is subject to the terms of the Mozilla Public
 * License, v. 2.0. If a copy of the MPL was not distributed with this
 * file, You can obtain one at http://mozilla.org/MPL/2.0/. */
/*
*Created by Alexandre GAUTHIER-FOICHAT on 6/1/2012. 
*contact: immarespond at gmail dot com
*
*/

#ifndef POWITER_ENGINE_NODE_H_
#define POWITER_ENGINE_NODE_H_

#include <vector>
#include <string>
#include <map>

#include "Global/Macros.h"
#include "Engine/ChannelSet.h"
#include "Engine/Format.h"
#include "Engine/VideoEngine.h"
#include "Engine/Hash64.h"

class Row;
class Model;
class SettingsPanel;
class Knob;
class KnobCallback;
class NodeGui;
class QMutex;
class QWaitCondition;
class QUndoStack;
class Node
{
public:
	/*Per-node infos. This class is used to pass infos along the graph
	 *and to know what we can request from a node.*/
	class Info:public Box2D{
	public:
		Info(int first_frame,int last_frame,int ydirection,Format displayWindow,ChannelSet channels)
        : _firstFrame(first_frame)
        , _lastFrame(last_frame)
        , _ydirection(ydirection)
        , _blackOutside(false)
        , _rgbMode(true)
        , _dataWindow()
        , _displayWindow(displayWindow)
        , _channels(channels)
        {}
	    Info()
        : _firstFrame(-1)
        , _lastFrame(-1)
        , _ydirection(0)
        , _blackOutside(false)
        , _rgbMode(true)
        , _dataWindow()
        , _displayWindow()
        , _channels()
        {}

		void set_ydirection(int direction){_ydirection=direction;}
		int ydirection() const {return _ydirection;}

		void set_displayWindow(const Format& format) { _displayWindow = format; }
        void merge_displayWindow(const Format& other);
		const Format& displayWindow() const { return _displayWindow; }
        
		void set_dataWindow(const Box2D& win) { _dataWindow = win; }
        void merge_dataWindow(const Box2D& other) { _dataWindow.merge(other); }
		const Box2D& dataWindow() const { return _dataWindow; }

        void set_firstFrame(int nb) { _firstFrame = nb; }
		int firstFrame() const { return _firstFrame; }
        
		void set_lastFrame(int nb) { _lastFrame = nb; }
		int lastFrame() const { return _lastFrame; }
        
		void set_channels(const ChannelSet& mask) { _channels = mask; }
		const ChannelSet& channels() const { return _channels; }

		bool blackOutside() const { return _blackOutside; }
		void set_blackOutside(bool bo) { _blackOutside = bo; }

        void set_rgbMode(bool m) { _rgbMode = m; }
        bool rgbMode() const { return _rgbMode; }

        bool operator==( Node::Info &other);
        void operator=(const Node::Info &other);

        void reset();
        
	private:
		int _firstFrame;
		int _lastFrame;
		int _ydirection;
		bool _blackOutside;
        bool _rgbMode;
        Box2D _dataWindow;
		Format _displayWindow; // display window of the data, for the data window see x,y,range,offset parameters
		ChannelSet _channels; // all channels defined by the current Node ( that are allocated)
	};
    
    
    
    /*CONSTRUCTOR AND DESTRUCTORS*/
    Node(Model* model);
    virtual ~Node();
    /*============================*/
    
    /*Hash related functions*/
    const Hash64& hash() const { return _hashValue; }
    void computeTreeHash(std::vector<std::string> &alreadyComputedHash);
    bool hashChanged();
    /*============================*/
    
    /*Knobs related functions*/
    const std::vector<Knob*>& getKnobs() const { return _knobsVector; }
    void addToKnobVector(Knob* knob){ _knobsVector.push_back(knob); }
    
    /*Do not call this function. It is used
     internally by the Knob_Callback.*/
    void removeKnob(Knob* knob);
    virtual void initKnobs(KnobCallback *cb);
	virtual void createKnobDynamically();
	KnobCallback* getKnobCallBack(){return _knobsCB;}
	void setNodeUi(NodeGui* ui){_nodeGUI=ui;}
	NodeGui* getNodeUi(){return _nodeGUI;}
    /*============================*/
    
    /*Parents & children nodes related functions*/
   const std::vector<Node*>& getParents() const {return _parents;}
    const std::vector<Node*>& getChildren() const {return _children;}
    void addChild(Node* child){ _children.push_back(child); }
    void addParent(Node* parent){ _parents.push_back(parent); }
    void removeChild(Node* child);
    void removeParent(Node* parent);
    void removeThisFromParents();
    void removeThisFromChildren();
    /*============================*/
    
    /*DAG related (topological sorting)*/
    void setMarked(bool mark){_marked = mark;}
    bool isMarked(){return _marked;}
    /*============================*/
    
	/*Node infos*/
	const Info& info() const { return _info; }
    void clear_info();


	Box2D& getRequestedBox(){return _requestedBox;}
    int width(){return info().displayWindow().w();}
    int height(){return info().displayWindow().h();}
       
    /*============================*/
    
    /*Node type related functions*/
    virtual bool isInputNode()  {return false;}
    virtual bool isOutputNode()  {return false;}
    /*============================*/
    
    /*Node Input related functions*/
    void initializeInputs();
    virtual int maximumInputs() {return 1;}
    virtual int minimumInputs() {return 1;}
    int inputCount() const ;
    Node* input(int index);
    const std::map<int, std::string>& getInputLabels() const { return _inputLabelsMap; }
    virtual std::string setInputLabel(int inputNb);
    std::string getInputLabel(int inputNb) {  return _inputLabelsMap[inputNb]; }
    void applyLabelsToInputs();
    void initInputLabelsMap();
    /*============================*/
    
    
    
    /*node name related functions*/
    const std::string getName() const { return _name ; }

    void setName(const std::string& name) { _name = name; }

    /*============================*/

    /*Node utility functions*/
    virtual std::string className() = 0;
    virtual std::string description() = 0;
    /*============================*/
    
    /*Calculations related functions*/
    bool validate(bool forReal);
    virtual void engine(int y,int offset,int range,ChannelSet channels,Row* out){
        Q_UNUSED(y);
        Q_UNUSED(offset);
        Q_UNUSED(range);
        Q_UNUSED(channels);
        Q_UNUSED(out);
    }
	
    /*============================*/
    
    /*overlay support:
     *Just overload this function in your operator.
     *No need to include any OpenGL related header.
     *The coordinate space is  defined by the displayWindow
     *(i.e: (0,0) = bottomLeft and  width() and height() being
     * respectivly the width and height of the frame.)
     */
    virtual void drawOverlay(){}
    
    /*cache related*/
    
    /*Returns in row, a row containing the results expected of this node
     for the line y , channels and range (r-x). Data may come from the cache,
     otherwise engine() gets called.
     */
    Row* get(int y,int x,int r);
    
    /*Returns true if the node will cache rows in the node cache.
     Otherwise results will not be cached.*/
    virtual bool cacheData()=0;
    

    virtual bool isOpenFXNode() const {return false;}
<<<<<<< HEAD
    
    
    Model* getModel() const {return _model;}
    
=======

    void set_firstFrame(int nb) { _info.set_firstFrame(nb); }

    void set_lastFrame(int nb) { _info.set_lastFrame(nb); }

>>>>>>> e32f5681
protected:
    
    virtual ChannelSet supportedComponents() =0;
    virtual void preProcess(){}

	virtual bool _validate(bool /*forReal*/) = 0;
    
<<<<<<< HEAD
    
    Model* _model;
	Info* _info; // contains all the info for this operator:the channels on which it is defined,the area of the image, the image format etc...this is set by validate
=======
	Info _info; // contains all the info for this operator:the channels on which it is defined,the area of the image, the image format etc...this is set by validate
>>>>>>> e32f5681
	std::vector<Node*> _parents;
	std::vector<Node*> _children;
    bool _marked;
	std::map<int, std::string> _inputLabelsMap;
    std::string _name;
	Hash64 _hashValue;
	std::vector<Knob*> _knobsVector;
	KnobCallback* _knobsCB;
	Box2D _requestedBox; // composition of all the area requested by children
	NodeGui* _nodeGUI;

private:
    void merge_frameRange(int otherFirstFrame,int otherLastFrame);
    void merge_info(bool forReal);
    void copy_info(Node* parent);
    
};
typedef Node* (*NodeBuilder)();

class OutputNode : public Node{
public:
    
    OutputNode(Model* model);
    
    virtual ~OutputNode();
    
    virtual bool isOutputNode(){return true;}

    
    /*Node utility functions*/
    virtual std::string className() = 0;
    virtual std::string description() = 0;
    /*Returns true if the node will cache rows in the node cache.
     Otherwise results will not be cached.*/
    virtual bool cacheData()=0;
   
    VideoEngine* getVideoEngine() const {return _videoEngine;}
    
    QMutex* getEngineMutex() const {return _mutex;}
    
    QWaitCondition* getOpenGLCondition() const {return _openGLCondition;}
    
protected:
    virtual ChannelSet supportedComponents() =0;
    virtual bool _validate(bool /*forReal*/) = 0;
    
private:
    QMutex* _mutex;
    QWaitCondition* _openGLCondition;
    VideoEngine* _videoEngine;
};


#endif // POWITER_ENGINE_NODE_H_<|MERGE_RESOLUTION|>--- conflicted
+++ resolved
@@ -222,18 +222,15 @@
     
 
     virtual bool isOpenFXNode() const {return false;}
-<<<<<<< HEAD
     
     
     Model* getModel() const {return _model;}
     
-=======
 
     void set_firstFrame(int nb) { _info.set_firstFrame(nb); }
 
     void set_lastFrame(int nb) { _info.set_lastFrame(nb); }
 
->>>>>>> e32f5681
 protected:
     
     virtual ChannelSet supportedComponents() =0;
@@ -241,13 +238,9 @@
 
 	virtual bool _validate(bool /*forReal*/) = 0;
     
-<<<<<<< HEAD
     
     Model* _model;
-	Info* _info; // contains all the info for this operator:the channels on which it is defined,the area of the image, the image format etc...this is set by validate
-=======
 	Info _info; // contains all the info for this operator:the channels on which it is defined,the area of the image, the image format etc...this is set by validate
->>>>>>> e32f5681
 	std::vector<Node*> _parents;
 	std::vector<Node*> _children;
     bool _marked;
