--- conflicted
+++ resolved
@@ -1840,8 +1840,6 @@
     return ret;
 }
 
-<<<<<<< HEAD
-=======
 void
 AppManager::initPython(int argc,char* argv[])
 {
@@ -1871,7 +1869,6 @@
     initNatronEngine();
 }
 
->>>>>>> 6d52ab4f
 namespace Natron {
 void
 errorDialog(const std::string & title,
