--- conflicted
+++ resolved
@@ -2400,22 +2400,6 @@
     QMutex overlayRedrawStackMutex;
     int overlayRedrawStack;
 
-<<<<<<< HEAD
-    ///If true, when the actionsRecursionLevel hit 0, it will trigger an evaluation.
-    struct EvaluationRequest
-    {
-        KnobI* requester; //< the last requester
-        bool isSignificant; //< is it a significant evaluation ?
-        
-        EvaluationRequest()
-        : requester(0), isSignificant(false)
-        {
-        }
-    };
-    
-    EvaluationRequest evaluateQueue;
-=======
->>>>>>> be633169
     mutable QMutex paramsEditLevelMutex;
     KnobHolder::MultipleParamsEditEnum paramsEditLevel;
     int paramsEditRecursionLevel;
@@ -2423,12 +2407,9 @@
     mutable QMutex evaluationBlockedMutex;
     int evaluationBlocked;
     
-<<<<<<< HEAD
-=======
     std::map<KnobI*,Natron::ValueChangedReasonEnum> knobChanged;
     bool changeSignificant;
-    
->>>>>>> be633169
+
     QMutex knobsFrozenMutex;
     bool knobsFrozen;
     
@@ -2484,7 +2465,6 @@
 }
 
 void
-<<<<<<< HEAD
 KnobHolder::addKnob(boost::shared_ptr<KnobI> k)
 {
     assert(QThread::currentThread() == qApp->thread());
@@ -2840,13 +2820,6 @@
 }
 
 void
-KnobHolder::unblockEvaluation()
-{
-    QMutexLocker l(&_imp->evaluationBlockedMutex);
-    
-    --_imp->evaluationBlocked;
-    assert(_imp->evaluationBlocked >= 0);
-=======
 KnobHolder::endChanges(bool discardEverything)
 {
     bool evaluate = false;
@@ -2903,7 +2876,6 @@
             _imp->changeSignificant |= knob->getEvaluateOnChange();
         }
     }
->>>>>>> be633169
 }
 
 void
@@ -3039,15 +3011,10 @@
     }
     ///Call it prior to slaveTo: it will set the master pointer as pointing to other
     onAllKnobsSlaved(true,other);
-<<<<<<< HEAD
-    
-    blockEvaluation();
-    
-=======
+
 
     beginChanges();
 
->>>>>>> be633169
     const std::vector<boost::shared_ptr<KnobI> > & otherKnobs = other->getKnobs();
     const std::vector<boost::shared_ptr<KnobI> > & thisKnobs = getKnobs();
     for (U32 i = 0; i < otherKnobs.size(); ++i) {
@@ -3264,10 +3231,8 @@
     
     aboutToRestoreDefaultValues();
     
-<<<<<<< HEAD
-=======
     beginChanges();
->>>>>>> be633169
+
     for (U32 i = 0; i < _imp->knobs.size(); ++i) {
         Button_Knob* isBtn = dynamic_cast<Button_Knob*>( _imp->knobs[i].get() );
         Page_Knob* isPage = dynamic_cast<Page_Knob*>( _imp->knobs[i].get() );
