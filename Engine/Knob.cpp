--- conflicted
+++ resolved
@@ -503,13 +503,12 @@
     //virtual portion
     keyframeRemoved_virtual(dimension, time);
     
-<<<<<<< HEAD
-=======
+
     if (_imp->holder) {
         _imp->holder->updateHasAnimation();
     }
 
->>>>>>> ac0d7e64
+
     if (!useGuiCurve) {
         
         if (_signalSlotHandler) {
@@ -772,13 +771,10 @@
     }
     
     animationRemoved_virtual(dimension);
-<<<<<<< HEAD
-=======
 
     if (_imp->holder) {
         _imp->holder->updateHasAnimation();
     }
->>>>>>> ac0d7e64
     
     
     if (!useGuiCurve) {
@@ -2219,19 +2215,6 @@
     bool hasAnimation;
     
     KnobHolderPrivate(AppInstance* appInstance_)
-<<<<<<< HEAD
-    : app(appInstance_)
-    , knobs()
-    , knobsInitialized(false)
-    , isSlave(false)
-    , actionsRecursionLevel()
-    , evaluateQueue()
-    , paramsEditLevel(PARAM_EDIT_OFF)
-    , evaluationBlockedMutex(QMutex::Recursive)
-    , evaluationBlocked(0)
-    , knobsFrozenMutex()
-    , knobsFrozen(false)
-=======
         : app(appInstance_)
           , knobs()
           , knobsInitialized(false)
@@ -2245,7 +2228,6 @@
           , knobsFrozen(false)
           , hasAnimationMutex()
           , hasAnimation(false)
->>>>>>> ac0d7e64
     {
         // Initialize local data on the main-thread
         ///Don't remove the if condition otherwise this will crash because QApp is not initialized yet for Natron settings.
