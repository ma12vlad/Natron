/* ***** BEGIN LICENSE BLOCK *****
 * This file is part of Natron <http://www.natron.fr/>,
 * Copyright (C) 2016 INRIA and Alexandre Gauthier-Foichat
 *
 * Natron is free software: you can redistribute it and/or modify
 * it under the terms of the GNU General Public License as published by
 * the Free Software Foundation; either version 2 of the License, or
 * (at your option) any later version.
 *
 * Natron is distributed in the hope that it will be useful,
 * but WITHOUT ANY WARRANTY; without even the implied warranty of
 * MERCHANTABILITY or FITNESS FOR A PARTICULAR PURPOSE.  See the
 * GNU General Public License for more details.
 *
 * You should have received a copy of the GNU General Public License
 * along with Natron.  If not, see <http://www.gnu.org/licenses/gpl-2.0.html>
 * ***** END LICENSE BLOCK ***** */

// ***** BEGIN PYTHON BLOCK *****
// from <https://docs.python.org/3/c-api/intro.html#include-files>:
// "Since Python may define some pre-processor definitions which affect the standard headers on some systems, you must include Python.h before any standard headers are included."
#include <Python.h>
// ***** END PYTHON BLOCK *****

#include "Knob.h"
#include "KnobImpl.h"

#include <algorithm> // min, max
#include <cassert>
#include <stdexcept>

#include <QtCore/QDataStream>
#include <QtCore/QByteArray>
#include <QtCore/QCoreApplication>
#include <QtCore/QThread>
#include <QtCore/QDebug>

#include "Global/GlobalDefines.h"

#include "Engine/AppInstance.h"
#include "Engine/AppManager.h"
#include "Engine/Curve.h"
#include "Engine/DockablePanelI.h"
#include "Engine/Hash64.h"
#include "Engine/KnobFile.h"
#include "Engine/KnobSerialization.h"
#include "Engine/KnobTypes.h"
#include "Engine/LibraryBinary.h"
#include "Engine/Node.h"
#include "Engine/Project.h"
#include "Engine/StringAnimationManager.h"
#include "Engine/TLSHolder.h"
#include "Engine/TimeLine.h"
#include "Engine/Transform.h"
#include "Engine/ViewIdx.h"
#include "Engine/ViewerInstance.h"

#include "Engine/EngineFwd.h"

NATRON_NAMESPACE_ENTER;

using std::make_pair; using std::pair;

KnobSignalSlotHandler::KnobSignalSlotHandler(const KnobPtr& knob)
: QObject()
, k(knob)
{

}

void
KnobSignalSlotHandler::onAnimationRemoved(ViewSpec view,
                                          int dimension)
{
    getKnob()->onAnimationRemoved(view,dimension);
}


void
KnobSignalSlotHandler::onMasterKeyFrameSet(double time,
                                           ViewSpec view,
                                           int dimension,
                                           int reason,
                                           bool added)
{
    KnobSignalSlotHandler* handler = qobject_cast<KnobSignalSlotHandler*>( sender() );
    assert(handler);
    KnobPtr master = handler->getKnob();
    
    getKnob()->clone(master.get(), dimension);
    Q_EMIT keyFrameSet(time, view, dimension, reason, added);
}

void
KnobSignalSlotHandler::onMasterKeyFrameRemoved(double time,
                                               ViewSpec view,
                                               int dimension,
                                               int reason)
{
    KnobSignalSlotHandler* handler = qobject_cast<KnobSignalSlotHandler*>( sender() );
    assert(handler);
    KnobPtr master = handler->getKnob();
    
    getKnob()->clone(master.get(), dimension);
    Q_EMIT keyFrameRemoved(time, view, dimension, reason);
}

void
KnobSignalSlotHandler::onMasterKeyFrameMoved(ViewSpec view,
                                             int dimension,
                                             double oldTime,
                                             double newTime)
{
    KnobSignalSlotHandler* handler = qobject_cast<KnobSignalSlotHandler*>( sender() );
    assert(handler);
    KnobPtr master = handler->getKnob();
    
    getKnob()->clone(master.get(), dimension);
    Q_EMIT keyFrameMoved(view, dimension, oldTime, newTime);
}

void
KnobSignalSlotHandler::onMasterAnimationRemoved(ViewSpec view,
                                                int dimension)
{
    KnobSignalSlotHandler* handler = qobject_cast<KnobSignalSlotHandler*>( sender() );
    assert(handler);
    KnobPtr master = handler->getKnob();
    
    getKnob()->clone(master.get(), dimension);
    Q_EMIT animationRemoved(view,dimension);
}


/***************** KNOBI**********************/

bool
KnobI::slaveTo(int dimension,
               const KnobPtr & other,
               int otherDimension,
               bool ignoreMasterPersistence)
{
    return slaveTo(dimension, other, otherDimension, eValueChangedReasonNatronInternalEdited, ignoreMasterPersistence);
}

void
KnobI::onKnobSlavedTo(int dimension,
                      const KnobPtr &  other,
                      int otherDimension)
{
    slaveTo(dimension, other, otherDimension, eValueChangedReasonUserEdited);
}

void
KnobI::unSlave(int dimension,
               bool copyState)
{
    unSlave(dimension, eValueChangedReasonNatronInternalEdited,copyState);
}

void
KnobI::onKnobUnSlaved(int dimension)
{
    unSlave(dimension, eValueChangedReasonUserEdited,true);
}

void
KnobI::removeAnimation(ViewSpec view,
                       int dimension)
{
    if (canAnimate()) {
        removeAnimation(view, dimension, eValueChangedReasonNatronInternalEdited);
    }
}


void
KnobI::onAnimationRemoved(ViewSpec view,
                          int dimension)
{
    if (canAnimate()) {
        removeAnimation(view, dimension, eValueChangedReasonUserEdited);
    }
}

boost::shared_ptr<KnobPage>
KnobI::getTopLevelPage()
{
    KnobPtr parentKnob = getParentKnob();
    KnobPtr parentKnobTmp = parentKnob;
    while (parentKnobTmp) {
        KnobPtr parent = parentKnobTmp->getParentKnob();
        if (!parent) {
            break;
        } else {
            parentKnobTmp = parent;
        }
    }

    ////find in which page the knob should be
    boost::shared_ptr<KnobPage> isTopLevelParentAPage = boost::dynamic_pointer_cast<KnobPage>(parentKnobTmp);
    return isTopLevelParentAPage;
}


/***********************************KNOB HELPER******************************************/

///for each dimension, the dimension of the master this dimension is linked to, and a pointer to the master
typedef std::vector< std::pair< int,KnobWPtr > > MastersMap;

///a curve for each dimension
typedef std::vector< boost::shared_ptr<Curve> > CurvesMap;

struct Expr
{
    std::string expression; //< the one modified by Natron
    std::string originalExpression; //< the one input by the user
    std::string exprInvalid;
    bool hasRet;
    
    ///The list of pair<knob, dimension> dpendencies for an expression
    std::list< std::pair<KnobWPtr,int> > dependencies;
    
    //PyObject* code;
    
    Expr() : expression(), originalExpression(), exprInvalid(), hasRet(false) /*, code(0)*/{}
};


struct KnobHelperPrivate
{
    KnobHelper* publicInterface;

#ifdef DEBUG
#pragma message WARN("This should be a weak_ptr")
#endif
    KnobHolder* holder;
    
    mutable QMutex labelMutex;
    std::string label; //< the text label that will be displayed  on the GUI
    bool labelVisible;
    std::string iconFilePath; //< an icon to replace the label
    std::string name; //< the knob can have a name different than the label displayed on GUI.
    std::string originalName; //< the original name passed to setName() by the user
    //By default this is the same as _description but can be set by calling setName().
    bool newLine;
    bool addSeparator;
    int itemSpacing;
    boost::weak_ptr<KnobI> parentKnob;
    
    mutable QMutex stateMutex; // protects IsSecret defaultIsSecret enabled
    bool IsSecret,defaultIsSecret;
    std::vector<bool> enabled,defaultEnabled;
    bool CanUndo;
    
    QMutex evaluateOnChangeMutex;
    bool evaluateOnChange; //< if true, a value change will never trigger an evaluation
    bool IsPersistant; //will it be serialized?
    std::string tooltipHint;
    bool isAnimationEnabled;
    int dimension;
    /* the keys for a specific dimension*/
    CurvesMap curves;
    
    ////curve links
    ///A slave link CANNOT be master at the same time (i.e: if _slaveLinks[i] != NULL  then _masterLinks[i] == NULL )
    mutable QReadWriteLock mastersMutex; //< protects _masters & ignoreMasterPersistence & listeners
    MastersMap masters; //from what knob is slaved each curve if any
    bool ignoreMasterPersistence; //< when true masters will not be serialized
    
    //Used when this knob is an alias of another knob. The other knob is set in "slaveForAlias"
    KnobPtr slaveForAlias;
    
    ///This is a list of all the knobs that have expressions/links to this knob.
    KnobI::ListenerDimsMap listeners;
    
    mutable QMutex animationLevelMutex;
    std::vector<AnimationLevelEnum> animationLevel; //< indicates for each dimension whether it is static/interpolated/onkeyframe
    bool declaredByPlugin; //< was the knob declared by a plug-in or added by Natron
    bool dynamicallyCreated; //< true if the knob was dynamically created by the user (either via python or via the gui)
    bool userKnob; //< true if it was created by the user and should be put into the "User" page
    
    ///Pointer to the ofx param overlay interact
    boost::shared_ptr<OfxParamOverlayInteract> customInteract;
    
    ///Pointer to the knobGui interface if it has any
    boost::weak_ptr<KnobGuiI> gui;
    
    mutable QMutex mustCloneGuiCurvesMutex;
    /// Set to true if gui curves were modified by the user instead of the real internal curves.
    /// If true then when finished rendering, the knob should clone the guiCurves into the internal curves.
    std::vector<bool> mustCloneGuiCurves;
    std::vector<bool> mustCloneInternalCurves;
    
    ///Used by deQueueValuesSet to know whether we should clear expressions results or not
    std::vector<bool> mustClearExprResults;
    
    ///A blind handle to the ofx param, needed for custom overlay interacts
    void* ofxParamHandle;
    
    ///This is to deal with multi-instance effects such as the Tracker: instance specifics knobs are
    ///not shared between instances whereas non instance specifics are shared.
    bool isInstanceSpecific;
    
    std::vector<std::string> dimensionNames;
    
    mutable QMutex expressionMutex;
    std::vector<Expr> expressions;
    
    mutable QMutex lastRandomHashMutex;
    mutable U32 lastRandomHash;
    
    ///Used to prevent recursive calls for expressions
    boost::shared_ptr<TLSHolder<KnobHelper::KnobTLSData> > tlsData;
    
    mutable QMutex hasModificationsMutex;
    std::vector<bool> hasModifications;
    
    mutable QMutex valueChangedBlockedMutex;
    int valueChangedBlocked;
    
    bool isClipPreferenceSlave;
    
    KnobHelperPrivate(KnobHelper* publicInterface_,
                      KnobHolder*  holder_,
                      int dimension_,
                      const std::string & label_,
                      bool declaredByPlugin_)
    : publicInterface(publicInterface_)
    , holder(holder_)
    , labelMutex()
    , label(label_)
    , labelVisible(true)
    , iconFilePath()
    , name( label_.c_str() )
    , originalName(label_.c_str())
    , newLine(true)
    , addSeparator(false)
    , itemSpacing(0)
    , parentKnob()
    , stateMutex()
    , IsSecret(false)
    , defaultIsSecret(false)
    , enabled(dimension_)
    , defaultEnabled(dimension_)
    , CanUndo(true)
    , evaluateOnChangeMutex()
    , evaluateOnChange(true)
    , IsPersistant(true)
    , tooltipHint()
    , isAnimationEnabled(true)
    , dimension(dimension_)
    , curves(dimension_)
    , mastersMutex()
    , masters(dimension_)
    , ignoreMasterPersistence(false)
    , slaveForAlias()
    , listeners()
    , animationLevelMutex()
    , animationLevel(dimension_)
    , declaredByPlugin(declaredByPlugin_)
    , dynamicallyCreated(false)
    , userKnob(false)
    , customInteract()
    , gui()
    , mustCloneGuiCurvesMutex()
    , mustCloneGuiCurves()
    , mustCloneInternalCurves()
    , mustClearExprResults()
    , ofxParamHandle(0)
    , isInstanceSpecific(false)
    , dimensionNames(dimension_)
    , expressionMutex()
    , expressions()
    , lastRandomHash(0)
    , tlsData(new TLSHolder<KnobHelper::KnobTLSData>())
    , hasModificationsMutex()
    , hasModifications()
    , valueChangedBlockedMutex()
    , valueChangedBlocked(0)
    , isClipPreferenceSlave(false)
    {
        mustCloneGuiCurves.resize(dimension);
        mustCloneInternalCurves.resize(dimension);
        mustClearExprResults.resize(dimension);
        expressions.resize(dimension);
        hasModifications.resize(dimension);
        for (int i = 0; i < dimension_; ++i) {
            defaultEnabled[i] = enabled[i] = true;
            mustCloneGuiCurves[i] = false;
            mustCloneInternalCurves[i] = false;
            mustClearExprResults[i] = false;
            hasModifications[i] = false;
        }
    }
    
    void parseListenersFromExpression(int dimension);
    
    std::string declarePythonVariables(bool addTab, int dimension);
    
    bool shouldUseGuiCurve() const
    {
        if (!holder) {
            return false;
        }
        return !holder->isSetValueCurrentlyPossible() && gui.lock();
    }
};



KnobHelper::KnobHelper(KnobHolder* holder,
                       const std::string &label,
                       int dimension,
                       bool declaredByPlugin)
: _signalSlotHandler()
, _imp( new KnobHelperPrivate(this, holder, dimension, label, declaredByPlugin) )
{
}

KnobHelper::~KnobHelper()
{
    
}

void
KnobHelper::setHolder(KnobHolder* holder)
{
    _imp->holder = holder;
}

void
KnobHelper::incrementExpressionRecursionLevel() const
{
    KnobDataTLSPtr tls = _imp->tlsData->getOrCreateTLSData();
    assert(tls);
    ++tls->expressionRecursionLevel;
}

void
KnobHelper::decrementExpressionRecursionLevel() const
{
    KnobDataTLSPtr tls = _imp->tlsData->getTLSData();
    assert(tls);
    assert(tls->expressionRecursionLevel > 0);
    --tls->expressionRecursionLevel;
}

int
KnobHelper::getExpressionRecursionLevel() const
{
    KnobDataTLSPtr tls = _imp->tlsData->getTLSData();
    if (!tls) {
        return 0;
    }
    return tls->expressionRecursionLevel;
}

void
KnobHelper::deleteKnob()
{
    KnobI::ListenerDimsMap listenersCpy = _imp->listeners;
    for (ListenerDimsMap::iterator it = listenersCpy.begin(); it != listenersCpy.end(); ++it) {
        KnobPtr knob = it->first.lock();
        if (!knob) {
            continue;
        }
        KnobPtr aliasKnob = knob->getAliasMaster();
        if (aliasKnob.get() == this) {
            knob->setKnobAsAliasOfThis(aliasKnob, false);
        }
        for (int i = 0; i < knob->getDimension(); ++i) {
            knob->setExpressionInvalid(i, false, getName() + QObject::tr(": parameter does not exist").toStdString());
            knob->unSlave(i, false);
        }
        
    }
    
    if (getHolder() && getHolder()->getApp()) {
        getHolder()->getApp()->recheckInvalidExpressions();
    }
    
    for (int i = 0; i < getDimension(); ++i) {
        clearExpression(i, true);
    }
    
    resetParent();

    KnobGroup* isGrp =  dynamic_cast<KnobGroup*>(this);
    KnobPage* isPage = dynamic_cast<KnobPage*>(this);
    if (isGrp) {
        KnobsVec children = isGrp->getChildren();
        for (KnobsVec::iterator it = children.begin(); it != children.end(); ++it) {
            _imp->holder->deleteKnob(it->get(), true);
        }
    } else if (isPage) {
        KnobsVec children = isPage->getChildren();
        for (KnobsVec::iterator it = children.begin(); it != children.end(); ++it) {
            _imp->holder->deleteKnob(it->get(), true);
        }
    }
   
    KnobHolder* holder = getHolder();
    if (holder) {
        EffectInstance* effect = dynamic_cast<EffectInstance*>(holder);
        if (effect) {
            if (useHostOverlayHandle()) {
                effect->getNode()->removePositionHostOverlay(this);
            }
            effect->getNode()->removeParameterFromPython(getName());
        }
    }
    _signalSlotHandler.reset();
}

void
KnobHelper::setKnobGuiPointer(const boost::shared_ptr<KnobGuiI>& ptr)
{
    assert( QThread::currentThread() == qApp->thread() );
    _imp->gui = ptr;
}

boost::shared_ptr<KnobGuiI>
KnobHelper::getKnobGuiPointer() const
{
    return _imp->gui.lock();
}

bool
KnobHelper::getAllDimensionVisible() const
{
    if (getKnobGuiPointer()) {
        return getKnobGuiPointer()->getAllDimensionsVisible();
    }
    return true;
}

#ifdef DEBUG
void
KnobHelper::debugHook()
{
    assert(true);
}
#endif

bool
KnobHelper::isDeclaredByPlugin() const
{
    return _imp->declaredByPlugin;
}

void
KnobHelper::setAsInstanceSpecific()
{
    _imp->isInstanceSpecific = true;
}

bool
KnobHelper::isInstanceSpecific() const
{
    return _imp->isInstanceSpecific;
}

void
KnobHelper::setDynamicallyCreated()
{
    _imp->dynamicallyCreated = true;
}

bool
KnobHelper::isDynamicallyCreated() const
{
    return _imp->dynamicallyCreated;
}

void
KnobHelper::setAsUserKnob()
{
    _imp->userKnob = true;
    _imp->dynamicallyCreated = true;
}

bool
KnobHelper::isUserKnob() const
{
    return _imp->userKnob;
}

void
KnobHelper::populate()
{
    
    KnobPtr thisKnob = shared_from_this();
    boost::shared_ptr<KnobSignalSlotHandler> handler( new KnobSignalSlotHandler(thisKnob) );
    setSignalSlotHandler(handler);

    KnobColor* isColor = dynamic_cast<KnobColor*>(this);
    KnobSeparator* isSep = dynamic_cast<KnobSeparator*>(this);
    KnobPage* isPage = dynamic_cast<KnobPage*>(this);
    KnobGroup* isGrp = dynamic_cast<KnobGroup*>(this);
    if (isPage || isGrp) {
        _imp->evaluateOnChange = false;
    }
    if (isSep) {
        _imp->IsPersistant = false;
    }
    for (int i = 0; i < _imp->dimension; ++i) {
        _imp->enabled[i] = true;
        if (canAnimate()) {
            _imp->curves[i] = boost::shared_ptr<Curve>( new Curve(this,i) );
        }
        _imp->animationLevel[i] = eAnimationLevelNone;
        
        
        if (!isColor) {
            switch (i) {
                case 0:
                    _imp->dimensionNames[i] = "x";
                    break;
                case 1:
                    _imp->dimensionNames[i] = "y";
                    break;
                case 2:
                    _imp->dimensionNames[i] = "z";
                    break;
                case 3:
                    _imp->dimensionNames[i] = "w";
                    break;
                default:
                    break;
            }
            
        } else {
            switch (i) {
                case 0:
                    _imp->dimensionNames[i] = "r";
                    break;
                case 1:
                    _imp->dimensionNames[i] = "g";
                    break;
                case 2:
                    _imp->dimensionNames[i] = "b";
                    break;
                case 3:
                    _imp->dimensionNames[i] = "a";
                    break;
                default:
                    break;
            }
        }
        
    }
    
}

std::string
KnobHelper::getDimensionName(int dimension) const
{
    assert( dimension < (int)_imp->dimensionNames.size() && dimension >= 0);
    return _imp->dimensionNames[dimension];
    
}

void
KnobHelper::setDimensionName(int dim,const std::string & name)
{
    assert(QThread::currentThread() == qApp->thread());
    _imp->dimensionNames[dim] = name;
}

template <typename T>
const std::string &
Knob<T>::typeName() const {
    static std::string knobNoTypeName("NoType");
    return knobNoTypeName;
}

template <typename T>
bool
Knob<T>::canAnimate() const {
    return false;
}

void
KnobHelper::setSignalSlotHandler(const boost::shared_ptr<KnobSignalSlotHandler> & handler)
{
    _signalSlotHandler = handler;
}

void
KnobHelper::deleteValueAtTime(CurveChangeReason curveChangeReason,
                              double time,
                              ViewSpec view,
                              int dimension)
{
    if ( dimension > (int)_imp->curves.size() || dimension < 0) {
        throw std::invalid_argument("KnobHelper::deleteValueAtTime(): Dimension out of range");
    }

    if (!canAnimate() || !isAnimated(dimension, view)) {
        return;
    }
    
    boost::shared_ptr<Curve> curve;
    
    bool useGuiCurve = _imp->shouldUseGuiCurve();
    
    boost::shared_ptr<KnobGuiI> hasGui = getKnobGuiPointer();
    
    if (!useGuiCurve) {
        curve = _imp->curves[dimension];
    } else {
        curve = hasGui->getCurve(view, dimension);
        setGuiCurveHasChanged(view, dimension,true);
    }

    assert(curve);

    try {
        curve->removeKeyFrameWithTime(time);
    } catch (const std::exception & e) {
        //qDebug() << e.what();
    }
    
    if (!useGuiCurve && hasGui) {
        boost::shared_ptr<Curve> guiCurve = hasGui->getCurve(view, dimension);
        assert(guiCurve);
        guiCurve->removeKeyFrameWithTime(time);
    }

    
    //virtual portion
    keyframeRemoved_virtual(dimension, time);
    

    if (_imp->holder) {
        _imp->holder->updateHasAnimation();
    }


    ValueChangedReasonEnum reason = eValueChangedReasonNatronInternalEdited;
    
    if (!useGuiCurve) {
        

        checkAnimationLevel(view, dimension);
        evaluateValueChange(dimension, time,view, reason);
    }
    if (_signalSlotHandler) {
        _signalSlotHandler->s_redrawGuiCurve(curveChangeReason, view, dimension);
    }
    
    
    if (_signalSlotHandler/* && reason != eValueChangedReasonUserEdited*/) {
        _signalSlotHandler->s_keyFrameRemoved(time,view, dimension,(int)reason);
    }
    
}

void
KnobHelper::onKeyFrameRemoved(double time,
                              ViewSpec view,
                              int dimension)
{
    deleteValueAtTime(eCurveChangeReasonInternal, time,view,dimension);
}

bool
KnobHelper::moveValuesAtTime(CurveChangeReason reason, ViewSpec view,  int dimension,double dt,double dv,std::vector<KeyFrame>* keyframes)
{
    assert(keyframes);
    assert(QThread::currentThread() == qApp->thread());
    assert(dimension >= 0 && dimension < (int)_imp->curves.size());
    
    if (!canAnimate() || !isAnimated(dimension, view)) {
        return false;
    }
    
    /*
     We write on the "GUI" curve if the engine is either:
     - using it
     - is still marked as different from the "internal" curve
     */
    
    bool useGuiCurve = _imp->shouldUseGuiCurve();
    
    for (std::size_t i = 0; i < keyframes->size(); ++i) {
        if (!moveValueAtTimeInternal(useGuiCurve, (*keyframes)[i].getTime(), view, dimension, dt, dv, &(*keyframes)[i])) {
            return false;
        }
    }
    
    
    if (!useGuiCurve) {
        evaluateValueChange(dimension, getCurrentTime(), view, eValueChangedReasonNatronInternalEdited);
    } else {
        setGuiCurveHasChanged(view, dimension,true);
    }
    //notify that the gui curve has changed to redraw it
    if (_signalSlotHandler) {
        _signalSlotHandler->s_redrawGuiCurve(reason, view, dimension);
    }
    
    return true;

}

bool
KnobHelper::moveValueAtTimeInternal(bool useGuiCurve, double time, ViewSpec view, int dimension,double dt,double dv,KeyFrame* newKey)
{
    boost::shared_ptr<Curve> curve;
    boost::shared_ptr<KnobGuiI> hasGui = getKnobGuiPointer();
    if (!useGuiCurve) {
        curve = _imp->curves[dimension];
    } else {
        assert(hasGui);
        curve = hasGui->getCurve(view, dimension);
    }
    assert(curve);
    
    if (!curve->moveKeyFrameValueAndTime(time, dt, dv, newKey)) {
        return false;
    }
    if (!useGuiCurve && hasGui) {
        boost::shared_ptr<Curve> guiCurve = hasGui->getCurve(view, dimension);
        assert(guiCurve);
        guiCurve->moveKeyFrameValueAndTime(time, dt, dv, 0);
        
    }
    
    
    ///Make sure string animation follows up
    AnimatingKnobStringHelper* isString = dynamic_cast<AnimatingKnobStringHelper*>(this);
    std::string v;
    if (isString) {
        isString->stringFromInterpolatedValue(time, view, &v);
    }
    keyframeRemoved_virtual(dimension, time);
    if (isString) {
        double ret;
        isString->stringToKeyFrameValue(newKey->getTime(), view, v, &ret);
    }
    
    
    if (_signalSlotHandler) {
        _signalSlotHandler->s_keyFrameMoved(view, dimension, time,newKey->getTime());
    }
    return true;
}

bool
KnobHelper::moveValueAtTime(CurveChangeReason reason,
                            double time,
                            ViewSpec view,
                            int dimension,
                            double dt,
                            double dv,
                            KeyFrame* newKey)
{
    assert(QThread::currentThread() == qApp->thread());
    assert(dimension >= 0 && dimension < (int)_imp->curves.size());

    if (!canAnimate() || !isAnimated(dimension, view)) {
        return false;
    }
    
    /*
     We write on the "GUI" curve if the engine is either:
     - using it
     - is still marked as different from the "internal" curve
     */
    bool useGuiCurve = _imp->shouldUseGuiCurve();
    
    if (!moveValueAtTimeInternal(useGuiCurve, time, view, dimension, dt, dv, newKey)) {
        return false;
    }

    if (!useGuiCurve) {
        evaluateValueChange(dimension, newKey->getTime(), view, eValueChangedReasonNatronInternalEdited);
    } else {
        setGuiCurveHasChanged(view, dimension,true);
    }
    //notify that the gui curve has changed to redraw it
    if (_signalSlotHandler) {
        _signalSlotHandler->s_redrawGuiCurve(reason, view, dimension);
    }
    
    return true;
    
}

bool
KnobHelper::transformValuesAtTime(CurveChangeReason curveChangeReason, ViewSpec view,  int dimension,const Transform::Matrix3x3& matrix,std::vector<KeyFrame>* keyframes)
{
    assert(QThread::currentThread() == qApp->thread());
    assert(dimension >= 0 && dimension < (int)_imp->curves.size());
    
    if (!canAnimate() || !isAnimated(dimension, view)) {
        return false;
    }

    bool useGuiCurve = _imp->shouldUseGuiCurve();
    
    for (std::size_t i = 0; i < keyframes->size(); ++i) {
        if (!transformValueAtTimeInternal(useGuiCurve, (*keyframes)[i].getTime(), view, dimension, matrix, &(*keyframes)[i])) {
            return false;
        }
    }

    if (_signalSlotHandler) {
        _signalSlotHandler->s_redrawGuiCurve(curveChangeReason, view, dimension);
    }
    
    if (!useGuiCurve) {
        evaluateValueChange(dimension,getCurrentTime(), view,  eValueChangedReasonNatronInternalEdited);
    } else {
        setGuiCurveHasChanged(view, dimension,true);
    }
    return true;

}

bool
KnobHelper::transformValueAtTimeInternal(bool useGuiCurve, double time, ViewSpec view, int dimension,const Transform::Matrix3x3& matrix,KeyFrame* newKey)
{
    boost::shared_ptr<Curve> curve;
    boost::shared_ptr<KnobGuiI> hasGui = getKnobGuiPointer();
    if (!useGuiCurve) {
        curve = _imp->curves[dimension];
    } else {
        assert(hasGui);
        curve = hasGui->getCurve(view, dimension);
    }
    assert(curve);
    
    KeyFrame k;
    int keyindex = curve->keyFrameIndex(time);
    if (keyindex == -1) {
        return false;
    }
    
    bool gotKey = curve->getKeyFrameWithIndex(keyindex, &k);
    if (!gotKey) {
        return false;
    }
    
    Transform::Point3D p;
    p.x = k.getTime();
    p.y = k.getValue();
    p.z = 1;
    
    p = Transform::matApply(matrix, p);
    
    
    if ( curve->areKeyFramesValuesClampedToIntegers() ) {
        p.y = std::floor(p.y + 0.5);
    } else if ( curve->areKeyFramesValuesClampedToBooleans() ) {
        p.y = p.y < 0.5 ? 0 : 1;
    }
    
    ///Make sure string animation follows up
    AnimatingKnobStringHelper* isString = dynamic_cast<AnimatingKnobStringHelper*>(this);
    std::string v;
    if (isString) {
        isString->stringFromInterpolatedValue(k.getValue(), view, &v);
    }
    keyframeRemoved_virtual(dimension, time);
    if (isString) {
        double ret;
        isString->stringToKeyFrameValue(p.x, view, v, &ret);
    }
    
    
    try {
        *newKey = curve->setKeyFrameValueAndTime(p.x,p.y, keyindex, NULL);
    } catch (...) {
        return false;
    }
    
    if (!useGuiCurve && hasGui) {
        boost::shared_ptr<Curve> guiCurve = hasGui->getCurve(view, dimension);
        try {
            guiCurve->setKeyFrameValueAndTime(p.x,p.y, keyindex, NULL);
        } catch (...) {
            return false;
        }
    }
    
    
    if (_signalSlotHandler) {
        _signalSlotHandler->s_keyFrameMoved(view, dimension, time,p.x);
    }
    return true;
}

bool
KnobHelper::transformValueAtTime(CurveChangeReason curveChangeReason,
                                 double time,
                                 ViewSpec view,
                                 int dimension,
                                 const Transform::Matrix3x3& matrix,
                                 KeyFrame* newKey)
{
    assert(QThread::currentThread() == qApp->thread());
    assert(dimension >= 0 && dimension < (int)_imp->curves.size());
    
    if (!canAnimate() || !isAnimated(dimension, view)) {
        return false;
    }
    

    bool useGuiCurve = _imp->shouldUseGuiCurve();
    
    if (!transformValueAtTimeInternal(useGuiCurve, time, view, dimension, matrix, newKey)) {
        return false;
    }
    
    if (_signalSlotHandler) {
        _signalSlotHandler->s_redrawGuiCurve(curveChangeReason, view, dimension);
    }
    
    if (!useGuiCurve) {
        evaluateValueChange(dimension,getCurrentTime(), view,  eValueChangedReasonNatronInternalEdited);
    } else {
        setGuiCurveHasChanged(view, dimension,true);
    }
    return true;

}

void
KnobHelper::cloneCurve(ViewSpec view,
                       int dimension,
                       const Curve& curve)
{
    assert(dimension >= 0 && dimension < (int)_imp->curves.size());
    boost::shared_ptr<Curve> thisCurve;
    boost::shared_ptr<KnobGuiI> hasGui = getKnobGuiPointer();
    bool useGuiCurve = _imp->shouldUseGuiCurve();
    if (!useGuiCurve) {
        thisCurve = _imp->curves[dimension];
    } else {
        assert(hasGui);
        thisCurve = hasGui->getCurve(view, dimension);
        setGuiCurveHasChanged(view, dimension,true);
    }
    assert(thisCurve);
    
    if (_signalSlotHandler) {
        _signalSlotHandler->s_animationAboutToBeRemoved(view, dimension);
        _signalSlotHandler->s_animationRemoved(view, dimension);
    }
    animationRemoved_virtual(dimension);
    thisCurve->clone(curve);
    if (!useGuiCurve) {
        evaluateValueChange(dimension, getCurrentTime(),view,  eValueChangedReasonNatronInternalEdited);
        guiCurveCloneInternalCurve(eCurveChangeReasonInternal, view, dimension, eValueChangedReasonNatronInternalEdited);
    }
    
    if (_signalSlotHandler) {
        std::list<double> keysList;
        KeyFrameSet keys = thisCurve->getKeyFrames_mt_safe();
        for (KeyFrameSet::iterator it = keys.begin(); it!=keys.end(); ++it) {
            keysList.push_back(it->getTime());
        }
        if (!keysList.empty()) {
            _signalSlotHandler->s_multipleKeyFramesSet(keysList, view, dimension, (int)eValueChangedReasonNatronInternalEdited);
        }
    }
}

bool
KnobHelper::setInterpolationAtTime(CurveChangeReason reason,
                                   ViewSpec view,
                                   int dimension,
                                   double time,
                                   KeyframeTypeEnum interpolation,
                                   KeyFrame* newKey)
{
    assert(QThread::currentThread() == qApp->thread());
    assert(dimension >= 0 && dimension < (int)_imp->curves.size());

    if (!canAnimate() || !isAnimated(dimension, view)) {
        return false;
    }

    boost::shared_ptr<Curve> curve;
    
    bool useGuiCurve = _imp->shouldUseGuiCurve();
    boost::shared_ptr<KnobGuiI> hasGui = getKnobGuiPointer();
    if (!useGuiCurve) {
        curve = _imp->curves[dimension];
    } else {
        assert(hasGui);
        curve = hasGui->getCurve(view, dimension);
        setGuiCurveHasChanged(view, dimension,true);
    }
    assert(curve);

    int keyIndex = curve->keyFrameIndex(time);
    if (keyIndex == -1) {
        return false;
    }
    
    *newKey = curve->setKeyFrameInterpolation(interpolation, keyIndex);
    
    if (!useGuiCurve && hasGui) {
        boost::shared_ptr<Curve> guiCurve = hasGui->getCurve(view, dimension);
        assert(guiCurve);
        guiCurve->setKeyFrameInterpolation(interpolation, keyIndex);
    }
    
    if (!useGuiCurve) {
        evaluateValueChange(dimension, time, view, eValueChangedReasonNatronInternalEdited);
    }
    if (_signalSlotHandler) {
        _signalSlotHandler->s_redrawGuiCurve(reason,view, dimension);
    }
    
    if (_signalSlotHandler) {
        _signalSlotHandler->s_keyFrameInterpolationChanged(time,view, dimension);
    }
    return true;
}

bool
KnobHelper::moveDerivativesAtTime(CurveChangeReason reason,
                                  ViewSpec view,
                                  int dimension,
                                  double time,
                                  double left,
                                  double right)
{
    assert(QThread::currentThread() == qApp->thread());
    if ( dimension > (int)_imp->curves.size() || dimension < 0) {
        throw std::invalid_argument("KnobHelper::setInterpolationAtTime(): Dimension out of range");
    }
    
    if (!canAnimate() || !isAnimated(dimension, view)) {
        return false;
    }

    boost::shared_ptr<Curve> curve;
    boost::shared_ptr<KnobGuiI> hasGui = getKnobGuiPointer();
    bool useGuiCurve = _imp->shouldUseGuiCurve();
    
    if (!useGuiCurve) {
        curve = _imp->curves[dimension];
    } else {
        assert(hasGui);
        curve = hasGui->getCurve(view, dimension);
        setGuiCurveHasChanged(view, dimension,true);
    }

    assert(curve);

    int keyIndex = curve->keyFrameIndex(time);
    if (keyIndex == -1) {
        return false;
    }
    
    curve->setKeyFrameInterpolation(eKeyframeTypeFree, keyIndex);
    curve->setKeyFrameDerivatives(left, right, keyIndex);
    
    if (!useGuiCurve && hasGui) {
        boost::shared_ptr<Curve> guiCurve = hasGui->getCurve(view, dimension);
        assert(guiCurve);
        guiCurve->setKeyFrameInterpolation(eKeyframeTypeFree, keyIndex);
        guiCurve->setKeyFrameDerivatives(left, right, keyIndex);
    }
    
    if (!useGuiCurve) {
        evaluateValueChange(dimension, time, view, eValueChangedReasonNatronInternalEdited);
    }
    if (_signalSlotHandler) {
        _signalSlotHandler->s_redrawGuiCurve(reason,view, dimension);
    }
    
    if (_signalSlotHandler) {
        _signalSlotHandler->s_derivativeMoved(time, view, dimension);
    }
    return true;
}

bool
KnobHelper::moveDerivativeAtTime(CurveChangeReason reason,
                                 ViewSpec view,
                                 int dimension,
                                 double time,
                                 double derivative,
                                 bool isLeft)
{
    assert(QThread::currentThread() == qApp->thread());
    if ( dimension > (int)_imp->curves.size() || dimension < 0) {
        throw std::invalid_argument("KnobHelper::setInterpolationAtTime(): Dimension out of range");
    }
    
    if (!canAnimate() || !isAnimated(dimension, view)) {
        return false;
    }

    boost::shared_ptr<Curve> curve;
    
    bool useGuiCurve = _imp->shouldUseGuiCurve();
    boost::shared_ptr<KnobGuiI> hasGui = getKnobGuiPointer();
    if (!useGuiCurve) {
        curve = _imp->curves[dimension];
    } else {
        assert(hasGui);
        curve = hasGui->getCurve(view, dimension);
        setGuiCurveHasChanged(view, dimension,true);
    }
    assert(curve);
    
    int keyIndex = curve->keyFrameIndex(time);
    if (keyIndex == -1) {
        return false;
    }
    
    curve->setKeyFrameInterpolation(eKeyframeTypeBroken, keyIndex);
    if (isLeft) {
        curve->setKeyFrameLeftDerivative(derivative, keyIndex);
    } else {
        curve->setKeyFrameRightDerivative(derivative, keyIndex);
    }
    
    if (!useGuiCurve && hasGui) {
        boost::shared_ptr<Curve> guiCurve = hasGui->getCurve(view, dimension);
        assert(guiCurve);
        guiCurve->setKeyFrameInterpolation(eKeyframeTypeBroken, keyIndex);
        if (isLeft) {
            guiCurve->setKeyFrameLeftDerivative(derivative, keyIndex);
        } else {
            guiCurve->setKeyFrameRightDerivative(derivative, keyIndex);
        }
    }

    
    if (!useGuiCurve) {
        evaluateValueChange(dimension, time, view, eValueChangedReasonNatronInternalEdited);
    }
    if (_signalSlotHandler) {
        _signalSlotHandler->s_redrawGuiCurve(reason,view,dimension);
    }
    
    if (_signalSlotHandler) {
        _signalSlotHandler->s_derivativeMoved(time,view, dimension);
    }
    return true;
}

void
KnobHelper::removeAnimation(ViewSpec view, int dimension,
                            ValueChangedReasonEnum reason)
{
    assert(QThread::currentThread() == qApp->thread());
    assert(0 <= dimension);
    if ( (dimension < 0) || ( (int)_imp->curves.size() <= dimension ) ) {
        throw std::invalid_argument("KnobHelper::removeAnimation(): Dimension out of range");
    }


    if (!canAnimate() || !isAnimated(dimension, view)) {
        return ;
    }
    
    boost::shared_ptr<Curve> curve;
    boost::shared_ptr<KnobGuiI> hasGui = getKnobGuiPointer();
    bool useGuiCurve = _imp->shouldUseGuiCurve();
    
    if (!useGuiCurve) {
        curve = _imp->curves[dimension];
    } else {
        assert(hasGui);
        curve = hasGui->getCurve(view, dimension);
        setGuiCurveHasChanged(view, dimension,true);
    }
    
    if ( _signalSlotHandler && (reason != eValueChangedReasonUserEdited) ) {
        _signalSlotHandler->s_animationAboutToBeRemoved(view, dimension);
    }

    assert(curve);
    if (curve) {
        curve->clearKeyFrames();
    }
    
    if ( _signalSlotHandler && (reason != eValueChangedReasonUserEdited) ) {
        _signalSlotHandler->s_animationRemoved(view, dimension);
    }
    
    animationRemoved_virtual(dimension);

    if (_imp->holder) {
        _imp->holder->updateHasAnimation();
    }
    
    
    if (!useGuiCurve) {
        //virtual portion
        evaluateValueChange(dimension, getCurrentTime(), view, reason);
        guiCurveCloneInternalCurve(eCurveChangeReasonInternal, view, dimension, reason);
    } else {
        if (_signalSlotHandler) {
            _signalSlotHandler->s_redrawGuiCurve(eCurveChangeReasonInternal,view, dimension);
        }
    }
}

void
KnobHelper::clearExpressionsResultsIfNeeded(std::map<int,ValueChangedReasonEnum>& modifiedDimensions)
{
    QMutexLocker k(&_imp->mustCloneGuiCurvesMutex);
    for (int i = 0; i < getDimension(); ++i) {
        if (_imp->mustClearExprResults[i]) {
            clearExpressionsResults(i);
            _imp->mustClearExprResults[i] = false;
            modifiedDimensions.insert(std::make_pair(i, eValueChangedReasonNatronInternalEdited));
        }
    }
}

void
KnobHelper::cloneInternalCurvesIfNeeded(std::map<int,ValueChangedReasonEnum>& modifiedDimensions)
{
    QMutexLocker k(&_imp->mustCloneGuiCurvesMutex);
    for (int i = 0; i < getDimension(); ++i) {
        if (_imp->mustCloneInternalCurves[i]) {
            guiCurveCloneInternalCurve(eCurveChangeReasonInternal, ViewIdx(0), i, eValueChangedReasonNatronInternalEdited);
            _imp->mustCloneInternalCurves[i] = false;
            modifiedDimensions.insert(std::make_pair(i,eValueChangedReasonNatronInternalEdited));
        }
    }
}

void
KnobHelper::setInternalCurveHasChanged(ViewSpec /*view*/,
                                       int dimension,
                                       bool changed)
{
    QMutexLocker k(&_imp->mustCloneGuiCurvesMutex);
    _imp->mustCloneInternalCurves[dimension] = changed;
}

void
KnobHelper::cloneGuiCurvesIfNeeded(std::map<int,ValueChangedReasonEnum>& modifiedDimensions)
{
    if (!canAnimate()) {
        return;
    }

    bool hasChanged = false;
    QMutexLocker k(&_imp->mustCloneGuiCurvesMutex);
    for (int i = 0; i < getDimension(); ++i) {
        if (_imp->mustCloneGuiCurves[i]) {
            hasChanged = true;
            boost::shared_ptr<Curve> curve = _imp->curves[i];
            assert(curve);
            boost::shared_ptr<KnobGuiI> hasGui = getKnobGuiPointer();
            boost::shared_ptr<Curve> guicurve;
            if (hasGui) {
                guicurve = hasGui->getCurve(ViewIdx(0),i);
                assert(guicurve);
                curve->clone(*guicurve);
            }
            
            _imp->mustCloneGuiCurves[i] = false;
            
            modifiedDimensions.insert(std::make_pair(i,eValueChangedReasonUserEdited));
        }
    }
    if (hasChanged && _imp->holder) {
        _imp->holder->updateHasAnimation();
    }
}

void
KnobHelper::guiCurveCloneInternalCurve(CurveChangeReason curveChangeReason,
                                       ViewSpec view,
                                       int dimension,ValueChangedReasonEnum reason)
{
    if (!canAnimate()) {
        return;
    }
    boost::shared_ptr<KnobGuiI> hasGui = getKnobGuiPointer();
    if (hasGui) {
        boost::shared_ptr<Curve> guicurve = hasGui->getCurve(view, dimension);
        assert(guicurve);
        guicurve->clone(*(_imp->curves[dimension]));
        if (_signalSlotHandler && reason != eValueChangedReasonUserEdited) {
            _signalSlotHandler->s_redrawGuiCurve(curveChangeReason,view, dimension);
        }
    }
}

boost::shared_ptr<Curve>
KnobHelper::getGuiCurve(ViewSpec view,
                        int dimension,
                        bool byPassMaster) const
{
    if (!canAnimate()) {
        return boost::shared_ptr<Curve>();
    }

    std::pair<int,KnobPtr > master = getMaster(dimension);
    if (!byPassMaster && master.second) {
        return master.second->getGuiCurve(view, master.first);
    }

    boost::shared_ptr<KnobGuiI> hasGui = getKnobGuiPointer();
    if (hasGui) {
        return hasGui->getCurve(view, dimension);
    } else {
        return boost::shared_ptr<Curve>();
    }
}

void
KnobHelper::setGuiCurveHasChanged(ViewSpec /*view*/,
                                  int dimension,
                                  bool changed)
{
    assert(dimension < (int)_imp->mustCloneGuiCurves.size());
    QMutexLocker k(&_imp->mustCloneGuiCurvesMutex);
    _imp->mustCloneGuiCurves[dimension] = changed;
}

bool
KnobHelper::hasGuiCurveChanged(ViewSpec /*view*/,
                               int dimension) const
{
    assert(dimension < (int)_imp->mustCloneGuiCurves.size());
    QMutexLocker k(&_imp->mustCloneGuiCurvesMutex);
    return _imp->mustCloneGuiCurves[dimension];
}

boost::shared_ptr<Curve> KnobHelper::getCurve(ViewSpec view,
                                              int dimension,
                                              bool byPassMaster) const
{

    if (dimension < 0 || dimension >= (int)_imp->curves.size() ) {
        return boost::shared_ptr<Curve>();
    }

    std::pair<int,KnobPtr > master = getMaster(dimension);
    if (!byPassMaster && master.second) {
        return master.second->getCurve(view, master.first);
    }
    
    return _imp->curves[dimension];
}

bool
KnobHelper::isAnimated(int dimension,
                       ViewSpec view) const
{
    if (!canAnimate()) {
        return false;
    }
    boost::shared_ptr<Curve> curve = getCurve(view, dimension);
    assert(curve);
    return curve->isAnimated();
}

const std::vector<boost::shared_ptr<Curve> > &
KnobHelper::getCurves() const
{
    return _imp->curves;
}

int
KnobHelper::getDimension() const
{
    return _imp->dimension;
}

void
KnobHelper::beginChanges()
{
    if (_imp->holder) {
        _imp->holder->beginChanges();
    }
}

void
KnobHelper::endChanges()
{
    if (_imp->holder) {
        _imp->holder->endChanges();
    }
}

void
KnobHelper::blockValueChanges()
{
    QMutexLocker k(&_imp->valueChangedBlockedMutex);
    ++_imp->valueChangedBlocked;
}

void
KnobHelper::unblockValueChanges()
{
    QMutexLocker k(&_imp->valueChangedBlockedMutex);
    --_imp->valueChangedBlocked;
}

bool
KnobHelper::isValueChangesBlocked() const
{
    QMutexLocker k(&_imp->valueChangedBlockedMutex);
    return _imp->valueChangedBlocked > 0;
}

void
KnobHelper::evaluateValueChangeInternal(int dimension,
                                 double time,
                                 ViewSpec view,
                                 ValueChangedReasonEnum reason,
                                 ValueChangedReasonEnum originalReason)
{
    AppInstance* app = 0;
    if (_imp->holder) {
        app = _imp->holder->getApp();
    }
    boost::shared_ptr<KnobGuiI> hasGui = getKnobGuiPointer();
    bool refreshWidget = !app || hasAnimation() || time == app->getTimeLine()->currentFrame();
    
    /// For eValueChangedReasonTimeChanged we never call the instanceChangedAction and evaluate otherwise it would just throttle
    /// the application responsiveness
    onInternalValueChanged(dimension, time, view);

    if ((originalReason != eValueChangedReasonTimeChanged || evaluateValueChangeOnTimeChange()) && _imp->holder) {
            
            _imp->holder->beginChanges();
            _imp->holder->appendValueChange(shared_from_this(), dimension, refreshWidget, time, view, originalReason, reason);
            _imp->holder->endChanges();
        
    }
    
    
    if (!_imp->holder && _signalSlotHandler) {
        computeHasModifications();
        if (refreshWidget) {
            _signalSlotHandler->s_valueChanged(view, dimension,(int)reason);
        }
        refreshListenersAfterValueChange(view, originalReason, dimension);
        checkAnimationLevel(view, dimension);
        
    }
    
}

void
KnobHelper::evaluateValueChange(int dimension,
                                double time,
                                ViewSpec view,
                                ValueChangedReasonEnum reason)
{
    evaluateValueChangeInternal(dimension, time, view, reason, reason);
}

void
KnobHelper::setAddNewLine(bool newLine)
{
    _imp->newLine = newLine;
}

bool
KnobHelper::isNewLineActivated() const
{
    return _imp->newLine;
}

void
KnobHelper::setAddSeparator(bool addSep)
{
    _imp->addSeparator = addSep;
}

bool
KnobHelper::isSeparatorActivated() const
{
    return _imp->addSeparator;
}

void
KnobHelper::setSpacingBetweenItems(int spacing)
{
    _imp->itemSpacing = spacing;
}

void
KnobHelper::setEnabled(int dimension,
                       bool b)
{
    {
        QMutexLocker k(&_imp->stateMutex);
        _imp->enabled[dimension] = b;
    }
    if (_signalSlotHandler) {
        _signalSlotHandler->s_enabledChanged();
    }
}

void
KnobHelper::setDefaultEnabled(int dimension,bool b)
{
    {
        QMutexLocker k(&_imp->stateMutex);
        _imp->defaultEnabled[dimension] = b;
    }
    setEnabled(dimension, b);
}

void
KnobHelper::setAllDimensionsEnabled(bool b)
{
    bool changed = false;
    {
        QMutexLocker k(&_imp->stateMutex);
        for (U32 i = 0; i < _imp->enabled.size(); ++i) {
            if (b != _imp->enabled[i]) {
                _imp->enabled[i] = b;
                changed = true;
            }
        }
    }
    if (changed && _signalSlotHandler) {
        _signalSlotHandler->s_enabledChanged();
    }
}

void
KnobHelper::setDefaultAllDimensionsEnabled(bool b)
{
    {
        QMutexLocker k(&_imp->stateMutex);
        for (U32 i = 0; i < _imp->enabled.size(); ++i) {
            _imp->defaultEnabled[i] = b;
        }
    }
    setAllDimensionsEnabled(b);
}

void
KnobHelper::setSecretByDefault(bool b)
{
    {
        QMutexLocker k(&_imp->stateMutex);
        _imp->defaultIsSecret = b;
    }
    setSecret(b);
}

void
KnobHelper::setSecret(bool b)
{
    {
        QMutexLocker k(&_imp->stateMutex);
        if (_imp->IsSecret == b) {
            return;
        }
        _imp->IsSecret = b;
    }
    
    ///the knob was revealed , refresh its gui to the current time
    if ( !b && _imp->holder && _imp->holder->getApp() ) {
        onTimeChanged( false, _imp->holder->getApp()->getTimeLine()->currentFrame() );
    }
    if (_signalSlotHandler) {
        _signalSlotHandler->s_secretChanged();
    }
}

int
KnobHelper::determineHierarchySize() const
{
    int ret = 0;
    KnobPtr current = getParentKnob();
    
    while (current) {
        ++ret;
        current = current->getParentKnob();
    }
    
    return ret;
}

std::string
KnobHelper::getLabel() const
{
    QMutexLocker k(&_imp->labelMutex);
    return _imp->label;
}

void
KnobHelper::setLabel(const std::string& label)
{
    {
        QMutexLocker k(&_imp->labelMutex);
        _imp->label = label;
    }
    if (_signalSlotHandler) {
        _signalSlotHandler->s_labelChanged();
    }
}

void
KnobHelper::setIconLabel(const std::string& iconFilePath)
{
    QMutexLocker k(&_imp->labelMutex);
    _imp->iconFilePath = iconFilePath;
}

const std::string&
KnobHelper::getIconLabel() const
{
    QMutexLocker k(&_imp->labelMutex);
    return _imp->iconFilePath;
}

void
KnobHelper::hideLabel()
{
    QMutexLocker k(&_imp->labelMutex);
    _imp->labelVisible = false;
}

bool
KnobHelper::isLabelVisible() const
{
    QMutexLocker k(&_imp->labelMutex);
    return _imp->labelVisible;
}

bool
KnobHelper::hasAnimation() const
{
    
    for (int i = 0; i < getDimension(); ++i) {
        if (getKeyFramesCount(ViewIdx(0),i) > 0) {
            return true;
        }
        if (!getExpression(i).empty()) {
            return true;
        }
    }
    
    return false;
}


static std::size_t getMatchingParenthesisPosition(std::size_t openingParenthesisPos,
                                                  char openingChar,
                                                  char closingChar,
                                                  const std::string& str) {
    assert(openingParenthesisPos < str.size() && str.at(openingParenthesisPos) == openingChar);
    
    int noOpeningParenthesisFound = 0;
    int i = openingParenthesisPos + 1;
    
    while (i < (int)str.size()) {
        if (str.at(i) == closingChar) {
            if (noOpeningParenthesisFound == 0) {
                break;
            } else {
                --noOpeningParenthesisFound;
            }
        } else if (str.at(i) == openingChar) {
            ++noOpeningParenthesisFound;
        }
        ++i;
    }
    if (i >= (int)str.size()) {
        return std::string::npos;
    }
    return i;
}

static void extractParameters(std::size_t startParenthesis, std::size_t endParenthesis, const std::string& str, std::vector<std::string>* params)
{
    std::size_t i = startParenthesis + 1;
    int insideParenthesis = 0;
    while (i < endParenthesis || insideParenthesis < 0) {
        std::string curParam;
        if (str.at(i) == '(') {
            ++insideParenthesis;
        } else if (str.at(i) == ')') {
            --insideParenthesis;
        }
        while (i < str.size() && (str.at(i) != ',' || insideParenthesis > 0)) {
            curParam.push_back(str.at(i));
            ++i;
            if (str.at(i) == '(') {
                ++insideParenthesis;
            } else if (str.at(i) == ')') {
                if (insideParenthesis > 0) {
                    --insideParenthesis;
                } else {
                    break;
                }
            }
        }
        params->push_back(curParam);
    }
}

static bool parseTokenFrom(int fromDim,
                           int dimensionParamPos,
                           bool returnsTuple,
                           const std::string& str,
                           const std::string& token,
                           std::size_t inputPos,
                            std::size_t *tokenStart,
                           std::string* output)
{
    std::size_t pos;

//    std::size_t tokenSize;
    bool foundMatchingToken = false;
    while (!foundMatchingToken) {
        
        pos = str.find(token,inputPos);
        if (pos == std::string::npos) {
            return false;
        }
        
        *tokenStart = pos;
        pos += token.size();
        
        ///Find nearest opening parenthesis
        for (; pos < str.size(); ++pos) {
            if (str.at(pos) == '(') {
                foundMatchingToken = true;
                break;
            } else if (str.at(pos) != ' ') {
                //We didn't find a good token
                break;
            }
        }
        
        if (pos >= str.size()) {
            throw std::invalid_argument("Invalid expr");
        }
        
        if (!foundMatchingToken) {
            inputPos = pos;
        }

    }
    
    std::size_t endingParenthesis = getMatchingParenthesisPosition(pos, '(', ')',  str);
    if (endingParenthesis == std::string::npos) {
        throw std::invalid_argument("Invalid expr");
    }
    
    std::vector<std::string> params;
    ///If the function returns a tuple like get()[dimension], do not extract parameters
    if (!returnsTuple) {
        extractParameters(pos, endingParenthesis, str, &params);
    } else {
        //try to find the tuple
        std::size_t it = endingParenthesis + 1;
        while (it < str.size() && str.at(it) == ' ') {
            ++it;
        }
        if (it < str.size() && str.at(it) == '[') {
            ///we found a tuple
            std::size_t endingBracket = getMatchingParenthesisPosition(it, '[', ']',  str);
            if (endingBracket == std::string::npos) {
                throw std::invalid_argument("Invalid expr");
            }
            params.push_back(str.substr(it + 1, endingBracket - it - 1));
        }
    }
    
    
    
    //The get() function does not always returns a tuple
    if (params.empty()) {
        params.push_back("-1");
    }
    if (dimensionParamPos == -1) {
        ++dimensionParamPos;
    }
    
    
    if (dimensionParamPos < 0 || (int)params.size() <= dimensionParamPos) {
        throw std::invalid_argument("Invalid expr");
    }
    
    std::stringstream ss;
    /*
     When replacing the getValue() (or similar function) call by addAsDepdendencyOf
     the parameter prefixing the addAsDepdendencyOf will register itself its dimension params[dimensionParamPos] as a dependency of the expression
     at the "fromDim" dimension of thisParam
     */
    ss << ".addAsDependencyOf(" << fromDim << ",thisParam," <<  params[dimensionParamPos] << ")\n";
    std::string toInsert = ss.str();
    
   // tokenSize = endingParenthesis - tokenStart + 1;
    if (*tokenStart < 2 || str[*tokenStart - 1] != '.') {
        throw std::invalid_argument("Invalid expr");
    }
    
    std::locale loc;
    //Find the start of the symbol
    int i = (int)*tokenStart - 2;
    int nClosingParenthesisMet = 0;
    while (i >= 0) {
        if (str[i] == ')') {
            ++nClosingParenthesisMet;
        }
        if (std::isspace(str[i],loc) ||
            str[i] == '=' ||
            str[i] == '\n' ||
            str[i] == '\t' ||
            str[i] == '+' ||
            str[i] == '-' ||
            str[i] == '*' ||
            str[i] == '/' ||
            str[i] == '%' ||
            (str[i] == '(' && !nClosingParenthesisMet)) {
            break;
        }
        --i;
    }
    ++i;
    std::string varName = str.substr(i, *tokenStart - 1 - i);
    output->append(varName + toInsert);
    //assert(*tokenSize > 0);
    return true;
}

static bool extractAllOcurrences(const std::string& str,const std::string& token,bool returnsTuple,int dimensionParamPos,int fromDim,std::string *outputScript)
{
    
    std::size_t tokenStart;
    bool couldFindToken;
    try {
        couldFindToken = parseTokenFrom(fromDim, dimensionParamPos, returnsTuple, str, token, 0, &tokenStart, outputScript);
    } catch (...) {
        return false;
    }
    
    while (couldFindToken) {
        try {
            couldFindToken = parseTokenFrom(fromDim, dimensionParamPos, returnsTuple, str, token, tokenStart + 1, &tokenStart, outputScript);
        } catch (...) {
            return false;
        }
    }
    return true;
}

std::string
KnobHelperPrivate::declarePythonVariables(bool addTab, int dim)
{
    if (!holder) {
        throw std::runtime_error("This parameter cannot have an expression");
    }
    
    EffectInstance* effect = dynamic_cast<EffectInstance*>(holder);
    if (!effect) {
        throw std::runtime_error("This parameter cannot have an expression");
    }
    
    NodePtr node = effect->getNode();
    assert(node);
    
    boost::shared_ptr<NodeCollection> collection = node->getGroup();
    if (!collection) {
        throw std::runtime_error("This parameter cannot have an expression");
    }
    NodeGroup* isParentGrp = dynamic_cast<NodeGroup*>(collection.get());
    std::string appID = node->getApp()->getAppIDString();

    std::string tabStr = addTab ? "    " : "";
    std::stringstream ss;
    if (appID != "app") {
        ss << tabStr << "app = " << appID << "\n";
    }
    
    
    //Define all nodes reachable through expressions in the scope
    
    
    
    //Define all nodes in the same group reachable by their bare script-name
    NodesList siblings = collection->getNodes();
    for (NodesList::iterator it = siblings.begin(); it != siblings.end(); ++it) {
        if ((*it)->isActivated() && !(*it)->getParentMultiInstance()) {
            std::string scriptName = (*it)->getScriptName_mt_safe();
            std::string fullName = (*it)->getFullyQualifiedName();
            ss << tabStr << scriptName << " = " << appID << "." << fullName << "\n";
        }
    }
    
    if (isParentGrp) {
        ss << tabStr << "thisGroup = " << appID << "." << isParentGrp->getNode()->getFullyQualifiedName() << "\n";
    } else {
        ss << tabStr << "thisGroup = " << appID << "\n";
    }
    ss << tabStr << "thisNode = " << node->getScriptName_mt_safe() <<  "\n";
    
    ///Now define the variables in the scope
    ss << tabStr << "thisParam = thisNode." << name << "\n";
    ss << tabStr << "random = thisParam.random\n";
    ss << tabStr << "randomInt = thisParam.randomInt\n";
    ss << tabStr << "curve = thisParam.curve\n";
    if (dimension != -1) {
        ss << tabStr << "dimension = " << dim << "\n";
    }
    
    //If this node is a group, also define all nodes inside the group, though they will be referencable via
    //thisNode.childname but also with <NodeName.childname>
    NodeGroup* isHolderGrp = dynamic_cast<NodeGroup*>(effect);
    if (isHolderGrp) {
        NodesList children = isHolderGrp->getNodes();
        for (NodesList::iterator it = children.begin(); it != children.end(); ++it) {
            if ((*it)->isActivated() && !(*it)->getParentMultiInstance()) {
                std::string scriptName = (*it)->getScriptName_mt_safe();
                std::string fullName = (*it)->getFullyQualifiedName();
                ss << tabStr << node->getScriptName_mt_safe() << "." << scriptName << " = " << appID << "." << fullName << "\n";
            }
        }
    }
    
    
    return ss.str();
}

void
KnobHelperPrivate::parseListenersFromExpression(int dimension)
{
    
    //Extract pointers to knobs referred to by the expression
    //Our heuristic is quite simple: we replace in the python code all calls to:
    // - getValue
    // - getValueAtTime
    // - getDerivativeAtTime
    // - getIntegrateFromTimeToTime
    // - get
    // And replace them by addAsDependencyOf(thisParam) which will register the parameters as a dependency of this parameter

    std::string expressionCopy;
    
    {
        QMutexLocker k(&expressionMutex);
        expressionCopy = expressions[dimension].originalExpression;
    }
    
    std::string script;
    if  (!extractAllOcurrences(expressionCopy, "getValue", false, 0, dimension,&script)) {
        return ;
    }
    
    if (!extractAllOcurrences(expressionCopy, "getValueAtTime", false, 1,  dimension,&script)) {
        return;
    }
    
    if (!extractAllOcurrences(expressionCopy, "getDerivativeAtTime", false, 1,  dimension,&script)) {
        return;
    }
    
    if (!extractAllOcurrences(expressionCopy, "getIntegrateFromTimeToTime", false, 2, dimension,&script)) {
        return;
    }
    
    if (!extractAllOcurrences(expressionCopy, "get", true, -1, dimension,&script)) {
        return;
    }
    
    std::string declarations = declarePythonVariables(false, dimension);
    std::stringstream ss;
    ss << "frame=0\n";
    ss << "view=0\n";
    ss << declarations << '\n';
    ss << expressionCopy << '\n';
    ss << script;
    script = ss.str();
    ///This will register the listeners
    std::string error;
    bool ok = NATRON_PYTHON_NAMESPACE::interpretPythonScript(script, &error,NULL);
    if (!error.empty()) {
        qDebug() << error.c_str();
    }
    assert(ok);
    if (!ok) {
        throw std::runtime_error("KnobHelperPrivate::parseListenersFromExpression(): interpretPythonScript("+script+") failed!");
    }
}



std::string
KnobHelper::validateExpression(const std::string& expression,int dimension,bool hasRetVariable,std::string* resultAsString)
{
    PythonGILLocker pgl;
    
    if (expression.empty()) {
        throw std::invalid_argument("empty expression");;
    }
    
    
    
    std::string exprCpy = expression;
    
    //if !hasRetVariable the expression is expected to be single-line
    if (!hasRetVariable) {
        std::size_t foundNewLine = expression.find("\n");
        if (foundNewLine != std::string::npos) {
            throw std::invalid_argument("unexpected new line character \'\\n\'");
        }
        //preprend the line with "ret = ..."
        std::string toInsert("    ret = ");
        exprCpy.insert(0, toInsert);
    } else {
        exprCpy.insert(0, "    ");
        std::size_t foundNewLine = exprCpy.find("\n");
        while (foundNewLine != std::string::npos) {
            exprCpy.insert(foundNewLine + 1, "    ");
            foundNewLine = exprCpy.find("\n", foundNewLine + 1);
        }
        
    }
    
    KnobHolder* holder = getHolder();
    if (!holder) {
        throw std::runtime_error("This parameter cannot have an expression");
    }
    
    EffectInstance* effect = dynamic_cast<EffectInstance*>(holder);
    if (!effect) {
        throw std::runtime_error("This parameter cannot have an expression");
    }
    
    NodePtr node = effect->getNode();
    assert(node);
    std::string appID = getHolder()->getApp()->getAppIDString();
    std::string nodeName = node->getFullyQualifiedName();
    std::string nodeFullName = appID + "." + nodeName;
    std::string exprFuncPrefix = nodeFullName + "." + getName() + ".";
    std::string exprFuncName;
    {
        std::stringstream tmpSs;
        tmpSs << "expression" << dimension;
        exprFuncName = tmpSs.str();
    }
    
    exprCpy.append("\n    return ret\n");
    
    ///Now define the thisNode variable

    std::stringstream ss;
    ss << "def "  << exprFuncName << "(frame, view):\n";
    ss << _imp->declarePythonVariables(true, dimension);

    
    std::string script = ss.str();
    script.append(exprCpy);
    script.append(exprFuncPrefix + exprFuncName + " = " + exprFuncName);

    ///Try to compile the expression and evaluate it, if it doesn't have a good syntax, throw an exception
    ///with the error.
    std::string error;
    std::string funcExecScript = "ret = " + exprFuncPrefix + exprFuncName;

    {
        EXPR_RECURSION_LEVEL();
        
        if (!NATRON_PYTHON_NAMESPACE::interpretPythonScript(script, &error, 0)) {
            throw std::runtime_error(error);
        }
        
        std::stringstream ss;
        ss << funcExecScript <<'(' << getCurrentTime()<<", " <<  getCurrentView() << ")\n";
        if (!NATRON_PYTHON_NAMESPACE::interpretPythonScript(ss.str(), &error, 0)) {
            throw std::runtime_error(error);
        }
        
        PyObject *ret = PyObject_GetAttrString(NATRON_PYTHON_NAMESPACE::getMainModule(),"ret"); //get our ret variable created above
        
        if (!ret || PyErr_Occurred()) {
#ifdef DEBUG
            PyErr_Print();
#endif
            throw std::runtime_error("return value must be assigned to the \"ret\" variable");
        }
  

        Knob<double>* isDouble = dynamic_cast<Knob<double>*>(this);
        Knob<int>* isInt = dynamic_cast<Knob<int>*>(this);
        Knob<bool>* isBool = dynamic_cast<Knob<bool>*>(this);
        Knob<std::string>* isString = dynamic_cast<Knob<std::string>*>(this);
        if (isDouble) {
            double r = isDouble->pyObjectToType<double>(ret);
            *resultAsString = QString::number(r).toStdString();
        } else if (isInt) {
            int r = isInt->pyObjectToType<int>(ret);
            *resultAsString = QString::number(r).toStdString();
        } else if (isBool) {
            bool r = isBool->pyObjectToType<bool>(ret);
            *resultAsString = r ? "True" : "False";
        } else {
            assert(isString);
            *resultAsString = isString->pyObjectToType<std::string>(ret);
        }

        
    }
 
    
    return funcExecScript;
}

bool
KnobHelper::checkInvalidExpressions()
{
    int ndims = getDimension();
    std::vector<std::pair<std::string,bool> > exprToReapply(ndims);
    {
        QMutexLocker k(&_imp->expressionMutex);
        for (int i = 0; i < ndims; ++i) {
            if (!_imp->expressions[i].exprInvalid.empty()) {
                exprToReapply[i] = std::make_pair(_imp->expressions[i].originalExpression, _imp->expressions[i].hasRet);
            }
        }
    }
    bool isInvalid = false;
    for (int i = 0; i < ndims; ++i) {
        if (!exprToReapply[i].first.empty()) {
            setExpressionInternal(i, exprToReapply[i].first, exprToReapply[i].second, true, false);
        }
        std::string err;
        if (!isExpressionValid(i, &err)) {
            isInvalid = true;
        }
    }
    return !isInvalid;
}

bool
KnobHelper::isExpressionValid(int dimension, std::string* error) const
{
    int ndims = getDimension();
    if (dimension < 0 || dimension >= ndims) {
        return false;
    }
    {
        QMutexLocker k(&_imp->expressionMutex);
        if (error) {
            *error = _imp->expressions[dimension].exprInvalid;
        }
        return _imp->expressions[dimension].exprInvalid.empty();
    }
}

void
KnobHelper::setExpressionInvalid(int dimension, bool valid,  const std::string& error)
{
    int ndims = getDimension();
    if (dimension < 0 || dimension >= ndims) {
        return;
    }
    bool wasValid;
    {
        QMutexLocker k(&_imp->expressionMutex);
        wasValid = _imp->expressions[dimension].exprInvalid.empty();
        _imp->expressions[dimension].exprInvalid = error;
    }
    if (getHolder() && getHolder()->getApp()) {
        if (wasValid && !valid) {
            bool haveOtherExprInvalid = false;
            {
                QMutexLocker k(&_imp->expressionMutex);
                for (int i = 0; i < ndims; ++i) {
                    if (i != dimension) {
                        if (!_imp->expressions[dimension].exprInvalid.empty()) {
                            haveOtherExprInvalid = true;
                            break;
                        }
                    }
                }
            }
            if (!haveOtherExprInvalid) {
                getHolder()->getApp()->addInvalidExpressionKnob(boost::const_pointer_cast<KnobI>(shared_from_this()));
            }
            if (_signalSlotHandler) {
                _signalSlotHandler->s_expressionChanged(dimension);
            }
        } else if (!wasValid && valid) {
            bool haveOtherExprInvalid = false;
            {
                QMutexLocker k(&_imp->expressionMutex);
                for (int i = 0; i < ndims; ++i) {
                    if (i != dimension) {
                        if (!_imp->expressions[dimension].exprInvalid.empty()) {
                            haveOtherExprInvalid = true;
                            break;
                        }
                    }
                }
            }
            if (!haveOtherExprInvalid) {
                getHolder()->getApp()->removeInvalidExpressionKnob(this);
            }
            if (_signalSlotHandler) {
                _signalSlotHandler->s_expressionChanged(dimension);
            }
        }
    }
   
}

void
KnobHelper::setExpressionInternal(int dimension,const std::string& expression,bool hasRetVariable,bool clearResults, bool failIfInvalid)
{
#ifdef NATRON_RUN_WITHOUT_PYTHON
    return;
#endif
    assert(dimension >= 0 && dimension < getDimension());
    
    PythonGILLocker pgl;
    
    ///Clear previous expr
    clearExpression(dimension,clearResults);
    
    if (expression.empty()) {
        return ;
    }
    
    std::string exprResult;
    std::string exprCpy;
    
    std::string exprInvalid;
    try {
        exprCpy = validateExpression(expression, dimension, hasRetVariable,&exprResult);
    } catch (const std::exception &e) {
        exprInvalid = e.what();
        exprCpy = expression;
        if (failIfInvalid) {
            throw e;
        }
    }
    
    //Set internal fields

    {
        QMutexLocker k(&_imp->expressionMutex);
        _imp->expressions[dimension].hasRet = hasRetVariable;
        _imp->expressions[dimension].expression = exprCpy;
        _imp->expressions[dimension].originalExpression = expression;
        _imp->expressions[dimension].exprInvalid = exprInvalid;
        
        ///This may throw an exception upon failure
        //NATRON_PYTHON_NAMESPACE::compilePyScript(exprCpy, &_imp->expressions[dimension].code);
    }
  
    if (getHolder()) {
        
        
        
        //Parse listeners of the expression, to keep track of dependencies to indicate them to the user.
        
        if (exprInvalid.empty()) {
            
            EXPR_RECURSION_LEVEL();
            _imp->parseListenersFromExpression(dimension);
            
        } else {
            AppInstance* app = getHolder()->getApp();
            if (app) {
                app->addInvalidExpressionKnob(shared_from_this());
            }
        }
    }

    
    //Notify the expr. has changed
    expressionChanged(dimension);
}


void
KnobHelper::replaceNodeNameInExpression(int dimension,
                                         const std::string& oldName,
                                        const std::string& newName)
{

    assert(dimension >= 0 && dimension < _imp->dimension);
    KnobHolder* holder = getHolder();
    if (!holder) {
        return;
    }
    EffectInstance* isEffect = dynamic_cast<EffectInstance*>(holder);
    if (!isEffect) {
        return;
    }
    
    isEffect->beginChanges();
    std::string hasExpr = getExpression(dimension);
    if (hasExpr.empty()) {
        return;
    }
    bool hasRetVar = isExpressionUsingRetVariable(dimension);
    try {
        //Change in expressions the script-name
        QString estr = QString::fromUtf8(hasExpr.c_str());
        estr.replace(QString::fromUtf8(oldName.c_str()), QString::fromUtf8(newName.c_str()));
        hasExpr = estr.toStdString();
        setExpression(dimension, hasExpr, hasRetVar, false);
    } catch (...) {
        
    }
    
    isEffect->endChanges(true);
    
}

bool
KnobHelper::isExpressionUsingRetVariable(int dimension) const
{
    QMutexLocker k(&_imp->expressionMutex);
    return _imp->expressions[dimension].hasRet;
}

bool
KnobHelper::getExpressionDependencies(int dimension, std::list<std::pair<KnobWPtr,int> >& dependencies) const
{
    QMutexLocker k(&_imp->expressionMutex);
    if (!_imp->expressions[dimension].expression.empty()) {
        dependencies = _imp->expressions[dimension].dependencies;
        return true;
    }
    return false;
}

void
KnobHelper::clearExpression(int dimension,bool clearResults)
{
    PythonGILLocker pgl;
    bool hadExpression;
    {
        QMutexLocker k(&_imp->expressionMutex);
        hadExpression = !_imp->expressions[dimension].originalExpression.empty();
        _imp->expressions[dimension].expression.clear();
        _imp->expressions[dimension].originalExpression.clear();
        _imp->expressions[dimension].exprInvalid.clear();
        //Py_XDECREF(_imp->expressions[dimension].code); //< new ref
        //_imp->expressions[dimension].code = 0;
    }
    KnobPtr thisShared = shared_from_this();
    {
        std::list<std::pair<KnobWPtr,int> > dependencies;
        {
            QWriteLocker kk(&_imp->mastersMutex);
            dependencies = _imp->expressions[dimension].dependencies;
            _imp->expressions[dimension].dependencies.clear();
        }
        for (std::list<std::pair<KnobWPtr,int> >::iterator it = dependencies.begin();
             it != dependencies.end(); ++it) {
            
            KnobPtr otherKnob = it->first.lock();
            KnobHelper* other = dynamic_cast<KnobHelper*>(otherKnob.get());
            assert(other);
            if (!other) {
                continue;
            }
            ListenerDimsMap otherListeners;
            {
                QReadLocker otherMastersLocker(&other->_imp->mastersMutex);
                otherListeners = other->_imp->listeners;
            }
            
            for (ListenerDimsMap::iterator it = otherListeners.begin(); it != otherListeners.end(); ++it) {
                KnobPtr knob = it->first.lock();
                if (knob.get() == this) {
                    
                    //erase from the dimensions vector
                    assert(dimension < (int)it->second.size());
                    it->second[dimension].isListening = false;
                    
                    //if it has no longer has a reference to this knob, erase it
                    bool hasReference = false;
                    for (std::size_t d = 0; d < it->second.size(); ++d) {
                        if (it->second[d].isListening) {
                            hasReference = true;
                            break;
                        }
                    }
                    if (!hasReference) {
                        otherListeners.erase(it);
                    }
                    
                    break;
                }
            }

            if (getHolder()) {
                getHolder()->onKnobSlaved(thisShared, otherKnob,dimension,false );
            }

            
            {
                QWriteLocker otherMastersLocker(&other->_imp->mastersMutex);
                other->_imp->listeners = otherListeners;
            }
        }
    }
    if (clearResults) {
        clearExpressionsResults(dimension);
    }

    if (hadExpression) {
        expressionChanged(dimension);
    }
    
}

void
KnobHelper::expressionChanged(int dimension)
{
    if (_imp->holder) {
        _imp->holder->updateHasAnimation();
    }

    if (_signalSlotHandler) {
        _signalSlotHandler->s_expressionChanged(dimension);
    }
    computeHasModifications();
}

static bool catchErrors(PyObject* mainModule, std::string* error) {
    if (PyErr_Occurred()) {
        
        PyErr_Print();
        ///Gui session, do stdout, stderr redirection
        if (PyObject_HasAttrString(mainModule, "catchErr")) {
            PyObject* errCatcher = PyObject_GetAttrString(mainModule,"catchErr"); //get our catchOutErr created above, new ref
            PyObject *errorObj = 0;
            if (errCatcher) {
                errorObj = PyObject_GetAttrString(errCatcher,"value"); //get the  stderr from our catchErr object, new ref
                assert(errorObj);
                *error = Python::PyString_asString(errorObj);
                PyObject* unicode = PyUnicode_FromString("");
                PyObject_SetAttrString(errCatcher, "value", unicode);
                Py_DECREF(errorObj);
                Py_DECREF(errCatcher);
            }
            
        }
        return false;
    }
    return true;
}

bool
KnobHelper::executeExpression(double time,
                              ViewIdx view,
                              int dimension,
                              PyObject** ret, std::string* error) const
{
    
    std::string expr;
    {
        QMutexLocker k(&_imp->expressionMutex);
        expr = _imp->expressions[dimension].expression;
    }
    
    //returns a new ref, this function's documentation is not clear onto what it returns...
    //https://docs.python.org/2/c-api/veryhigh.html
    PyObject* mainModule = NATRON_PYTHON_NAMESPACE::getMainModule();
    PyObject* globalDict = PyModule_GetDict(mainModule);
    
    std::stringstream ss;
    ss << expr << '(' << time << ", " <<  view << ")\n";
    std::string script = ss.str();
    PyObject* v = PyRun_String(script.c_str(), Py_file_input, globalDict, 0);
    Py_XDECREF(v);
    
    *ret = 0;
    
<<<<<<< HEAD
    
    if (PyErr_Occurred()) {
#ifdef DEBUG
        PyErr_Print();
        ///Gui session, do stdout, stderr redirection
        if (PyObject_HasAttrString(mainModule, "catchErr")) {
            std::string error;
            PyObject* errCatcher = PyObject_GetAttrString(mainModule,"catchErr"); //get our catchOutErr created above, new ref
            PyObject *errorObj = 0;
            if (errCatcher) {
                errorObj = PyObject_GetAttrString(errCatcher,"value"); //get the  stderr from our catchErr object, new ref
                assert(errorObj);
                error = NATRON_PYTHON_NAMESPACE::PY3String_asString(errorObj);
                PyObject* unicode = PyUnicode_FromString("");
                PyObject_SetAttrString(errCatcher, "value", unicode);
                Py_DECREF(errorObj);
                Py_DECREF(errCatcher);
                qDebug() << "Expression dump:\n=========================================================";
                qDebug() << expr.c_str();
                qDebug() << error.c_str();
            }

        }

#endif
        throw std::runtime_error("Failed to execute expression");
=======
    if (!catchErrors(mainModule, error)) {
        return false;
>>>>>>> 114b32e8
    }
    *ret = PyObject_GetAttrString(mainModule,"ret"); //get our ret variable created above
    if (!*ret) {
        *error = "Missing ret variable";
        return false;
    }
    if (!catchErrors(mainModule, error)) {
        return false;
    }
    return true;
    
}

std::string
KnobHelper::getExpression(int dimension) const
{
    if (dimension == -1) {
        dimension = 0;
    }
    QMutexLocker k(&_imp->expressionMutex);
    return _imp->expressions[dimension].originalExpression;
}

KnobHolder*
KnobHelper::getHolder() const
{
    return _imp->holder;
}

void
KnobHelper::setAnimationEnabled(bool val)
{
    if (!canAnimate()) {
        return;
    }
    _imp->isAnimationEnabled = val;
}

bool
KnobHelper::isAnimationEnabled() const
{
    return canAnimate() && _imp->isAnimationEnabled;
}

void
KnobHelper::setName(const std::string & name,bool throwExceptions)
{
    
    _imp->originalName = name;
    _imp->name = NATRON_PYTHON_NAMESPACE::makeNameScriptFriendly(name);
    
    if (!getHolder()) {
        return;
    }
    //Try to find a duplicate
    int no = 1;
    
    bool foundItem;
    std::string finalName;
    do {
        std::stringstream ss;
        ss << _imp->name;
        if (no > 1) {
            ss << no;
        }
        finalName = ss.str();
        if (getHolder()->getOtherKnobByName(finalName, this)) {
            foundItem = true;
        } else {
            foundItem = false;
        }
        ++no;
    } while (foundItem);
    
    
    EffectInstance* effect = dynamic_cast<EffectInstance*>(_imp->holder);
    if (effect) {
        NodePtr node = effect->getNode();
        std::string effectScriptName = node->getScriptName_mt_safe();
        if (!effectScriptName.empty()) {
            std::string newPotentialQualifiedName = node->getApp()->getAppIDString() +  node->getFullyQualifiedName();
            newPotentialQualifiedName += '.';
            newPotentialQualifiedName += finalName;
            
            bool isAttrDefined = false;
            (void)NATRON_PYTHON_NAMESPACE::getAttrRecursive(newPotentialQualifiedName, appPTR->getMainModule(), &isAttrDefined);
            if (isAttrDefined) {
                std::stringstream ss;
                ss << "A Python attribute with the same name (" << newPotentialQualifiedName << ") already exists.";
                if (throwExceptions) {
                    throw std::runtime_error(ss.str());
                } else {
                    std::string err = ss.str();
                    appPTR->writeToErrorLog_mt_safe(QString::fromUtf8(err.c_str()));
                    std::cerr << err << std::endl;
                    return;
                }
            }
            
        }
    }
    _imp->name = finalName;
}

const std::string &
KnobHelper::getName() const
{
    return _imp->name;
}

const std::string &
KnobHelper::getOriginalName() const
{
    return _imp->originalName;
}

void
KnobHelper::resetParent()
{
    KnobPtr parent = _imp->parentKnob.lock();
    if (parent) {
        KnobGroup* isGrp =  dynamic_cast<KnobGroup*>(parent.get());
        KnobPage* isPage = dynamic_cast<KnobPage*>(parent.get());
        if (isGrp) {
            isGrp->removeKnob(this);
        } else if (isPage) {
            isPage->removeKnob(this);
        } else {
            assert(false);
        }
        _imp->parentKnob.reset();
    }
}

void
KnobHelper::setParentKnob(KnobPtr knob)
{
    _imp->parentKnob = knob;
}

KnobPtr KnobHelper::getParentKnob() const
{
    return _imp->parentKnob.lock();
}

bool
KnobHelper::getIsSecret() const
{
    QMutexLocker k(&_imp->stateMutex);
    return _imp->IsSecret;
}

bool
KnobHelper::getIsSecretRecursive() const
{
    if (getIsSecret()) {
        return true;
    }
    KnobPtr parent = getParentKnob();
    if (parent) {
        return parent->getIsSecretRecursive();
    }
    return false;
}

bool
KnobHelper::getDefaultIsSecret() const
{
    QMutexLocker k(&_imp->stateMutex);
    return _imp->defaultIsSecret;
}

void
KnobHelper::setIsFrozen(bool frozen)
{
    if (_signalSlotHandler) {
        _signalSlotHandler->s_setFrozen(frozen);
    }
}

bool
KnobHelper::isEnabled(int dimension) const
{
    assert( 0 <= dimension && dimension < getDimension() );
    
    QMutexLocker k(&_imp->stateMutex);
    return _imp->enabled[dimension];
}

bool
KnobHelper::isDefaultEnabled(int dimension) const
{
    assert( 0 <= dimension && dimension < getDimension() );
    
    QMutexLocker k(&_imp->stateMutex);
    return _imp->defaultEnabled[dimension];
}

void
KnobHelper::setDirty(bool d)
{
    _signalSlotHandler->s_setDirty(d);
}

void
KnobHelper::setEvaluateOnChange(bool b)
{
    KnobPage* isPage = dynamic_cast<KnobPage*>(this);
    KnobGroup* isGrp = dynamic_cast<KnobGroup*>(this);
    if (isPage || isGrp) {
        b = false;
    }
    {
        QMutexLocker k(&_imp->evaluateOnChangeMutex);
        _imp->evaluateOnChange = b;
    }
    if (_signalSlotHandler) {
        _signalSlotHandler->s_evaluateOnChangeChanged(b);
    }
}

bool
KnobHelper::getIsPersistant() const
{
    return _imp->IsPersistant;
}

void
KnobHelper::setIsPersistant(bool b)
{
    _imp->IsPersistant = b;
}

void
KnobHelper::setCanUndo(bool val)
{
    _imp->CanUndo = val;
}

bool
KnobHelper::getCanUndo() const
{
    return _imp->CanUndo;
}


void
KnobHelper::setIsMetadataSlave(bool slave)
{
    _imp->isClipPreferenceSlave = slave;
}

bool
KnobHelper::getIsMetadataSlave() const
{
    return _imp->isClipPreferenceSlave;
}

bool
KnobHelper::getEvaluateOnChange() const
{
    QMutexLocker k(&_imp->evaluateOnChangeMutex);
    return _imp->evaluateOnChange;
}

void
KnobHelper::setHintToolTip(const std::string & hint)
{
    _imp->tooltipHint = hint;
    if (_signalSlotHandler) {
        _signalSlotHandler->s_helpChanged();
    }
    
}

const std::string &
KnobHelper::getHintToolTip() const
{
    return _imp->tooltipHint;
}

void
KnobHelper::setCustomInteract(const boost::shared_ptr<OfxParamOverlayInteract> & interactDesc)
{
    assert( QThread::currentThread() == qApp->thread() );
    _imp->customInteract = interactDesc;
}

boost::shared_ptr<OfxParamOverlayInteract> KnobHelper::getCustomInteract() const
{
    assert( QThread::currentThread() == qApp->thread() );
    
    return _imp->customInteract;
}

void
KnobHelper::swapOpenGLBuffers()
{
}

void
KnobHelper::redraw()
{
    boost::shared_ptr<KnobGuiI> hasGui = getKnobGuiPointer();
    if (hasGui) {
        hasGui->redraw();
    }
}

void
KnobHelper::getViewportSize(double &width,
                            double &height) const
{
    boost::shared_ptr<KnobGuiI> hasGui = getKnobGuiPointer();
    if (hasGui) {
        hasGui->getViewportSize(width, height);
    } else {
        width = 0;
        height = 0;
    }
}

void
KnobHelper::getPixelScale(double & xScale,
                          double & yScale) const
{
    boost::shared_ptr<KnobGuiI> hasGui = getKnobGuiPointer();
    if (hasGui) {
        hasGui->getPixelScale(xScale, yScale);
    } else {
        xScale = 0;
        yScale = 0;
    }
}

void
KnobHelper::getBackgroundColour(double &r,
                                double &g,
                                double &b) const
{
    boost::shared_ptr<KnobGuiI> hasGui = getKnobGuiPointer();
    if (hasGui) {
        hasGui->getBackgroundColour(r, g, b);
    } else {
        r = 0;
        g = 0;
        b = 0;
    }
}

void
KnobHelper::saveOpenGLContext()
{
    boost::shared_ptr<KnobGuiI> hasGui = getKnobGuiPointer();
    if (hasGui) {
        hasGui->saveOpenGLContext();
    }
}

void
KnobHelper::restoreOpenGLContext()
{
    boost::shared_ptr<KnobGuiI> hasGui = getKnobGuiPointer();
    if (hasGui) {
        hasGui->restoreOpenGLContext();
    }
}

void
KnobHelper::setOfxParamHandle(void* ofxParamHandle)
{
    assert( QThread::currentThread() == qApp->thread() );
    _imp->ofxParamHandle = ofxParamHandle;
}

void*
KnobHelper::getOfxParamHandle() const
{
    assert( QThread::currentThread() == qApp->thread() );
    
    return _imp->ofxParamHandle;
}

bool
KnobHelper::isMastersPersistenceIgnored() const
{
    QReadLocker l(&_imp->mastersMutex);
    
    return _imp->ignoreMasterPersistence;
}

void
KnobHelper::copyAnimationToClipboard() const
{
    boost::shared_ptr<KnobGuiI> hasGui = getKnobGuiPointer();
    if (hasGui) {
        hasGui->copyAnimationToClipboard(-1);
    }
}

bool
KnobHelper::slaveTo(int dimension,
                    const KnobPtr & other,
                    int otherDimension,
                    ValueChangedReasonEnum reason,
                    bool ignoreMasterPersistence)
{
    assert(other.get() != this);
    assert( 0 <= dimension && dimension < (int)_imp->masters.size() );

    if (other->getMaster(otherDimension).second.get() == this) {
        //avoid recursion
        return false;
    }
    {
        QWriteLocker l(&_imp->mastersMutex);
        if (_imp->masters[dimension].second.lock()) {
            return false;
        }
        _imp->ignoreMasterPersistence = ignoreMasterPersistence;
        _imp->masters[dimension].second = other;
        _imp->masters[dimension].first = otherDimension;
    }
    
    KnobHelper* masterKnob = dynamic_cast<KnobHelper*>( other.get() );
    assert(masterKnob);
    if (!masterKnob) {
        return false;
    }

    if (masterKnob->_signalSlotHandler && _signalSlotHandler) {

        QObject::connect( masterKnob->_signalSlotHandler.get(), SIGNAL(keyFrameSet(double,ViewSpec,int,int,bool)),
                         _signalSlotHandler.get(), SLOT(onMasterKeyFrameSet(double,ViewSpec,int,int,bool)), Qt::UniqueConnection );
        QObject::connect( masterKnob->_signalSlotHandler.get(), SIGNAL(keyFrameRemoved(double,ViewSpec,int,int)),
                         _signalSlotHandler.get(), SLOT(onMasterKeyFrameRemoved(double,ViewSpec,int,int)),Qt::UniqueConnection );
        
        QObject::connect( masterKnob->_signalSlotHandler.get(), SIGNAL(keyFrameMoved(ViewSpec,int,double,double)),
                         _signalSlotHandler.get(), SLOT(onMasterKeyFrameMoved(ViewSpec,int,double,double)),Qt::UniqueConnection );
        QObject::connect( masterKnob->_signalSlotHandler.get(), SIGNAL(animationRemoved(ViewSpec,int)),
                         _signalSlotHandler.get(), SLOT(onMasterAnimationRemoved(ViewSpec,int)),Qt::UniqueConnection );
        
    }
    
    bool hasChanged = cloneAndCheckIfChanged(other.get(),dimension);
    
    //Do not disable buttons when they are slaved
    KnobButton* isBtn = dynamic_cast<KnobButton*>(this);
    if (!isBtn) {
        setEnabled(dimension, false);
    }
    
    if (_signalSlotHandler) {
        ///Notify we want to refresh
        if (reason == eValueChangedReasonNatronInternalEdited) {
            _signalSlotHandler->s_knobSlaved(dimension,true);
        }
    }
    
    if (hasChanged) {
        evaluateValueChange(dimension, getCurrentTime(), ViewIdx(0), reason);
    } else if (isBtn) {
        //For buttons, don't evaluate or the instanceChanged action of the button will be called,
        //just refresh the hasModifications flag so it gets serialized
        isBtn->computeHasModifications();
        //force the aliased parameter to be persistant if it's not, otherwise it will not be saved
        isBtn->setIsPersistant(true);
    }

    ///Register this as a listener of the master
    if (masterKnob) {
        masterKnob->addListener(false,dimension, otherDimension, shared_from_this());
    }
    
    return true;
}

std::pair<int,KnobPtr > KnobHelper::getMaster(int dimension) const
{
    assert(dimension >= 0 && dimension < (int)_imp->masters.size());
    QReadLocker l(&_imp->mastersMutex);
    std::pair<int,KnobPtr > ret = std::make_pair(_imp->masters[dimension].first, _imp->masters[dimension].second.lock());
    return ret;
}

void
KnobHelper::resetMaster(int dimension)
{
    assert(dimension >= 0);
    _imp->masters[dimension].second.reset();
    _imp->masters[dimension].first = -1;
    _imp->ignoreMasterPersistence = false;
}

bool
KnobHelper::isSlave(int dimension) const
{
    assert(dimension >= 0);
    QReadLocker l(&_imp->mastersMutex);
    
    return bool(_imp->masters[dimension].second.lock());
}


void
KnobHelper::checkAnimationLevel(ViewSpec view,
                                int dimension)
{
    bool changed = false;
    
    for (int i = 0 ;i < _imp->dimension; ++i) {
        
        if (i == dimension || dimension == -1) {
            AnimationLevelEnum level = eAnimationLevelNone;
            
            
            if (canAnimate() &&
                isAnimated(i, view) &&
                getExpression(i).empty() &&
                getHolder() && getHolder()->getApp() ) {
                
                boost::shared_ptr<Curve> c = getCurve(view, i);
                double time = getHolder()->getApp()->getTimeLine()->currentFrame();
                if (c->getKeyFramesCount() > 0) {
                    KeyFrame kf;
                    int nKeys = c->getNKeyFramesInRange(time, time +1);
                    if (nKeys > 0) {
                        level = eAnimationLevelOnKeyframe;
                    } else {
                        level = eAnimationLevelInterpolatedValue;
                    }
                } else {
                    level = eAnimationLevelNone;
                }
            } else {
                level = eAnimationLevelNone;
            }
            {
                QMutexLocker l(&_imp->animationLevelMutex);
                assert( dimension < (int)_imp->animationLevel.size() );
                if (_imp->animationLevel[i] != level) {
                    changed = true;
                    _imp->animationLevel[i] = level;
                }
            }
        }
    }
    
    boost::shared_ptr<KnobGuiI> hasGui = getKnobGuiPointer();
    if ( changed && _signalSlotHandler && hasGui && !hasGui->isGuiFrozenForPlayback() ) {
        _signalSlotHandler->s_animationLevelChanged(view, dimension );
    }
}


AnimationLevelEnum
KnobHelper::getAnimationLevel(int dimension) const
{
    ///if the knob is slaved to another knob, returns the other knob value
    std::pair<int,KnobPtr > master = getMaster(dimension);
    
    if (master.second) {
        //Make sure it is refreshed
        master.second->checkAnimationLevel(ViewSpec(0), master.first);
        return master.second->getAnimationLevel(master.first);
    }
    
    QMutexLocker l(&_imp->animationLevelMutex);
    if ( dimension > (int)_imp->animationLevel.size() ) {
        throw std::invalid_argument("Knob::getAnimationLevel(): Dimension out of range");
    }
    
    return _imp->animationLevel[dimension];
}

void
KnobHelper::deleteAnimationConditional(double time,
                                       ViewSpec view,
                                       int dimension,
                                       ValueChangedReasonEnum reason,
                                       bool before)
{
    if (!_imp->curves[dimension]) {
        return;
    }
    assert( 0 <= dimension && dimension < getDimension() );
    
    boost::shared_ptr<Curve> curve;
    boost::shared_ptr<KnobGuiI> hasGui = getKnobGuiPointer();
    bool useGuiCurve = _imp->shouldUseGuiCurve();
    
    if (!useGuiCurve) {
        curve = _imp->curves[dimension];
    } else {
        assert(hasGui);
        curve = hasGui->getCurve(view, dimension);
        setGuiCurveHasChanged(view, dimension,true);
    }
    
    std::list<int> keysRemoved;
    if (before) {
        curve->removeKeyFramesBeforeTime(time, &keysRemoved);
    } else {
        curve->removeKeyFramesAfterTime(time, &keysRemoved);
    }
    
    if (!useGuiCurve) {
        
        checkAnimationLevel(view, dimension);
        guiCurveCloneInternalCurve(eCurveChangeReasonInternal,view, dimension, reason);
        evaluateValueChange(dimension, time, view, reason);
    }
    
    KnobHolder* holder = getHolder();
    if (holder && holder->getApp()) {
        holder->getApp()->removeMultipleKeyframeIndicator(keysRemoved, true);
    }
    

}

void
KnobHelper::deleteAnimationBeforeTime(double time,
                                      ViewSpec view,
                                      int dimension,
                                      ValueChangedReasonEnum reason)
{
    deleteAnimationConditional(time, view, dimension, reason, true);
}

void
KnobHelper::deleteAnimationAfterTime(double time,
                                     ViewSpec view,
                                     int dimension,
                                     ValueChangedReasonEnum reason)
{
    deleteAnimationConditional(time, view, dimension, reason, false);
}

bool
KnobHelper::getKeyFrameTime(ViewSpec view,
                            int index,
                            int dimension,
                            double* time) const
{
    assert( 0 <= dimension && dimension < getDimension() );
    if ( !isAnimated(dimension, view) ) {
        return false;
    }
    boost::shared_ptr<Curve> curve = getCurve(view, dimension); //< getCurve will return the master's curve if any
    assert(curve);
    KeyFrame kf;
    bool ret = curve->getKeyFrameWithIndex(index, &kf);
    if (ret) {
        *time = kf.getTime();
    }
    
    return ret;
}

bool
KnobHelper::getLastKeyFrameTime(ViewSpec view,
                                int dimension,
                                double* time) const
{
    assert( 0 <= dimension && dimension < getDimension() );
    if ( !canAnimate() || !isAnimated(dimension, view) ) {
        return false;
    }
    
    boost::shared_ptr<Curve> curve = getCurve(view, dimension);  //< getCurve will return the master's curve if any
    assert(curve);
    *time = curve->getMaximumTimeCovered();
    
    return true;
}

bool
KnobHelper::getFirstKeyFrameTime(ViewSpec view,
                                 int dimension,
                                 double* time) const
{
    return getKeyFrameTime(view, 0, dimension, time);
}

int
KnobHelper::getKeyFramesCount(ViewSpec view,
                              int dimension) const
{
    if (!canAnimate() || !isAnimated(dimension, view)) {
        return 0;
    }

    boost::shared_ptr<Curve> curve = getCurve(view, dimension);  //< getCurve will return the master's curve if any
    assert(curve);
    return curve->getKeyFramesCount();   //< getCurve will return the master's curve if any
}

bool
KnobHelper::getNearestKeyFrameTime(ViewSpec view,
                                   int dimension,
                                   double time,
                                   double* nearestTime) const
{
    assert( 0 <= dimension && dimension < getDimension() );
    if ( !canAnimate() || !isAnimated(dimension, view) ) {
        return false;
    }
    
    boost::shared_ptr<Curve> curve = getCurve(view, dimension);  //< getCurve will return the master's curve if any
    assert(curve);
    KeyFrame kf;
    bool ret = curve->getNearestKeyFrameWithTime(time, &kf);
    if (ret) {
        *nearestTime = kf.getTime();
    }
    
    return ret;
}

int
KnobHelper::getKeyFrameIndex(ViewSpec view,
                             int dimension,
                             double time) const
{
    assert( 0 <= dimension && dimension < getDimension() );
    if ( !canAnimate() || !isAnimated(dimension, view) ) {
        return -1;
    }
    
    boost::shared_ptr<Curve> curve = getCurve(view, dimension);  //< getCurve will return the master's curve if any
    assert(curve);
    
    return curve->keyFrameIndex(time);
}


void
KnobHelper::refreshListenersAfterValueChange(ViewSpec view,
                                             ValueChangedReasonEnum reason,
                                             int dimension)
{
    ListenerDimsMap listeners;
    getListeners(listeners);
    
    if (listeners.empty()) {
        return;
    }

    double time = getCurrentTime();
    for (ListenerDimsMap::iterator it = listeners.begin(); it!=listeners.end(); ++it) {
        
        KnobHelper* slaveKnob = dynamic_cast<KnobHelper*>(it->first.lock().get());
        if (!slaveKnob) {
            continue;
        }
        
        
        std::set<int> dimensionsToEvaluate;
        bool mustClone = false;
        for (std::size_t i = 0; i < it->second.size(); ++i) {
            if (it->second[i].isListening && (it->second[i].targetDim == dimension || it->second[i].targetDim == -1 || dimension == -1)) {
                dimensionsToEvaluate.insert(i);
                if (!it->second[i].isExpr) {
                    mustClone = true;
                }
            }
        }
        
        if (dimensionsToEvaluate.empty()) {
            continue;
        }
        
        int dimChanged;
        if (dimensionsToEvaluate.size() > 1) {
            dimChanged = -1;
        } else {
            dimChanged = *dimensionsToEvaluate.begin();
        }
        
        if (mustClone) {
            ///We still want to clone the master's dimension because otherwise we couldn't edit the curve e.g in the curve editor
            ///For example we use it for roto knobs where selected beziers have their knobs slaved to the gui knobs
            slaveKnob->clone(this,dimChanged);
        }
        
        slaveKnob->evaluateValueChangeInternal(dimChanged, time, view, eValueChangedReasonSlaveRefresh, reason);
        
        //call recursively
        slaveKnob->refreshListenersAfterValueChange(view, reason, dimChanged);
        
    } // for all listeners
}


void
KnobHelper::cloneExpressions(KnobI* other,int dimension)
{
    assert((int)_imp->expressions.size() == getDimension());
    try {
        int dims = std::min(getDimension(),other->getDimension());
        for (int i = 0; i < dims; ++i) {
            if (i == dimension || dimension == -1) {
                std::string expr = other->getExpression(i);
                bool hasRet = other->isExpressionUsingRetVariable(i);
                if (!expr.empty()) {
                    setExpression(i, expr,hasRet, false);
                    cloneExpressionsResults(other,i);
                }
            }
        }
    } catch(...) {
        ///ignore errors
    }
}

bool
KnobHelper::cloneExpressionsAndCheckIfChanged(KnobI* other,int dimension)
{
    assert((int)_imp->expressions.size() == getDimension());
    bool ret = false;
    try {
        int dims = std::min(getDimension(),other->getDimension());
        for (int i = 0; i < dims; ++i) {
            if (i == dimension || dimension == -1) {
                std::string expr = other->getExpression(i);
                bool hasRet = other->isExpressionUsingRetVariable(i);
                if (!expr.empty() && (expr != _imp->expressions[i].originalExpression || hasRet != _imp->expressions[i].hasRet)) {
                    setExpression(i, expr,hasRet, false);
                    cloneExpressionsResults(other,i);
                    ret = true;
                }
            }
        }
    } catch(...) {
        ///ignore errors
    }
    return ret;
}

//The knob in parameter will "listen" to this knob. Hence this knob is a dependency of the knob in parameter.
void
KnobHelper::addListener(const bool isExpression,
                        const int listenerDimension,
                        const int listenedToDimension,
                        const KnobPtr& listener)
{
    assert(listenedToDimension == -1 || (listenedToDimension >= 0 && listenedToDimension < _imp->dimension));
    KnobHelper* listenerIsHelper = dynamic_cast<KnobHelper*>(listener.get());
    assert(listenerIsHelper);
    if (!listenerIsHelper) {
        return;
    }
    KnobPtr thisShared = shared_from_this();
    if (listenerIsHelper->_signalSlotHandler && _signalSlotHandler) {
        
        
        //Notify the holder one of its knob is now slaved
        if (listenerIsHelper->getHolder()) {
            listenerIsHelper->getHolder()->onKnobSlaved(listener, thisShared,listenerDimension,true );
        }
        
    }
    
    // If this knob is already a dependency of the knob, add it to its dimension vector
    {
        QWriteLocker l(&_imp->mastersMutex);
        ListenerDimsMap::iterator foundListening = _imp->listeners.find(listener);
        if (foundListening != _imp->listeners.end()) {
            foundListening->second[listenerDimension].isListening = true;
            foundListening->second[listenerDimension].isExpr = isExpression;
            foundListening->second[listenerDimension].targetDim = listenedToDimension;
        } else {
            std::vector<ListenerDim>& dims = _imp->listeners[listener];
            dims.resize(listener->getDimension());
            dims[listenerDimension].isListening = true;
            dims[listenerDimension].isExpr = isExpression;
            dims[listenerDimension].targetDim = listenedToDimension;
        }
    }
    
    if (isExpression) {
        QMutexLocker k(&listenerIsHelper->_imp->expressionMutex);
        assert(listenerDimension >= 0 && listenerDimension < listenerIsHelper->_imp->dimension);
        listenerIsHelper->_imp->expressions[listenerDimension].dependencies.push_back(std::make_pair(thisShared,listenedToDimension));
    }
    
    
}

void
KnobHelper::removeListener(KnobI* listener, int listenerDimension)
{
    KnobHelper* listenerHelper = dynamic_cast<KnobHelper*>(listener);
    assert(listenerHelper);
    Q_UNUSED(listenerHelper);
    
    QWriteLocker l(&_imp->mastersMutex);
    for (ListenerDimsMap::iterator it = _imp->listeners.begin(); it != _imp->listeners.end(); ++it) {
        if (it->first.lock().get() == listener) {
            it->second[listenerDimension].isListening = false;
            
            bool hasDimensionListening = false;
            for (std::size_t i = 0; i < it->second.size(); ++i) {
                if (it->second[listenerDimension].isListening) {
                    hasDimensionListening = true;
                    break;
                }
            }
            if (!hasDimensionListening) {
                _imp->listeners.erase(it);
            }
            break;
        }
    }
}


void
KnobHelper::getListeners(KnobI::ListenerDimsMap & listeners) const
{
    QReadLocker l(&_imp->mastersMutex);
    listeners = _imp->listeners;
}

double
KnobHelper::getCurrentTime() const
{
    KnobHolder* holder = getHolder();
    return holder && holder->getApp() ? holder->getCurrentTime() : 0;
}

ViewIdx
KnobHelper::getCurrentView() const
{
    KnobHolder* holder = getHolder();
    return (holder && holder->getApp()) ? holder->getCurrentView() : ViewIdx(0);
}



double
KnobHelper::random(double time, unsigned int seed) const
{
    randomSeed(time, seed);
    return random();
}

double
KnobHelper::random(double min,double max) const
{
    QMutexLocker k(&_imp->lastRandomHashMutex);
    _imp->lastRandomHash = hashFunction(_imp->lastRandomHash);
    return ((double)_imp->lastRandomHash / (double)0x100000000LL) * (max - min)  + min;
}

int
KnobHelper::randomInt(double time,unsigned int seed) const
{
    randomSeed(time, seed);
    return randomInt();
}

int
KnobHelper::randomInt(int min,int max) const
{
    return (int)random((double)min,(double)max);
}

struct alias_cast_float
{
    alias_cast_float()
    : raw(0)
    {
    };                          // initialize to 0 in case sizeof(T) < 8
    
    union
    {
        U32 raw;
        float data;
    };
};

void
KnobHelper::randomSeed(double time, unsigned int seed) const
{
    
    U64 hash = 0;
    KnobHolder* holder = getHolder();
    if (holder) {
        EffectInstance* effect = dynamic_cast<EffectInstance*>(holder);
        if (effect) {
            hash = effect->getHash();
        }
    }
    U32 hash32 = (U32)hash;
    hash32 += seed;
    
    alias_cast_float ac;
    ac.data = (float)time;
    hash32 += ac.raw;
    
    QMutexLocker k(&_imp->lastRandomHashMutex);
    _imp->lastRandomHash = hash32;
}

bool
KnobHelper::hasModifications() const
{
    QMutexLocker k(&_imp->hasModificationsMutex);
    for (int i = 0; i < _imp->dimension; ++i) {
        if (_imp->hasModifications[i]) {
            return true;
        }
    }
    return false;
}

bool
KnobHelper::hasModificationsForSerialization() const
{
    bool enabledChanged = false;
    for (int i = 0; i < getDimension(); ++i) {
        if (isEnabled(i) != isDefaultEnabled(i)) {
            enabledChanged = true;
        }
    }
    return hasModifications() ||
    getIsSecret() != getDefaultIsSecret() || enabledChanged;
}

bool
KnobHelper::hasModifications(int dimension) const
{
    if (dimension < 0 || dimension >= _imp->dimension) {
        throw std::invalid_argument("KnobHelper::hasModifications: Dimension out of range");
    }
    QMutexLocker k(&_imp->hasModificationsMutex);
    return _imp->hasModifications[dimension];
}

bool
KnobHelper::setHasModifications(int dimension,bool value,bool lock)
{
    assert(dimension >= 0 && dimension < _imp->dimension);
    bool ret;
    if (lock) {
        QMutexLocker k(&_imp->hasModificationsMutex);
        ret = _imp->hasModifications[dimension] != value;
        _imp->hasModifications[dimension] = value;
    } else {
        assert(!_imp->hasModificationsMutex.tryLock());
        ret = _imp->hasModifications[dimension] != value;
        _imp->hasModifications[dimension] = value;
    }
    return ret;
}

KnobPtr
KnobHelper::createDuplicateOnNode(EffectInstance* effect,
                                  const boost::shared_ptr<KnobPage>& page,
                                  const boost::shared_ptr<KnobGroup>& group,
                                  int indexInParent,
                                  bool makeAlias,
                                  const std::string& newScriptName,
                                  const std::string& newLabel,
                                  const std::string& newToolTip,
                                  bool refreshParams)
{
    ///find-out to which node that master knob belongs to
    if (!getHolder()->getApp()) {
        return KnobPtr();
    }
    
    KnobHolder* holder = getHolder();
    EffectInstance* isEffect = dynamic_cast<EffectInstance*>(holder);
    assert(isEffect);
    if (!isEffect) {
        return KnobPtr();
    }
    
    KnobBool* isBool = dynamic_cast<KnobBool*>(this);
    KnobInt* isInt = dynamic_cast<KnobInt*>(this);
    KnobDouble* isDbl = dynamic_cast<KnobDouble*>(this);
    KnobChoice* isChoice = dynamic_cast<KnobChoice*>(this);
    KnobColor* isColor = dynamic_cast<KnobColor*>(this);
    KnobString* isString = dynamic_cast<KnobString*>(this);
    KnobFile* isFile = dynamic_cast<KnobFile*>(this);
    KnobOutputFile* isOutputFile = dynamic_cast<KnobOutputFile*>(this);
    KnobPath* isPath = dynamic_cast<KnobPath*>(this);
    KnobGroup* isGrp = dynamic_cast<KnobGroup*>(this);
    KnobPage* isPage = dynamic_cast<KnobPage*>(this);
    KnobButton* isBtn = dynamic_cast<KnobButton*>(this);
    KnobParametric* isParametric = dynamic_cast<KnobParametric*>(this);

    
    //Ensure the group user page is created

    boost::shared_ptr<KnobPage> destPage;
    if (page) {
        destPage = page;
    } else {
        destPage = effect->getOrCreateUserPageKnob();
    }
    
    KnobPtr output;
    if (isBool) {
        boost::shared_ptr<KnobBool> newKnob = effect->createBoolKnob(newScriptName, newLabel);
        output = newKnob;
    } else if (isInt) {
        boost::shared_ptr<KnobInt> newKnob = effect->createIntKnob(newScriptName, newLabel,getDimension());
        newKnob->setMinimumsAndMaximums(isInt->getMinimums(), isInt->getMaximums());
        newKnob->setDisplayMinimumsAndMaximums(isInt->getDisplayMinimums(),isInt->getDisplayMaximums());
        output = newKnob;
    } else if (isDbl) {
        boost::shared_ptr<KnobDouble> newKnob = effect->createDoubleKnob(newScriptName, newLabel,getDimension());
        newKnob->setMinimumsAndMaximums(isDbl->getMinimums(), isDbl->getMaximums());
        newKnob->setDisplayMinimumsAndMaximums(isDbl->getDisplayMinimums(),isDbl->getDisplayMaximums());
        output = newKnob;
    } else if (isChoice) {
        boost::shared_ptr<KnobChoice> newKnob = effect->createChoiceKnob(newScriptName, newLabel);
        if (!makeAlias) {
            newKnob->populateChoices(isChoice->getEntries_mt_safe(),isChoice->getEntriesHelp_mt_safe());
        }
        output = newKnob;
    } else if (isColor) {
        boost::shared_ptr<KnobColor> newKnob = effect->createColorKnob(newScriptName, newLabel,getDimension());
        newKnob->setMinimumsAndMaximums(isColor->getMinimums(), isColor->getMaximums());
        newKnob->setDisplayMinimumsAndMaximums(isColor->getDisplayMinimums(),isColor->getDisplayMaximums());
        output = newKnob;
    } else if (isString) {
        boost::shared_ptr<KnobString> newKnob = effect->createStringKnob(newScriptName, newLabel);
        if (isString->isLabel()) {
            newKnob->setAsLabel();
        }
        if (isString->isCustomKnob()) {
            newKnob->setAsCustom();
        }
        if (isString->isMultiLine()) {
            newKnob->setAsMultiLine();
        }
        if (isString->usesRichText()) {
            newKnob->setUsesRichText(true);
        }
        output = newKnob;
    } else if (isFile) {
        boost::shared_ptr<KnobFile> newKnob = effect->createFileKnob(newScriptName, newLabel);
        if (isFile->isInputImageFile()) {
            newKnob->setAsInputImage();
        }
        output = newKnob;
    } else if (isOutputFile) {
        boost::shared_ptr<KnobOutputFile> newKnob = effect->createOuptutFileKnob(newScriptName, newLabel);
        if (isOutputFile->isOutputImageFile()) {
            newKnob->setAsOutputImageFile();
        }
        output = newKnob;
    } else if (isPath) {
        boost::shared_ptr<KnobPath> newKnob = effect->createPathKnob(newScriptName, newLabel);
        if (isPath->isMultiPath()) {
            newKnob->setMultiPath(true);
        }
        output = newKnob;
        
    } else if (isGrp) {
        boost::shared_ptr<KnobGroup> newKnob = effect->createGroupKnob(newScriptName, newLabel);
        if (isGrp->isTab()) {
            newKnob->setAsTab();
        }
        output = newKnob;
        
    } else if (isPage) {
        boost::shared_ptr<KnobPage> newKnob = effect->createPageKnob(newScriptName, newLabel);
        output = newKnob;
        
    } else if (isBtn) {
        boost::shared_ptr<KnobButton> newKnob = effect->createButtonKnob(newScriptName, newLabel);
        output = newKnob;
        
    } else if (isParametric) {
        boost::shared_ptr<KnobParametric> newKnob = effect->createParametricKnob(newScriptName, newLabel, isParametric->getDimension());
        output = newKnob;
    }
    if (!output) {
        return KnobPtr();
    }
    
    output->setName(newScriptName, true);
    output->setAsUserKnob();
    output->cloneDefaultValues(this);
    output->clone(this);
    if (canAnimate()) {
        output->setAnimationEnabled(isAnimationEnabled());
    }
    output->setEvaluateOnChange(getEvaluateOnChange());
    output->setHintToolTip(newToolTip);
    output->setAddNewLine(true);
    if (group) {
        if (indexInParent == -1) {
            group->addKnob(output);
        } else {
            group->insertKnob(indexInParent, output);
        }
    } else {
        assert(destPage);
        if (indexInParent == -1) {
            destPage->addKnob(output);
        } else {
            destPage->insertKnob(indexInParent, output);
        }
    }
    effect->getNode()->declarePythonFields();
    if (!makeAlias) {
        
        boost::shared_ptr<NodeCollection> collec;
        collec = isEffect->getNode()->getGroup();
        
        NodeGroup* isCollecGroup = dynamic_cast<NodeGroup*>(collec.get());
        
        std::stringstream ss;
        if (isCollecGroup) {
            ss << "thisGroup." << newScriptName;
        } else {
            ss << "app." << effect->getNode()->getFullyQualifiedName() << "." << newScriptName;
        }
        if (output->getDimension() > 1) {
            ss << ".get()[dimension]";
        } else {
            ss << ".get()";
        }
        
        try {
            std::string script = ss.str();
            for (int i = 0; i < getDimension(); ++i) {
                clearExpression(i, true);
                setExpression(i, script, false, false);
            }
        } catch (...) {
            
        }
    } else {
        setKnobAsAliasOfThis(output, true);
    }
    if (refreshParams) {
        effect->recreateUserKnobs(true);
    }
    return output;
}

bool
KnobI::areTypesCompatibleForSlave(KnobI* lhs, KnobI* rhs)
{
    if (lhs->typeName() == rhs->typeName()) {
        return true;
    }
    
    //These are compatible types
    KnobInt* lhsIsInt = dynamic_cast<KnobInt*>(lhs);
    KnobInt* rhsIsInt = dynamic_cast<KnobInt*>(rhs);
    KnobDouble* lhsIsDouble = dynamic_cast<KnobDouble*>(lhs);
    KnobColor* lhsIsColor = dynamic_cast<KnobColor*>(lhs);
    KnobDouble* rhsIsDouble = dynamic_cast<KnobDouble*>(rhs);
    KnobColor* rhsIsColor = dynamic_cast<KnobColor*>(rhs);
    if ((lhsIsDouble || lhsIsColor || lhsIsInt) && (rhsIsColor || rhsIsDouble || rhsIsInt)) {
        return true;
    }
    
  /*  KnobChoice* lhsIsChoice = dynamic_cast<KnobChoice*>(lhs);
    KnobChoice* rhsIsChoice = dynamic_cast<KnobChoice*>(rhs);
    if (lhsIsChoice || rhsIsChoice) {
        return false;
    }
    */

    
    return false;
}

bool
KnobHelper::setKnobAsAliasOfThis(const KnobPtr& master, bool doAlias)
{
    //Sanity check
    if (!master || master->getDimension() != getDimension() ||
        master->typeName() != typeName()) {
        return false;
    }
    
    /*
     For choices, copy exactly the menu entries because they have to be the same
     */
    if (doAlias) {
        KnobChoice* isChoice = dynamic_cast<KnobChoice*>(master.get());
        if (isChoice) {
            KnobChoice* thisChoice = dynamic_cast<KnobChoice*>(this);
            assert(thisChoice);
            if (thisChoice) {
                isChoice->populateChoices(thisChoice->getEntries_mt_safe(),
                                          thisChoice->getEntriesHelp_mt_safe(), 0, 0, false);
            }
        }
    }
    beginChanges();
    for (int i = 0; i < getDimension(); ++i) {
        
        if (isSlave(i)) {
            unSlave(i, false);
        }
        if (doAlias) {
            master->clone(this, i);
            bool ok = slaveTo(i, master, i, eValueChangedReasonNatronInternalEdited, false);
            assert(ok);
            Q_UNUSED(ok);
        }
    }
    handleSignalSlotsForAliasLink(master,doAlias);

    endChanges();
        
    QWriteLocker k(&_imp->mastersMutex);
    if (doAlias) {
        _imp->slaveForAlias = master;
    } else {
        _imp->slaveForAlias.reset();
    }
    return true;
}

KnobPtr
KnobHelper::getAliasMaster()  const
{
    QReadLocker k(&_imp->mastersMutex);
    return _imp->slaveForAlias;
}

void
KnobHelper::getAllExpressionDependenciesRecursive(std::set<NodePtr >& nodes) const
{
    std::set<KnobPtr> deps;
    {
        QMutexLocker k(&_imp->expressionMutex);
        for (int i = 0; i < _imp->dimension; ++i) {
            for (std::list< std::pair<KnobWPtr,int> >::const_iterator it = _imp->expressions[i].dependencies.begin();
                 it != _imp->expressions[i].dependencies.end(); ++it) {
                KnobPtr knob = it->first.lock();
                if (knob) {
                    deps.insert(knob);
                }
                
               
            }
        }
    }
    {
        QReadLocker k(&_imp->mastersMutex);
        for (int i = 0; i < _imp->dimension; ++i) {
            KnobPtr master = _imp->masters[i].second.lock();
            if (master) {
                if (std::find(deps.begin(), deps.end(), master) == deps.end()) {
                    deps.insert(master);
                }
            }
        }
    }
    
    std::list<KnobPtr> knobsToInspectRecursive;
    for (std::set<KnobPtr>::iterator it = deps.begin(); it!=deps.end(); ++it) {
        EffectInstance* effect  = dynamic_cast<EffectInstance*>((*it)->getHolder());
        if (effect) {
            NodePtr node = effect->getNode();

            std::pair<std::set<NodePtr>::iterator,bool> ok = nodes.insert(node);
            if (ok.second) {
                knobsToInspectRecursive.push_back(*it);
            }
        }
    }
    
    
    for (std::list<KnobPtr>::iterator it = knobsToInspectRecursive.begin(); it!=knobsToInspectRecursive.end(); ++it) {
        (*it)->getAllExpressionDependenciesRecursive(nodes);
    }
}

/***************************KNOB HOLDER******************************************/

struct KnobHolder::KnobHolderPrivate
{
    AppInstance* app;
    
    QMutex knobsMutex;
    std::vector< KnobPtr > knobs;
    bool knobsInitialized;
    bool isInitializingKnobs;
    bool isSlave;
    

    ///Count how many times an overlay needs to be redrawn for the instanceChanged/penMotion/penDown etc... actions
    ///to just redraw it once when the recursion level is back to 0
    QMutex overlayRedrawStackMutex;
    int overlayRedrawStack;
    bool isDequeingValuesSet;

    mutable QMutex paramsEditLevelMutex;
    KnobHolder::MultipleParamsEditEnum paramsEditLevel;
    int paramsEditRecursionLevel;
    
    mutable QMutex evaluationBlockedMutex;
    int evaluationBlocked;
    
    //Set in the begin/endChanges block
    bool canCurrentlySetValue;
    KnobChanges knobChanged;
    int nbSignificantChangesDuringEvaluationBlock;
    int nbChangesDuringEvaluationBlock;
    int nbChangesRequiringMetadataRefresh;
    
    QMutex knobsFrozenMutex;
    bool knobsFrozen;
    
    mutable QMutex hasAnimationMutex;
    bool hasAnimation;
    
    DockablePanelI* settingsPanel;
    
    KnobHolderPrivate(AppInstance* appInstance_)
    : app(appInstance_)
    , knobsMutex()
    , knobs()
    , knobsInitialized(false)
    , isInitializingKnobs(false)
    , isSlave(false)
    , overlayRedrawStackMutex()
    , overlayRedrawStack(0)
    , isDequeingValuesSet(false)
    , paramsEditLevel(eMultipleParamsEditOff)
    , paramsEditRecursionLevel(0)
    , evaluationBlockedMutex(QMutex::Recursive)
    , evaluationBlocked(0)
    , canCurrentlySetValue(true)
    , knobChanged()
    , nbSignificantChangesDuringEvaluationBlock(0)
    , nbChangesDuringEvaluationBlock(0)
    , nbChangesRequiringMetadataRefresh(0)
    , knobsFrozenMutex()
    , knobsFrozen(false)
    , hasAnimationMutex()
    , hasAnimation(false)
    , settingsPanel(0)

    {

    }
};

KnobHolder::KnobHolder(AppInstance* appInstance)
: QObject()
, _imp( new KnobHolderPrivate(appInstance) )
{
    QObject::connect(this, SIGNAL(doEndChangesOnMainThread()), this, SLOT(onDoEndChangesOnMainThreadTriggered()));
    QObject::connect(this, SIGNAL(doEvaluateOnMainThread(bool,bool)), this,
                     SLOT(onDoEvaluateOnMainThread(bool,bool)));
    QObject::connect(this, SIGNAL(doValueChangeOnMainThread(KnobI*,int,double,ViewSpec,bool)), this,
                     SLOT(onDoValueChangeOnMainThread(KnobI*,int,double,ViewSpec,bool)));
}

KnobHolder::~KnobHolder()
{
    for (U32 i = 0; i < _imp->knobs.size(); ++i) {
        KnobHelper* helper = dynamic_cast<KnobHelper*>( _imp->knobs[i].get() );
        assert(helper);
        if (helper && helper->_imp->holder == this) {
            helper->_imp->holder = 0;
        }
    }
}

void
KnobHolder::setIsInitializingKnobs(bool b)
{
    QMutexLocker k(&_imp->knobsMutex);
    _imp->isInitializingKnobs = b;
}

bool
KnobHolder::isInitializingKnobs() const
{
    QMutexLocker k(&_imp->knobsMutex);
    return _imp->isInitializingKnobs;
}

void
KnobHolder::addKnob(const KnobPtr& k)
{
    assert(QThread::currentThread() == qApp->thread());
    QMutexLocker kk(&_imp->knobsMutex);
    for (KnobsVec::iterator it = _imp->knobs.begin(); it!=_imp->knobs.end(); ++it) {
        if (*it == k) {
            return;
        }
    }
    _imp->knobs.push_back(k);
}

void
KnobHolder::insertKnob(int index, const KnobPtr& k)
{
    if (index < 0) {
        return;
    }
    QMutexLocker kk(&_imp->knobsMutex);
    for (KnobsVec::iterator it = _imp->knobs.begin(); it!=_imp->knobs.end(); ++it) {
        if (*it == k) {
            return;
        }
    }
    if (index >= (int)_imp->knobs.size()) {
        _imp->knobs.push_back(k);
    } else {
        KnobsVec::iterator it = _imp->knobs.begin();
        std::advance(it, index);
        _imp->knobs.insert(it, k);
    }
}

void
KnobHolder::removeKnobFromList(const KnobI* knob)
{
    QMutexLocker kk(&_imp->knobsMutex);

    for (KnobsVec::iterator it = _imp->knobs.begin(); it!=_imp->knobs.end(); ++it) {
        if (it->get() == knob) {
            _imp->knobs.erase(it);
            return;
        }
    }
}

void
KnobHolder::setPanelPointer(DockablePanelI* gui)
{
    assert(QThread::currentThread() == qApp->thread());
    _imp->settingsPanel = gui;
}

void
KnobHolder::discardPanelPointer()
{
     assert(QThread::currentThread() == qApp->thread());
    _imp->settingsPanel = 0;
}

void
KnobHolder::recreateUserKnobs(bool keepCurPageIndex)
{
    assert(QThread::currentThread() == qApp->thread());
    if (_imp->settingsPanel) {
        _imp->settingsPanel->recreateUserKnobs(keepCurPageIndex);
        EffectInstance* isEffect = dynamic_cast<EffectInstance*>(this);
        if (isEffect) {
            isEffect->getNode()->declarePythonFields();
        }
    }
}

void
KnobHolder::recreateKnobs(bool keepCurPageIndex)
{
    assert(QThread::currentThread() == qApp->thread());
    if (_imp->settingsPanel) {
        _imp->settingsPanel->refreshGuiForKnobsChanges(keepCurPageIndex);
        EffectInstance* isEffect = dynamic_cast<EffectInstance*>(this);
        if (isEffect) {
            isEffect->getNode()->declarePythonFields();
        }
    }
}

void
KnobHolder::deleteKnob(KnobI* knob, bool alsoDeleteGui)
{
    assert(QThread::currentThread() == qApp->thread());
    
    KnobsVec knobs;
    {
        QMutexLocker k(&_imp->knobsMutex);
        knobs = _imp->knobs;
    }
    
    KnobPtr sharedKnob;
    for (KnobsVec::iterator it = knobs.begin(); it != knobs.end(); ++it) {
        if (it->get() == knob) {
            (*it)->deleteKnob();
            sharedKnob = *it;
            break;
        }
    }
    
    {
        QMutexLocker k(&_imp->knobsMutex);
        for (KnobsVec::iterator it2 = _imp->knobs.begin(); it2 != _imp->knobs.end(); ++it2) {
            if (it2->get() == knob) {
                _imp->knobs.erase(it2);
                break;
            }
        }
    }
    
    if (alsoDeleteGui && _imp->settingsPanel) {
        _imp->settingsPanel->deleteKnobGui(sharedKnob);
    }
    
    
}

bool
KnobHolder::moveKnobOneStepUp(KnobI* knob)
{
    if (!knob->isUserKnob() && !dynamic_cast<KnobPage*>(knob)) {
        return false;
    }
    KnobPtr parent = knob->getParentKnob();
    KnobGroup* parentIsGrp = dynamic_cast<KnobGroup*>(parent.get());
    KnobPage* parentIsPage = dynamic_cast<KnobPage*>(parent.get());
    
    //the knob belongs to a group/page , change its index within the group instead
    bool moveOk = false;
    if (!parent) {
        moveOk = true;
    }
    try {
        if (parentIsGrp) {
            moveOk = parentIsGrp->moveOneStepUp(knob);
        } else if (parentIsPage) {
            moveOk = parentIsPage->moveOneStepUp(knob);
        }
    } catch (const std::exception& e) {
        qDebug() << e.what();
        assert(false);
        return false;
    }
    
    if (moveOk) {
        QMutexLocker k(&_imp->knobsMutex);
        int prevInPage = -1;
        if (parent) {
            for (U32 i = 0; i < _imp->knobs.size(); ++i) {
                if (_imp->knobs[i].get() == knob) {
                    if (prevInPage != -1) {
                        KnobPtr tmp = _imp->knobs[prevInPage];
                        _imp->knobs[prevInPage] = _imp->knobs[i];
                        _imp->knobs[i] = tmp;
                    }
                    break;
                } else {
                    if (_imp->knobs[i]->isUserKnob() && (_imp->knobs[i]->getParentKnob() == parent)) {
                        prevInPage = i;
                    }
                }
            }
        } else {
            bool foundPrevPage = false;
            for (U32 i = 0; i < _imp->knobs.size(); ++i) {
                if (_imp->knobs[i].get() == knob) {
                    if (prevInPage != -1) {
                        KnobPtr tmp = _imp->knobs[prevInPage];
                        _imp->knobs[prevInPage] = _imp->knobs[i];
                        _imp->knobs[i] = tmp;
                        foundPrevPage = true;
                    }
                    break;
                } else {
                    if (!_imp->knobs[i]->getParentKnob()) {
                        prevInPage = i;
                    }
                }
            }
            if (!foundPrevPage) {
                moveOk = false;
            }
        }
    }
    return moveOk;
}



bool
KnobHolder::moveKnobOneStepDown(KnobI* knob)
{
    if (!knob->isUserKnob() && !dynamic_cast<KnobPage*>(knob)) {
        return false;
    }
    KnobPtr parent = knob->getParentKnob();
    KnobGroup* parentIsGrp = dynamic_cast<KnobGroup*>(parent.get());
    KnobPage* parentIsPage = dynamic_cast<KnobPage*>(parent.get());
    
    //the knob belongs to a group/page , change its index within the group instead
    bool moveOk = false;
    if (!parent) {
        moveOk = true;
    }
    try {
        if (parentIsGrp) {
            moveOk = parentIsGrp->moveOneStepDown(knob);
        } else if (parentIsPage) {
            moveOk = parentIsPage->moveOneStepDown(knob);
        }
    } catch (const std::exception& e) {
        qDebug() << e.what();
        assert(false);
        return false;
    }
    
    
    QMutexLocker k(&_imp->knobsMutex);
    int foundIndex = - 1;
    for (U32 i = 0; i < _imp->knobs.size(); ++i) {
        if (_imp->knobs[i].get() == knob) {
            foundIndex = i;
            break;
        }
    }
    assert(foundIndex != -1);
    if (foundIndex < 0) {
        return false;
    }
    if (moveOk) {
        //The knob (or page) could be moved inside the group/page, just move it down
        if (parent) {
            for (int i = foundIndex + 1; i < (int)_imp->knobs.size(); ++i) {
                if (_imp->knobs[i]->isUserKnob() && (_imp->knobs[i]->getParentKnob() == parent)) {
                    KnobPtr tmp = _imp->knobs[foundIndex];
                    _imp->knobs[foundIndex] = _imp->knobs[i];
                    _imp->knobs[i] = tmp;
                    break;
                }
            }
        } else {
            bool foundNextPage = false;
            for (int i = foundIndex + 1; i < (int)_imp->knobs.size(); ++i) {
                if (!_imp->knobs[i]->getParentKnob()) {
                    KnobPtr tmp = _imp->knobs[foundIndex];
                    _imp->knobs[foundIndex] = _imp->knobs[i];
                    _imp->knobs[i] = tmp;
                    foundNextPage = true;
                    break;
                }
            }
            
            if (!foundNextPage) {
                moveOk = false;
            }
        }
    }
    return moveOk;
}

boost::shared_ptr<KnobPage>
KnobHolder::getUserPageKnob() const
{
    {
        QMutexLocker k(&_imp->knobsMutex);
        for (KnobsVec::const_iterator it = _imp->knobs.begin(); it != _imp->knobs.end(); ++it) {
            if ((*it)->getName() == NATRON_USER_MANAGED_KNOBS_PAGE) {
                return boost::dynamic_pointer_cast<KnobPage>(*it);
            }
        }
    }
    return boost::shared_ptr<KnobPage>();
}

boost::shared_ptr<KnobPage>
KnobHolder::getOrCreateUserPageKnob() 
{
    
    boost::shared_ptr<KnobPage> ret = getUserPageKnob();
    if (ret) {
        return ret;
    }
    ret = AppManager::createKnob<KnobPage>(this,NATRON_USER_MANAGED_KNOBS_PAGE_LABEL,1,false);
    ret->setAsUserKnob();
    ret->setName(NATRON_USER_MANAGED_KNOBS_PAGE);
    
    
    EffectInstance* isEffect = dynamic_cast<EffectInstance*>(this);
    if (isEffect) {
        isEffect->getNode()->declarePythonFields();
    }
    return ret;
}

boost::shared_ptr<KnobInt>
KnobHolder::createIntKnob(const std::string& name, const std::string& label,int dimension)
{
    KnobPtr existingKnob = getKnobByName(name);
    if (existingKnob) {
        return boost::dynamic_pointer_cast<KnobInt>(existingKnob);
    }
    boost::shared_ptr<KnobInt> ret = AppManager::createKnob<KnobInt>(this,label, dimension, false);
    ret->setName(name);
    ret->setAsUserKnob();
    /*boost::shared_ptr<KnobPage> pageknob = getOrCreateUserPageKnob();
    Q_UNUSED(pageknob);*/
    EffectInstance* isEffect = dynamic_cast<EffectInstance*>(this);
    if (isEffect) {
        isEffect->getNode()->declarePythonFields();
    }
    return ret;
}

boost::shared_ptr<KnobDouble>
KnobHolder::createDoubleKnob(const std::string& name, const std::string& label,int dimension)
{
    KnobPtr existingKnob = getKnobByName(name);
    if (existingKnob) {
        return boost::dynamic_pointer_cast<KnobDouble>(existingKnob);
    }
    boost::shared_ptr<KnobDouble> ret = AppManager::createKnob<KnobDouble>(this,label, dimension, false);
    ret->setName(name);
    ret->setAsUserKnob();
    /*boost::shared_ptr<KnobPage> pageknob = getOrCreateUserPageKnob();
    Q_UNUSED(pageknob);*/
    EffectInstance* isEffect = dynamic_cast<EffectInstance*>(this);
    if (isEffect) {
        isEffect->getNode()->declarePythonFields();
    }
    return ret;
}

boost::shared_ptr<KnobColor>
KnobHolder::createColorKnob(const std::string& name, const std::string& label,int dimension)
{
    KnobPtr existingKnob = getKnobByName(name);
    if (existingKnob) {
        return boost::dynamic_pointer_cast<KnobColor>(existingKnob);
    }
    boost::shared_ptr<KnobColor> ret = AppManager::createKnob<KnobColor>(this,label, dimension, false);
    ret->setName(name);
    ret->setAsUserKnob();
    /*boost::shared_ptr<KnobPage> pageknob = getOrCreateUserPageKnob();
    Q_UNUSED(pageknob);*/
    EffectInstance* isEffect = dynamic_cast<EffectInstance*>(this);
    if (isEffect) {
        isEffect->getNode()->declarePythonFields();
    }
    return ret;
}

boost::shared_ptr<KnobBool>
KnobHolder::createBoolKnob(const std::string& name, const std::string& label)
{
    KnobPtr existingKnob = getKnobByName(name);
    if (existingKnob) {
        return boost::dynamic_pointer_cast<KnobBool>(existingKnob);
    }
    boost::shared_ptr<KnobBool> ret = AppManager::createKnob<KnobBool>(this,label, 1, false);
    ret->setName(name);
    ret->setAsUserKnob();
    /*boost::shared_ptr<KnobPage> pageknob = getOrCreateUserPageKnob();
    Q_UNUSED(pageknob);*/
    EffectInstance* isEffect = dynamic_cast<EffectInstance*>(this);
    if (isEffect) {
        isEffect->getNode()->declarePythonFields();
    }
    return ret;
}

boost::shared_ptr<KnobChoice>
KnobHolder::createChoiceKnob(const std::string& name, const std::string& label)
{
    KnobPtr existingKnob = getKnobByName(name);
    if (existingKnob) {
        return boost::dynamic_pointer_cast<KnobChoice>(existingKnob);
    }
    boost::shared_ptr<KnobChoice> ret = AppManager::createKnob<KnobChoice>(this,label, 1, false);
    ret->setName(name);
    ret->setAsUserKnob();
    /*boost::shared_ptr<KnobPage> pageknob = getOrCreateUserPageKnob();
    Q_UNUSED(pageknob);*/
    EffectInstance* isEffect = dynamic_cast<EffectInstance*>(this);
    if (isEffect) {
        isEffect->getNode()->declarePythonFields();
    }
    return ret;
}

boost::shared_ptr<KnobButton>
KnobHolder::createButtonKnob(const std::string& name, const std::string& label)
{
    KnobPtr existingKnob = getKnobByName(name);
    if (existingKnob) {
        return boost::dynamic_pointer_cast<KnobButton>(existingKnob);
    }
    boost::shared_ptr<KnobButton> ret = AppManager::createKnob<KnobButton>(this,label, 1, false);
    ret->setName(name);
    ret->setAsUserKnob();
    /*boost::shared_ptr<KnobPage> pageknob = getOrCreateUserPageKnob();
    Q_UNUSED(pageknob);*/
    EffectInstance* isEffect = dynamic_cast<EffectInstance*>(this);
    if (isEffect) {
        isEffect->getNode()->declarePythonFields();
    }
    return ret;
}

boost::shared_ptr<KnobSeparator>
KnobHolder::createSeparatorKnob(const std::string& name, const std::string& label)
{
    KnobPtr existingKnob = getKnobByName(name);
    if (existingKnob) {
        return boost::dynamic_pointer_cast<KnobSeparator>(existingKnob);
    }
    boost::shared_ptr<KnobSeparator> ret = AppManager::createKnob<KnobSeparator>(this,label, 1, false);
    ret->setName(name);
    ret->setAsUserKnob();
    /*boost::shared_ptr<KnobPage> pageknob = getOrCreateUserPageKnob();
     Q_UNUSED(pageknob);*/
    EffectInstance* isEffect = dynamic_cast<EffectInstance*>(this);
    if (isEffect) {
        isEffect->getNode()->declarePythonFields();
    }
    return ret;

}

//Type corresponds to the Type enum defined in StringParamBase in Parameter.h
boost::shared_ptr<KnobString>
KnobHolder::createStringKnob(const std::string& name, const std::string& label)
{
    KnobPtr existingKnob = getKnobByName(name);
    if (existingKnob) {
        return boost::dynamic_pointer_cast<KnobString>(existingKnob);
    }
    boost::shared_ptr<KnobString> ret = AppManager::createKnob<KnobString>(this,label, 1, false);
    ret->setName(name);
    ret->setAsUserKnob();
    /*boost::shared_ptr<KnobPage> pageknob = getOrCreateUserPageKnob();
    Q_UNUSED(pageknob);*/
    EffectInstance* isEffect = dynamic_cast<EffectInstance*>(this);
    if (isEffect) {
        isEffect->getNode()->declarePythonFields();
    }
    return ret;

}

boost::shared_ptr<KnobFile>
KnobHolder::createFileKnob(const std::string& name, const std::string& label)
{
    KnobPtr existingKnob = getKnobByName(name);
    if (existingKnob) {
        return boost::dynamic_pointer_cast<KnobFile>(existingKnob);
    }
    boost::shared_ptr<KnobFile> ret = AppManager::createKnob<KnobFile>(this,label, 1, false);
    ret->setName(name);
    ret->setAsUserKnob();
    /*boost::shared_ptr<KnobPage> pageknob = getOrCreateUserPageKnob();
    Q_UNUSED(pageknob);*/
    EffectInstance* isEffect = dynamic_cast<EffectInstance*>(this);
    if (isEffect) {
        isEffect->getNode()->declarePythonFields();
    }
    return ret;
}

boost::shared_ptr<KnobOutputFile>
KnobHolder::createOuptutFileKnob(const std::string& name, const std::string& label)
{
    KnobPtr existingKnob = getKnobByName(name);
    if (existingKnob) {
        return boost::dynamic_pointer_cast<KnobOutputFile>(existingKnob);
    }
    boost::shared_ptr<KnobOutputFile> ret = AppManager::createKnob<KnobOutputFile>(this,label, 1, false);
    ret->setName(name);
    ret->setAsUserKnob();
    /*boost::shared_ptr<KnobPage> pageknob = getOrCreateUserPageKnob();
    Q_UNUSED(pageknob);*/
    EffectInstance* isEffect = dynamic_cast<EffectInstance*>(this);
    if (isEffect) {
        isEffect->getNode()->declarePythonFields();
    }
    return ret;

}

boost::shared_ptr<KnobPath>
KnobHolder::createPathKnob(const std::string& name, const std::string& label)
{
    KnobPtr existingKnob = getKnobByName(name);
    if (existingKnob) {
        return boost::dynamic_pointer_cast<KnobPath>(existingKnob);
    }
    boost::shared_ptr<KnobPath> ret = AppManager::createKnob<KnobPath>(this,label, 1, false);
    ret->setName(name);
    ret->setAsUserKnob();
    /*boost::shared_ptr<KnobPage> pageknob = getOrCreateUserPageKnob();
    Q_UNUSED(pageknob);*/
    EffectInstance* isEffect = dynamic_cast<EffectInstance*>(this);
    if (isEffect) {
        isEffect->getNode()->declarePythonFields();
    }
    return ret;

}

boost::shared_ptr<KnobGroup>
KnobHolder::createGroupKnob(const std::string& name, const std::string& label)
{
    KnobPtr existingKnob = getKnobByName(name);
    if (existingKnob) {
        return boost::dynamic_pointer_cast<KnobGroup>(existingKnob);
    }
    boost::shared_ptr<KnobGroup> ret = AppManager::createKnob<KnobGroup>(this,label, 1, false);
    ret->setName(name);
    ret->setAsUserKnob();
    /*boost::shared_ptr<KnobPage> pageknob = getOrCreateUserPageKnob();
    Q_UNUSED(pageknob);*/
    EffectInstance* isEffect = dynamic_cast<EffectInstance*>(this);
    if (isEffect) {
        isEffect->getNode()->declarePythonFields();
    }
    return ret;

}

boost::shared_ptr<KnobPage>
KnobHolder::createPageKnob(const std::string& name, const std::string& label)
{
    KnobPtr existingKnob = getKnobByName(name);
    if (existingKnob) {
        return boost::dynamic_pointer_cast<KnobPage>(existingKnob);
    }
    boost::shared_ptr<KnobPage> ret = AppManager::createKnob<KnobPage>(this,label, 1, false);
    ret->setName(name);
    ret->setAsUserKnob();
    /*boost::shared_ptr<KnobPage> pageknob = getOrCreateUserPageKnob();
    Q_UNUSED(pageknob);*/
    EffectInstance* isEffect = dynamic_cast<EffectInstance*>(this);
    if (isEffect) {
        isEffect->getNode()->declarePythonFields();
    }
    return ret;

}

boost::shared_ptr<KnobParametric>
KnobHolder::createParametricKnob(const std::string& name, const std::string& label,int nbCurves)
{
    KnobPtr existingKnob = getKnobByName(name);
    if (existingKnob) {
        return boost::dynamic_pointer_cast<KnobParametric>(existingKnob);
    }
    boost::shared_ptr<KnobParametric> ret = AppManager::createKnob<KnobParametric>(this,label, nbCurves, false);
    ret->setName(name);
    ret->setAsUserKnob();
    /*boost::shared_ptr<KnobPage> pageknob = getOrCreateUserPageKnob();
    Q_UNUSED(pageknob);*/
    EffectInstance* isEffect = dynamic_cast<EffectInstance*>(this);
    if (isEffect) {
        isEffect->getNode()->declarePythonFields();
    }
    return ret;

}

void
KnobHolder::onDoEvaluateOnMainThread(bool significant,bool refreshMetadata)
{
    assert(QThread::currentThread() == qApp->thread());
    evaluate(significant, refreshMetadata);
}

void
KnobHolder::incrHashAndEvaluate(bool isSignificant, bool refreshMetadatas)
{
    onSignificantEvaluateAboutToBeCalled(0);
    evaluate(isSignificant, refreshMetadatas);
}

void
KnobHolder::onDoEndChangesOnMainThreadTriggered()
{
    assert(QThread::currentThread() == qApp->thread());
    endChanges();
}

void
KnobHolder::endChanges(bool discardRendering)
{
    bool isMT = QThread::currentThread() == qApp->thread();
    if (!isMT && !canHandleEvaluateOnChangeInOtherThread()) {
        Q_EMIT doEndChangesOnMainThread();
        return;
    }
    
    bool significant = false;
    bool hasHadChangeDuringBeingEndBracket = false;
    bool mustRefreshMetadatas = false;
    KnobChanges knobChanged;
    int evaluationBlocked = 0;
    {
        QMutexLocker l(&_imp->evaluationBlockedMutex);
        
        knobChanged = _imp->knobChanged;
        for (KnobChanges::iterator it = knobChanged.begin(); it!=knobChanged.end(); ++it) {
            if (it->knob->getEvaluateOnChange()) {
                significant = true;
            }
            
            if (!it->valueChangeBlocked && it->knob->getIsMetadataSlave()) {
                ++_imp->nbChangesRequiringMetadataRefresh;
            }
            
        }
        if (significant) {
            ++_imp->nbSignificantChangesDuringEvaluationBlock;
        }
        ++_imp->nbChangesDuringEvaluationBlock;

        if (_imp->nbSignificantChangesDuringEvaluationBlock) {
            significant = true;
        }
        if (_imp->nbChangesDuringEvaluationBlock) {
            hasHadChangeDuringBeingEndBracket = true;
        }
        if (_imp->nbChangesRequiringMetadataRefresh) {
            mustRefreshMetadatas = true;
        }
        
        if (_imp->evaluationBlocked <= 1) {
           
            _imp->nbSignificantChangesDuringEvaluationBlock = 0;
            _imp->nbChangesDuringEvaluationBlock = 0;
            _imp->nbChangesRequiringMetadataRefresh = 0;
        }
        evaluationBlocked = _imp->evaluationBlocked;
        _imp->knobChanged.clear();
        
    }
    
    
    
    KnobPtr firstKnobChanged;
    ValueChangedReasonEnum firstKnobReason = eValueChangedReasonNatronGuiEdited;
    if (!knobChanged.empty()) {
        firstKnobChanged = knobChanged.begin()->knob;
        firstKnobReason = knobChanged.begin()->reason;
    }

    bool isLoadingProject = false;
    if (getApp()) {
        isLoadingProject = getApp()->getProject()->isLoadingProject();
    }
    
    bool ignoreHashChangeAndRender = !hasHadChangeDuringBeingEndBracket || isLoadingProject;

    if (firstKnobReason == eValueChangedReasonTimeChanged) {
        ignoreHashChangeAndRender = true;
    }
    
    // If the node is currently modifying its input, do not ask for a render
    // because at then end of the inputChanged handler, it will ask for a refresh
    // and a rebuild of the inputs tree.
    EffectInstance* isEffect = dynamic_cast<EffectInstance*>(this);
    if (isEffect) {
        NodePtr node = isEffect->getNode();
        if (isMT && node->duringInputChangedAction()) {
            ignoreHashChangeAndRender = true;
        }
    }
    
    
    // Increment hash only if significant
    if (significant && !ignoreHashChangeAndRender && firstKnobChanged) {
        onSignificantEvaluateAboutToBeCalled(firstKnobChanged.get());
    }
    
    bool guiFrozen = firstKnobChanged ? getApp() && firstKnobChanged->getKnobGuiPointer() && firstKnobChanged->getKnobGuiPointer()->isGuiFrozenForPlayback() : false;
    
    // Call instanceChanged on each knob
    for (KnobChanges::iterator it = knobChanged.begin(); it!=knobChanged.end(); ++it) {
        if (it->knob && !it->valueChangeBlocked && !isLoadingProject) {
            if (!it->originatedFromMainThread && !canHandleEvaluateOnChangeInOtherThread()) {
                Q_EMIT doValueChangeOnMainThread(it->knob.get(), it->originalReason, it->time, it->view, it->originatedFromMainThread);
            } else {
                onKnobValueChanged_public(it->knob.get(), it->originalReason, it->time, it->view, it->originatedFromMainThread);
            }
        }
       
        it->knob->computeHasModifications();
        
        int dimension = -1;
        if (it->dimensionChanged.size() == 1) {
            dimension = *it->dimensionChanged.begin();
        }
        if (!guiFrozen) {
            
            boost::shared_ptr<KnobSignalSlotHandler> handler = it->knob->getSignalSlotHandler();
            if (handler) {
                handler->s_valueChanged(it->view, dimension, it->reason);
            }
            it->knob->checkAnimationLevel(it->view, dimension);

        }
        
        it->knob->refreshListenersAfterValueChange(it->view, it->originalReason, dimension);
    }
    
    
    
    // Call getClipPreferences & render
    if (!discardRendering && !ignoreHashChangeAndRender && evaluationBlocked == 1) {
        if (!isMT) {
            Q_EMIT doEvaluateOnMainThread(significant, mustRefreshMetadatas);
        } else {
            evaluate(significant, mustRefreshMetadatas);
        }
    }
    {
        QMutexLocker l(&_imp->evaluationBlockedMutex);
        if (_imp->evaluationBlocked > 0) {
            --_imp->evaluationBlocked;
        }
    }
}

void
KnobHolder::onDoValueChangeOnMainThread(KnobI* knob,
                                        int reason,
                                        double time,
                                        ViewSpec view,
                                        bool originatedFromMT)
{
    assert(QThread::currentThread() == qApp->thread());
    onKnobValueChanged_public(knob, (ValueChangedReasonEnum)reason, time, view, originatedFromMT);
}

void
KnobHolder::appendValueChange(const KnobPtr& knob,
                              int dimension,
                              bool refreshGui,
                              double time,
                              ViewSpec view,
                              ValueChangedReasonEnum originalReason,
                              ValueChangedReasonEnum reason)
{
    if (isInitializingKnobs()) {
        return;
    }
    {
        QMutexLocker l(&_imp->evaluationBlockedMutex);

        KnobChange* foundChange = 0;
        for (KnobChanges::iterator it = _imp->knobChanged.begin(); it!=_imp->knobChanged.end(); ++it) {
            if (it->knob == knob) {
                foundChange = &*it;
                break;
            }
        }
        if (!foundChange) {
            KnobChange p;
            _imp->knobChanged.push_back(p);
            foundChange = &_imp->knobChanged.back();
        }
        assert(foundChange);
        
        foundChange->reason = reason;
        foundChange->originalReason = originalReason;
        foundChange->originatedFromMainThread = QThread::currentThread() == qApp->thread();
        foundChange->refreshGui |= refreshGui;
        foundChange->time = time;
        foundChange->view = view;
        foundChange->knob = knob;
        foundChange->valueChangeBlocked = knob->isValueChangesBlocked();
        if (dimension == -1) {
            for (int i = 0; i < knob->getDimension(); ++i) {
                foundChange->dimensionChanged.insert(i);
            }
        } else {
            foundChange->dimensionChanged.insert(dimension);
        }
        
        //We do not call instanceChanged now since the hash did not change!
        //Make sure to call it after
        
        /*if (reason == eValueChangedReasonTimeChanged) {
            return;
        }*/

    }
}

void
KnobHolder::beginChanges()
{
    /*
     * Start a begin/end block, actually blocking all evaluations (renders) but not value changed callback.
     */
    bool canSet = canSetValue();
    QMutexLocker l(&_imp->evaluationBlockedMutex);
    ++_imp->evaluationBlocked;
    if (_imp->evaluationBlocked == 1) {
        _imp->canCurrentlySetValue = canSet;
    }
    //std::cout <<"INCR: " << _imp->evaluationBlocked << std::endl;
}

bool
KnobHolder::isEvaluationBlocked() const
{
    QMutexLocker l(&_imp->evaluationBlockedMutex);
    
    return _imp->evaluationBlocked > 0;
}

bool
KnobHolder::isSetValueCurrentlyPossible() const
{
    {
        QMutexLocker l(&_imp->evaluationBlockedMutex);
        if (_imp->evaluationBlocked > 0) {
            return _imp->canCurrentlySetValue;
        }
    }
    return canSetValue();
}


void
KnobHolder::getAllExpressionDependenciesRecursive(std::set<NodePtr >& nodes) const
{
    QMutexLocker k(&_imp->knobsMutex);
    for (KnobsVec::const_iterator it = _imp->knobs.begin(); it!=_imp->knobs.end(); ++it) {
        (*it)->getAllExpressionDependenciesRecursive(nodes);
    }
}

KnobHolder::MultipleParamsEditEnum
KnobHolder::getMultipleParamsEditLevel() const
{
    QMutexLocker l(&_imp->paramsEditLevelMutex);
    
    return _imp->paramsEditLevel;
}


void
KnobHolder::setMultipleParamsEditLevel(KnobHolder::MultipleParamsEditEnum level)
{
    QMutexLocker l(&_imp->paramsEditLevelMutex);
    if (appPTR->isBackground()) {
        _imp->paramsEditLevel = KnobHolder::eMultipleParamsEditOff;
    } else {
        if (level == KnobHolder::eMultipleParamsEditOff) {
            if (_imp->paramsEditRecursionLevel > 0) {
                --_imp->paramsEditRecursionLevel;
            }
            if (_imp->paramsEditRecursionLevel == 0) {
                _imp->paramsEditLevel = KnobHolder::eMultipleParamsEditOff;
            }
            endChanges();
            
        } else if (level == KnobHolder::eMultipleParamsEditOn) {
            _imp->paramsEditLevel = level;
        } else {
            assert(level == KnobHolder::eMultipleParamsEditOnCreateNewCommand);
            beginChanges();
            if (_imp->paramsEditLevel == KnobHolder::eMultipleParamsEditOff) {
                _imp->paramsEditLevel = KnobHolder::eMultipleParamsEditOnCreateNewCommand;
            }
            ++_imp->paramsEditRecursionLevel;
        }
    }
}

AppInstance*
KnobHolder::getApp() const
{
    return _imp->app;
}

void
KnobHolder::initializeKnobsPublic()
{
    {
        InitializeKnobsFlag_RAII __isInitializingKnobsFlag__(this);
        initializeKnobs();
    }
    _imp->knobsInitialized = true;
}

void
KnobHolder::refreshAfterTimeChange(bool isPlayback, double time)
{
    assert(QThread::currentThread() == qApp->thread());
    AppInstance* app = getApp();
    if (!app || app->isGuiFrozen()) {
        return;
    }
    for (std::size_t i = 0; i < _imp->knobs.size(); ++i) {
        _imp->knobs[i]->onTimeChanged(isPlayback, time);
    }
    refreshExtraStateAfterTimeChanged(time);
}

void
KnobHolder::refreshAfterTimeChangeOnlyKnobsWithTimeEvaluation(double time)
{
    assert(QThread::currentThread() == qApp->thread());
    for (std::size_t i = 0; i < _imp->knobs.size(); ++i) {
        if (_imp->knobs[i]->evaluateValueChangeOnTimeChange()) {
            _imp->knobs[i]->onTimeChanged(false, time);
        }
    }

}

void
KnobHolder::refreshInstanceSpecificKnobsOnly(bool isPlayback, double time)
{
    assert(QThread::currentThread() == qApp->thread());
    if (!getApp() || getApp()->isGuiFrozen()) {
        return;
    }
    for (U32 i = 0; i < _imp->knobs.size(); ++i) {
        if ( _imp->knobs[i]->isInstanceSpecific() ) {
            _imp->knobs[i]->onTimeChanged(isPlayback, time);
        }
    }
}

KnobPtr KnobHolder::getKnobByName(const std::string & name) const
{
    QMutexLocker k(&_imp->knobsMutex);
    for (U32 i = 0; i < _imp->knobs.size(); ++i) {
        if (_imp->knobs[i]->getName() == name) {
            return _imp->knobs[i];
        }
    }
    
    return KnobPtr();
}

// Same as getKnobByName expect that if we find the caller, we skip it
KnobPtr
KnobHolder::getOtherKnobByName(const std::string & name,
                               const KnobI* caller) const
{
    QMutexLocker k(&_imp->knobsMutex);
    for (U32 i = 0; i < _imp->knobs.size(); ++i) {
        if (_imp->knobs[i].get() == caller) {
            continue;
        }
        if (_imp->knobs[i]->getName() == name) {
            return _imp->knobs[i];
        }
    }
    
    return KnobPtr();
 
}

const std::vector< KnobPtr > &
KnobHolder::getKnobs() const
{
    
    assert(QThread::currentThread() == qApp->thread());
    return _imp->knobs;
}

std::vector< KnobPtr >
KnobHolder::getKnobs_mt_safe() const
{
    QMutexLocker k(&_imp->knobsMutex);
    return _imp->knobs;
}

void
KnobHolder::slaveAllKnobs(KnobHolder* other,
                          bool restore)
{
    assert(QThread::currentThread() == qApp->thread());
    if (_imp->isSlave) {
        return;
    }
    ///Call it prior to slaveTo: it will set the master pointer as pointing to other
    onAllKnobsSlaved(true,other);

    ///When loading a project, we don't need to slave all knobs here because the serialization of each knob separatly
    ///will reslave it correctly if needed
    if (!restore) {
        beginChanges();
        
        const KnobsVec & otherKnobs = other->getKnobs();
        const KnobsVec & thisKnobs = getKnobs();
        for (U32 i = 0; i < otherKnobs.size(); ++i) {
            
            if (otherKnobs[i]->isDeclaredByPlugin() || otherKnobs[i]->isUserKnob()) {
                KnobPtr foundKnob;
                for (U32 j = 0; j < thisKnobs.size(); ++j) {
                    if ( thisKnobs[j]->getName() == otherKnobs[i]->getName() ) {
                        foundKnob = thisKnobs[j];
                        break;
                    }
                }
                assert(foundKnob);
                if (!foundKnob) {
                    continue;
                }
                int dims = foundKnob->getDimension();
                for (int j = 0; j < dims; ++j) {
                    foundKnob->slaveTo(j, otherKnobs[i], j);
                }
            }
        }
        endChanges();
    }
    _imp->isSlave = true;
}

bool
KnobHolder::isSlave() const
{
    return _imp->isSlave;
}

void
KnobHolder::unslaveAllKnobs()
{
    if (!_imp->isSlave) {
        return;
    }
    const KnobsVec & thisKnobs = getKnobs();
    beginChanges();
    for (U32 i = 0; i < thisKnobs.size(); ++i) {
        int dims = thisKnobs[i]->getDimension();
        for (int j = 0; j < dims; ++j) {
            if ( thisKnobs[i]->isSlave(j) ) {
                thisKnobs[i]->unSlave(j,true);
            }
        }
    }
    endChanges();
    _imp->isSlave = false;
    onAllKnobsSlaved(false,(KnobHolder*)NULL);
}

void
KnobHolder::beginKnobsValuesChanged_public(ValueChangedReasonEnum reason)
{
    ///cannot run in another thread.
    assert( QThread::currentThread() == qApp->thread() );
    
    RECURSIVE_ACTION();
    beginKnobsValuesChanged(reason);
}

void
KnobHolder::endKnobsValuesChanged_public(ValueChangedReasonEnum reason)
{
    ///cannot run in another thread.
    assert( QThread::currentThread() == qApp->thread() );
    
    RECURSIVE_ACTION();
    endKnobsValuesChanged(reason);
}

void
KnobHolder::onKnobValueChanged_public(KnobI* k,
                                      ValueChangedReasonEnum reason,
                                      double time,
                                      ViewSpec view,
                                      bool originatedFromMainThread)
{
    ///cannot run in another thread.
    assert( QThread::currentThread() == qApp->thread() );
    if (!_imp->knobsInitialized) {
        return;
    }
    RECURSIVE_ACTION();
    onKnobValueChanged(k, reason, time, view, originatedFromMainThread);
}


void
KnobHolder::checkIfRenderNeeded()
{
    ///cannot run in another thread.
    assert( QThread::currentThread() == qApp->thread() );
    if ( (getRecursionLevel() == 0)) {
        endChanges();
    }
}


void
KnobHolder::incrementRedrawNeededCounter()
{
    {
        QMutexLocker k(&_imp->overlayRedrawStackMutex);
        ++_imp->overlayRedrawStack;
    }
}

bool
KnobHolder::checkIfOverlayRedrawNeeded()
{
    {
        QMutexLocker k(&_imp->overlayRedrawStackMutex);
        bool ret = _imp->overlayRedrawStack > 0;
        _imp->overlayRedrawStack = 0;
        return ret;
    }
}


void
KnobHolder::restoreDefaultValues()
{
    assert(QThread::currentThread() == qApp->thread());
    
    aboutToRestoreDefaultValues();
    
    beginChanges();

    for (U32 i = 0; i < _imp->knobs.size(); ++i) {
        KnobButton* isBtn = dynamic_cast<KnobButton*>( _imp->knobs[i].get() );
        KnobPage* isPage = dynamic_cast<KnobPage*>( _imp->knobs[i].get() );
        KnobGroup* isGroup = dynamic_cast<KnobGroup*>( _imp->knobs[i].get() );
        KnobSeparator* isSeparator = dynamic_cast<KnobSeparator*>( _imp->knobs[i].get() );
        
        ///Don't restore buttons and the node label
        if ( !isBtn && !isPage && !isGroup && !isSeparator && (_imp->knobs[i]->getName() != kUserLabelKnobName) ) {
            for (int d = 0; d < _imp->knobs[i]->getDimension(); ++d) {
                _imp->knobs[i]->resetToDefaultValue(d);
            }
        }
    }
    endChanges();
}

void
KnobHolder::setKnobsFrozen(bool frozen)
{
    {
        QMutexLocker l(&_imp->knobsFrozenMutex);
        if (frozen == _imp->knobsFrozen) {
            return;
        }
        _imp->knobsFrozen = frozen;
    }
    KnobsVec  knobs = getKnobs_mt_safe();
    
    for (U32 i = 0; i < knobs.size(); ++i) {
        knobs[i]->setIsFrozen(frozen);
    }
}

bool
KnobHolder::areKnobsFrozen() const
{
    QMutexLocker l(&_imp->knobsFrozenMutex);
    return _imp->knobsFrozen;
}

bool
KnobHolder::isDequeueingValuesSet() const
{
    {
        QMutexLocker k(&_imp->overlayRedrawStackMutex);
        return _imp->isDequeingValuesSet;
    }
}

bool
KnobHolder::dequeueValuesSet()
{
    assert(QThread::currentThread() == qApp->thread());
    beginChanges();
    {
        QMutexLocker k(&_imp->overlayRedrawStackMutex);
        _imp->isDequeingValuesSet = true;
    }
    bool ret = false;
    for (U32 i = 0; i < _imp->knobs.size(); ++i) {
        ret |= _imp->knobs[i]->dequeueValuesSet(false);
    }
    {
        QMutexLocker k(&_imp->overlayRedrawStackMutex);
        _imp->isDequeingValuesSet = false;
    }
    endChanges();
    return ret;
}

double
KnobHolder::getCurrentTime() const
{
    return getApp() ? getApp()->getTimeLine()->currentFrame() : 0;
}

void
KnobHolder::discardAppPointer()
{
    _imp->app = 0;
}

int
KnobHolder::getPageIndex(const KnobPage* page) const
{
    QMutexLocker k(&_imp->knobsMutex);
    int pageIndex = 0;
    for (std::size_t i = 0; i < _imp->knobs.size(); ++i) {
        KnobPage* ispage = dynamic_cast<KnobPage*>(_imp->knobs[i].get());
        if (ispage) {
            if (page == ispage) {
                return pageIndex;
            } else {
                ++pageIndex;
            }
        }
    }
    return -1;
}

bool
KnobHolder::getHasAnimation() const
{
    QMutexLocker k(&_imp->hasAnimationMutex);
    return _imp->hasAnimation;
}


void
KnobHolder::setHasAnimation(bool hasAnimation)
{
    QMutexLocker k(&_imp->hasAnimationMutex);
    _imp->hasAnimation = hasAnimation;
}


void
KnobHolder::updateHasAnimation()
{
    
    bool hasAnimation = false;
    {
        QMutexLocker l(&_imp->knobsMutex);
        
        for (KnobsVec::const_iterator it = _imp->knobs.begin(); it != _imp->knobs.end(); ++it) {
            if ((*it)->hasAnimation()) {
                hasAnimation = true;
                break;
            }
        }
    }
    QMutexLocker k(&_imp->hasAnimationMutex);
    _imp->hasAnimation = hasAnimation;
}

/***************************STRING ANIMATION******************************************/
void
AnimatingKnobStringHelper::cloneExtraData(KnobI* other,int /*dimension*/ )
{
    AnimatingKnobStringHelper* isAnimatedString = dynamic_cast<AnimatingKnobStringHelper*>(other);
    
    if (isAnimatedString) {
        _animation->clone( isAnimatedString->getAnimation() );
    }
}

bool
AnimatingKnobStringHelper::cloneExtraDataAndCheckIfChanged(KnobI* other,int /*dimension*/)
{
    AnimatingKnobStringHelper* isAnimatedString = dynamic_cast<AnimatingKnobStringHelper*>(other);
    
    if (isAnimatedString) {
       return  _animation->cloneAndCheckIfChanged( isAnimatedString->getAnimation() );
    }
    return false;
}

void
AnimatingKnobStringHelper::cloneExtraData(KnobI* other,
                                           double offset,
                                           const RangeD* range,
                                           int /*dimension*/)
{
    AnimatingKnobStringHelper* isAnimatedString = dynamic_cast<AnimatingKnobStringHelper*>(other);
    
    if (isAnimatedString) {
        _animation->clone(isAnimatedString->getAnimation(), offset, range);
    }
}

AnimatingKnobStringHelper::AnimatingKnobStringHelper(KnobHolder* holder,
                                                       const std::string &description,
                                                       int dimension,
                                                       bool declaredByPlugin)
: Knob<std::string>(holder,description,dimension,declaredByPlugin)
, _animation( new StringAnimationManager(this) )
{
}

AnimatingKnobStringHelper::~AnimatingKnobStringHelper()
{
    delete _animation;
}

void
AnimatingKnobStringHelper::stringToKeyFrameValue(double time,
                                                 ViewSpec /*view*/,
                                                 const std::string & v,
                                                 double* returnValue)
{
    _animation->insertKeyFrame(time, v, returnValue);
}

void
AnimatingKnobStringHelper::stringFromInterpolatedValue(double interpolated,
                                                       ViewSpec view,
                                                       std::string* returnValue) const
{
    assert(!view.isAll());
    Q_UNUSED(view);
    _animation->stringFromInterpolatedIndex(interpolated, returnValue);
}

void
AnimatingKnobStringHelper::animationRemoved_virtual(int /*dimension*/)
{
    _animation->clearKeyFrames();
}

void
AnimatingKnobStringHelper::keyframeRemoved_virtual(int /*dimension*/,
                                                   double time)
{
    _animation->removeKeyFrame(time);
}

std::string
AnimatingKnobStringHelper::getStringAtTime(double time,
                                           ViewSpec view,
                                           int dimension) 
{
    std::string ret;
   // assert(!view.isAll());
   // assert(!view.isCurrent()); // not yet implemented
    if ( _animation->hasCustomInterp() ) {
        bool succeeded = false;
        try {
            succeeded = _animation->customInterpolation(time, &ret);
        } catch (...) {
            
        }
        if (!succeeded) {
            return getValue(dimension, view);
        } else {
            return ret;
        }
    }
    
    return ret;
}

void
AnimatingKnobStringHelper::setCustomInterpolation(customParamInterpolationV1Entry_t func,
                                                   void* ofxParamHandle)
{
    _animation->setCustomInterpolation(func, ofxParamHandle);
}

void
AnimatingKnobStringHelper::loadAnimation(const std::map<int,std::string> & keyframes)
{
    _animation->load(keyframes);
}

void
AnimatingKnobStringHelper::saveAnimation(std::map<int,std::string>* keyframes) const
{
    _animation->save(keyframes);
}

/***************************KNOB EXPLICIT TEMPLATE INSTANTIATION******************************************/


template class Knob<int>;
template class Knob<double>;
template class Knob<bool>;
template class Knob<std::string>;

NATRON_NAMESPACE_EXIT;

NATRON_NAMESPACE_USING;
#include "moc_Knob.cpp"<|MERGE_RESOLUTION|>--- conflicted
+++ resolved
@@ -2543,7 +2543,7 @@
             if (errCatcher) {
                 errorObj = PyObject_GetAttrString(errCatcher,"value"); //get the  stderr from our catchErr object, new ref
                 assert(errorObj);
-                *error = Python::PyString_asString(errorObj);
+                *error = NATRON_PYTHON_NAMESPACE::PyString_asString(errorObj);
                 PyObject* unicode = PyUnicode_FromString("");
                 PyObject_SetAttrString(errCatcher, "value", unicode);
                 Py_DECREF(errorObj);
@@ -2581,38 +2581,9 @@
     Py_XDECREF(v);
     
     *ret = 0;
-    
-<<<<<<< HEAD
-    
-    if (PyErr_Occurred()) {
-#ifdef DEBUG
-        PyErr_Print();
-        ///Gui session, do stdout, stderr redirection
-        if (PyObject_HasAttrString(mainModule, "catchErr")) {
-            std::string error;
-            PyObject* errCatcher = PyObject_GetAttrString(mainModule,"catchErr"); //get our catchOutErr created above, new ref
-            PyObject *errorObj = 0;
-            if (errCatcher) {
-                errorObj = PyObject_GetAttrString(errCatcher,"value"); //get the  stderr from our catchErr object, new ref
-                assert(errorObj);
-                error = NATRON_PYTHON_NAMESPACE::PY3String_asString(errorObj);
-                PyObject* unicode = PyUnicode_FromString("");
-                PyObject_SetAttrString(errCatcher, "value", unicode);
-                Py_DECREF(errorObj);
-                Py_DECREF(errCatcher);
-                qDebug() << "Expression dump:\n=========================================================";
-                qDebug() << expr.c_str();
-                qDebug() << error.c_str();
-            }
-
-        }
-
-#endif
-        throw std::runtime_error("Failed to execute expression");
-=======
+
     if (!catchErrors(mainModule, error)) {
         return false;
->>>>>>> 114b32e8
     }
     *ret = PyObject_GetAttrString(mainModule,"ret"); //get our ret variable created above
     if (!*ret) {
