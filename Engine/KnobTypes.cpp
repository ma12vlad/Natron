--- conflicted
+++ resolved
@@ -1042,14 +1042,13 @@
             }
         }
 
-<<<<<<< HEAD
         // 6- handle old format strings, like "square_256  256 x 256  1":
         // - remove duplicate spaces
         // - if the choice ends with " 1" try to match exactly everything before that  (for formats with par=1, where the PAR was removed)
         // - if the choice contains " x ", try to remove one space before and after the x
         {
             bool choiceformatfound = false;
-            std::string choiceformat(choice);
+            std::string choiceformat = boost::trim_copy(choice); // trim leading and trailing whitespace
             if (choiceformat.find("  ") != std::string::npos) { // remove duplicate spaces
                 std::string::iterator new_end = std::unique(choiceformat.begin(), choiceformat.end(), BothAreSpaces);
                 choiceformat.erase(new_end, choiceformat.end());
@@ -1070,33 +1069,6 @@
                             *matchedEntry = entries[i];
                         }
                         return i;
-=======
-    // 6- handle old format strings, like "square_256  256 x 256  1":
-    // - remove duplicate spaces
-    // - if the choice ends with " 1" try to match exactly everything before that  (for formats with par=1, where the PAR was removed)
-    // - if the choice contains " x ", try to remove one space before and after the x
-    {
-        bool choiceformatfound = false;
-        std::string choiceformat = boost::trim_copy(choice); // trim leading and trailing whitespace
-        if (choiceformat.find("  ") != std::string::npos) { // remove duplicate spaces
-            std::string::iterator new_end = std::unique(choiceformat.begin(), choiceformat.end(), BothAreSpaces);
-            choiceformat.erase(new_end, choiceformat.end());
-            choiceformatfound = true;
-        }
-        if ( boost::algorithm::ends_with(choiceformat, " 1") ) { // remove " 1" at the end
-            choiceformat.resize(choiceformat.size()-2);
-            choiceformatfound = true;
-        }
-        if (choiceformat.find(" x ") != std::string::npos) { // remove spaces around 'x'
-            boost::replace_first(choiceformat, " x ", "x");
-            choiceformatfound = true;
-        }
-        if (choiceformatfound) {
-            for (std::size_t i = 0; i < entries.size(); ++i) {
-                if (entries[i] == choiceformat) {
-                    if (matchedEntry) {
-                        *matchedEntry = entries[i];
->>>>>>> 4f547201
                     }
                 }
             }
