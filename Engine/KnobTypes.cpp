--- conflicted
+++ resolved
@@ -1141,7 +1141,6 @@
 {
     assert(knob);
 
-<<<<<<< HEAD
 
     ///Clone first and then handle restoration of the static value
     clone(knob);
@@ -1151,6 +1150,7 @@
             setEnabled( i, knob->isEnabled(i) );
         }
     }
+    
 
     {
         QMutexLocker k(&_entriesMutex);
@@ -1162,28 +1162,6 @@
         }
     }
 
-=======
-    ///Clone first and then handle restoration of the static value
-    clone(knob);
-    setSecret( knob->getIsSecret() );
-    if ( getDimension() == knob->getDimension() ) {
-        for (int i = 0; i < knob->getDimension(); ++i) {
-            setEnabled( i, knob->isEnabled(i) );
-        }
-    }
-    
-
-    {
-        QMutexLocker k(&_entriesMutex);
-        if (id >= 0) {
-            // we found a reasonable id
-            _currentEntry = _entries[id]; // avoid numerous warnings in the GUI
-        } else {
-            _currentEntry.id = optionID;
-        }
-    }
-
->>>>>>> 7bc0aef7
     if (id >= 0) {
         setValue(id, ViewSpec::all(), 0, eValueChangedReasonNatronInternalEdited, NULL, true);
     }
