--- conflicted
+++ resolved
@@ -276,7 +276,8 @@
     void startWritersRendering(const std::list<RenderRequest>& writers);
     void startWritersRendering(const std::list<RenderWork>& writers);
 
-    virtual void startRenderingFullSequence(const RenderWork& writerWork);
+    virtual void startRenderingFullSequence(const RenderWork& writerWork,bool renderInSeparateProcess,const QString& savePath);
+
 
 public slots:
 
@@ -316,10 +317,6 @@
     }
     
 
-<<<<<<< HEAD
-=======
-    virtual void startRenderingFullSequence(Natron::OutputEffectInstance* writer,bool renderInSeparateProcess,const QString& savePath);
->>>>>>> 8483efce
 
 private:
 
