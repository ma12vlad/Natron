--- conflicted
+++ resolved
@@ -1796,13 +1796,9 @@
     
     ////////////////////////////////////////////////////////////////////////////////////////////////////////////////////////
     ////////////////////////////// Look-up the cache ///////////////////////////////////////////////////////////////
-<<<<<<< HEAD
-
-    Natron::ImageKey key = Natron::Image::makeKey(nodeHash, args.time, args.view);
-=======
     bool isFrameVaryingOrAnimated = isFrameVaryingOrAnimated_Recursive();
     Natron::ImageKey key = Natron::Image::makeKey(nodeHash, isFrameVaryingOrAnimated, args.time, args.view);
->>>>>>> ac0d7e64
+
     {
         ///If the last rendered image had a different hash key (i.e a parameter changed or an input changed)
         ///just remove the old image from the cache to recycle memory.
