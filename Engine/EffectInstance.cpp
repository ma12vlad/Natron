//  Natron
//
/* This Source Code Form is subject to the terms of the Mozilla Public
 * License, v. 2.0. If a copy of the MPL was not distributed with this
 * file, You can obtain one at http://mozilla.org/MPL/2.0/. */
/*
 * Created by Alexandre GAUTHIER-FOICHAT on 6/1/2012.
 * contact: immarespond at gmail dot com
 *
 */

#include "EffectInstance.h"
#include <map>
#include <sstream>
#include <QtConcurrentMap>
#include <QReadWriteLock>
#include <QCoreApplication>
#include <QtConcurrentRun>

#include <boost/bind.hpp>
#include <SequenceParsing.h>

#include "Global/MemoryInfo.h"
#include "Engine/AppManager.h"
#include "Engine/OfxEffectInstance.h"
#include "Engine/Node.h"
#include "Engine/ViewerInstance.h"
#include "Engine/Log.h"
#include "Engine/Image.h"
#include "Engine/ImageParams.h"
#include "Engine/KnobFile.h"
#include "Engine/OfxEffectInstance.h"
#include "Engine/OfxImageEffectInstance.h"
#include "Engine/KnobTypes.h"
#include "Engine/PluginMemory.h"
#include "Engine/Project.h"
#include "Engine/BlockingBackgroundRender.h"
#include "Engine/AppInstance.h"
#include "Engine/ThreadStorage.h"
#include "Engine/Settings.h"
#include "Engine/RotoContext.h"
#include "Engine/OutputSchedulerThread.h"

using namespace Natron;


class File_Knob;
class OutputFile_Knob;



namespace  {
    struct ActionKey {
        double time;
        unsigned int mipMapLevel;
    };
    
    struct IdentityResults {
        int inputIdentityNb;
        double inputIdentityTime;
    };
    
    struct CompareActionsCacheKeys {
        bool operator() (const ActionKey& lhs,const ActionKey& rhs) const {
            if (lhs.time < rhs.time) {
                return true;
            } else if (lhs.time == rhs.time) {
                if (lhs.mipMapLevel < rhs.mipMapLevel) {
                    return true;
                } else {
                    return false;
                }
            } else {
                return false;
            }
            
        }
    };
    
    typedef std::map<ActionKey,IdentityResults,CompareActionsCacheKeys> IdentityCacheMap;
    typedef std::map<ActionKey,RectD,CompareActionsCacheKeys> RoDCacheMap;
    
    /**
     * @brief This class stores all results of the following actions:
     - getRegionOfDefinition (invalidated on hash change, mapped across time + scale)
     - getTimeDomain (invalidated on hash change, only 1 value possible
     - isIdentity (invalidated on hash change,mapped across time + scale)
     * The reason we store them is that the OFX Clip API can potentially call these actions recursively
     * but this is forbidden by the spec:
     * http://openfx.sourceforge.net/Documentation/1.3/ofxProgrammingReference.html#id475585
     **/
    class ActionsCache {
        
        mutable QMutex _cacheMutex; //< protects everything in the cache
        
        U64 _cacheHash; //< the effect hash at which the actions were computed
        
        OfxRangeD _timeDomain;
        bool _timeDomainSet;
        
        IdentityCacheMap _identityCache;
        RoDCacheMap _rodCache;
        
    public:
        
        ActionsCache()
        : _cacheMutex()
        , _cacheHash(0)
        , _timeDomain()
        , _timeDomainSet(false)
        , _identityCache()
        , _rodCache()
        {
            
        }
        
        /**
         * @brief Get the hash at which the actions are stored in the cache currently
         **/
        bool getCacheHash() const {
            QMutexLocker l(&_cacheMutex);
            return _cacheHash;
        }
        
        void invalidateAll(U64 newHash) {
            QMutexLocker l(&_cacheMutex);
            _cacheHash = newHash;
            _rodCache.clear();
            _identityCache.clear();
            _timeDomainSet = false;
        }
        
        
        bool getIdentityResult(U64 hash,double time,unsigned int mipMapLevel,int* inputNbIdentity,double* identityTime) {
            QMutexLocker l(&_cacheMutex);
            if (hash != _cacheHash)
                return false;
            
            ActionKey key;
            key.time = time;
            key.mipMapLevel = mipMapLevel;
            
            IdentityCacheMap::const_iterator found = _identityCache.find(key);
            if ( found != _identityCache.end() ) {
                *inputNbIdentity = found->second.inputIdentityNb;
                *identityTime = found->second.inputIdentityTime;
                return true;
            }
            return false;
        }
        
        void setIdentityResult(double time,unsigned int mipMapLevel,int inputNbIdentity,double identityTime)
        {
            QMutexLocker l(&_cacheMutex);
           
            
            ActionKey key;
            key.time = time;
            key.mipMapLevel = mipMapLevel;
            
            IdentityCacheMap::iterator found = _identityCache.find(key);
            if ( found != _identityCache.end() ) {
                found->second.inputIdentityNb = inputNbIdentity;
                found->second.inputIdentityTime = identityTime;
            } else {
                IdentityResults v;
                v.inputIdentityNb = inputNbIdentity;
                v.inputIdentityTime = identityTime;
                _identityCache.insert(std::make_pair(key, v));
            }
            
        }
        
        bool getRoDResult(U64 hash,double time,unsigned int mipMapLevel,RectD* rod) {
            QMutexLocker l(&_cacheMutex);
            if (hash != _cacheHash)
                return false;
            
            ActionKey key;
            key.time = time;
            key.mipMapLevel = mipMapLevel;
            
            RoDCacheMap::const_iterator found = _rodCache.find(key);
            if ( found != _rodCache.end() ) {
                *rod = found->second;
                return true;
            }
            return false;
        }
        
        void setRoDResult(double time,unsigned int mipMapLevel,const RectD& rod)
        {
            QMutexLocker l(&_cacheMutex);
            
            
            ActionKey key;
            key.time = time;
            key.mipMapLevel = mipMapLevel;
            
            RoDCacheMap::iterator found = _rodCache.find(key);
            if ( found != _rodCache.end() ) {
                ///Already set, this is a bug
                return;
            } else {
                _rodCache.insert(std::make_pair(key, rod));
            }
            
        }
        
        bool getTimeDomainResult(U64 hash,double *first,double* last) {
            QMutexLocker l(&_cacheMutex);
            if (hash != _cacheHash || !_timeDomainSet)
                return false;
            
            *first = _timeDomain.min;
            *last = _timeDomain.max;
            return true;
        }
        
        void setTimeDomainResult(double first,double last)
        {
            QMutexLocker l(&_cacheMutex);
            _timeDomainSet = true;
            _timeDomain.min = first;
            _timeDomain.max = last;
        }
        
    };

}

/**
 * @brief These args are local to a renderRoI call and used to retrieve this info 
 * in a thread-safe and thread-local manner in getImage
 **/
struct EffectInstance::RenderArgs
{
    RectD _rod; //!< the effect's RoD in CANONICAL coordinates
    RoIMap _regionOfInterestResults; //< the input RoI's in CANONICAL coordinates
    RectI _renderWindowPixel; //< the current renderWindow in PIXEL coordinates
    SequenceTime _time; //< the time to render
    int _view; //< the view to render
    bool _validArgs; //< are the args valid ?
    int _channelForAlpha;
    bool _isIdentity;
    SequenceTime _identityTime;
    int _identityInputNb;
    boost::shared_ptr<Image> _outputImage;
    
    int _firstFrame,_lastFrame;
    
    RenderArgs()
        : _rod()
          , _regionOfInterestResults()
          , _renderWindowPixel()
          , _time(0)
          , _view(0)
          , _validArgs(false)
          , _channelForAlpha(3)
          , _isIdentity(false)
          , _identityTime(0)
          , _identityInputNb(-1)
          , _outputImage()
          , _firstFrame(0)
          , _lastFrame(0)
    {
    }
};


struct EffectInstance::Implementation
{
    Implementation()
        : renderAbortedMutex()
          , renderAborted(false)
          , renderArgs()
          , frameRenderArgs()
          , beginEndRenderCount()
          , inputImages()
          , lastRenderArgsMutex()
          , lastRenderHash(0)
          , lastImage()
          , duringInteractActionMutex()
          , duringInteractAction(false)
          , pluginMemoryChunksMutex()
          , pluginMemoryChunks()
          , supportsRenderScale(eSupportsMaybe)
          , actionsCache()
    {
    }

    mutable QReadWriteLock renderAbortedMutex;
    bool renderAborted; //< was rendering aborted ?

    ///Thread-local storage living through the render_public action and used by getImage to retrieve all parameters
    ThreadStorage<RenderArgs> renderArgs;
    
    ///Thread-local storage living through the whole rendering of a frame
    ThreadStorage<ParallelRenderArgs> frameRenderArgs;
    
    ///Keep track of begin/end sequence render calls to make sure they are called in the right order even when
    ///recursive renders are called
    ThreadStorage<int> beginEndRenderCount;

    ///Whenever a render thread is running, it stores here a temp copy used in getImage
    ///to make sure these images aren't cleared from the cache.
    ThreadStorage< std::list< boost::shared_ptr<Natron::Image> > > inputImages;
    

    QMutex lastRenderArgsMutex; //< protects lastImage & lastRenderHash
    U64 lastRenderHash;  //< the last hash given to render
    boost::shared_ptr<Natron::Image> lastImage; //< the last image rendered
    
    mutable QReadWriteLock duringInteractActionMutex; //< protects duringInteractAction
    bool duringInteractAction; //< true when we're running inside an interact action
    
    ///Current chuncks of memory held by the plug-in
    mutable QMutex pluginMemoryChunksMutex;
    std::list<PluginMemory*> pluginMemoryChunks;
    
    ///Does this plug-in supports render scale ?
    QMutex supportsRenderScaleMutex;
    SupportsEnum supportsRenderScale;

    /// Mt-Safe actions cache
    ActionsCache actionsCache;
    
    
    void setDuringInteractAction(bool b)
    {
        QWriteLocker l(&duringInteractActionMutex);

        duringInteractAction = b;
    }



    /**
     * @brief This function sets on the thread storage given in parameter all the arguments which 
     * are used to render an image.
     * This is used exclusively on the render thread in the renderRoI function or renderRoIInternal function.
     * The reason we use thread-storage is because the OpenFX API doesn't give all the parameters to the 
     * ImageEffect suite functions except the desired time. That is the Host has to maintain an internal state to "guess" what are the
     * expected parameters in order to respond correctly to the function call. This state is maintained throughout the render thread work
     * for all these actions:
     * 
        - getRegionsOfInterest
        - getFrameRange
        - render
        - beginRender
        - endRender
        - isIdentity
     *
     * The object that will need to know these datas is OfxClipInstance, more precisely in the following functions:
        - OfxClipInstance::getRegionOfDefinition
        - OfxClipInstance::getImage
     * 
     * We don't provide these datas for the getRegionOfDefinition with these render args because this action can be called way
     * prior we have all the other parameters. getRegionOfDefinition only needs the current render view and mipMapLevel if it is
     * called on a render thread or during an analysis. We provide it by setting those 2 parameters directly on a thread-storage 
     * object local to the clip.
     *
     * For getImage, all the ScopedRenderArgs are active (except for analysis). The view and mipMapLevel parameters will be retrieved
     * on the clip that needs the image. All the other parameters will be retrieved in EffectInstance::getImage on the ScopedRenderArgs.
     *
     * During an analysis effect we don't set any ScopedRenderArgs and call some actions recursively if needed.
     * WARNING: analysis effect's are set the current view and mipmapLevel to 0 in the OfxEffectInstance::knobChanged function
     * If we were to have analysis that perform on different views we would have to change that.
     **/
    class ScopedRenderArgs
    {
        RenderArgs args;
        ThreadStorage<RenderArgs>* _dst;

public:
        
        ScopedRenderArgs(ThreadStorage<RenderArgs>* dst,
                         const RoIMap & roiMap,
                         const RectD & rod,
                         const RectI& renderWindow,
                         SequenceTime time,
                         int view,
                         int channelForAlpha,
                         bool isIdentity,
                         SequenceTime identityTime,
                         int inputNbIdentity,
                         const boost::shared_ptr<Image>& outputImage,
                         int firstFrame,
                         int lastFrame)
            : args()
              , _dst(dst)
        {
            assert(_dst);

            args._rod = rod;
            args._renderWindowPixel = renderWindow;
            args._time = time;
            args._view = view;
            args._channelForAlpha = channelForAlpha;
            args._isIdentity = isIdentity;
            args._identityTime = identityTime;
            args._identityInputNb = inputNbIdentity;
            args._outputImage = outputImage;
            args._regionOfInterestResults = roiMap;
            args._firstFrame = firstFrame;
            args._lastFrame = lastFrame;
            args._validArgs = true;
            _dst->setLocalData(args);

        }
        
        ScopedRenderArgs(ThreadStorage<RenderArgs>* dst)
        : args()
        , _dst(dst)
        {
            assert(_dst);
        }

        

        ScopedRenderArgs(ThreadStorage<RenderArgs>* dst,
                         const RenderArgs & a)
            : args(a)
              , _dst(dst)
        {
            args._validArgs = true;
            _dst->setLocalData(args);
        }

        ~ScopedRenderArgs()
        {
            assert( _dst->hasLocalData() );
            args._outputImage.reset();
            args._validArgs = false;
            _dst->setLocalData(args);
        }

        /**
         * @brief WARNING: Returns the args that have been passed to the constructor.
         **/
        const RenderArgs & getArgs() const
        {
            return args;
        }
        
        ///Setup the first pass on thread-local storage.
        ///RoIMap and frame range are separated because those actions might need
        ///the thread-storage set up in the first pass to work
        void setArgs_firstPass(const RectD & rod,
                               const RectI& renderWindow,
                               SequenceTime time,
                               int view,
                               int channelForAlpha,
                               bool isIdentity,
                               SequenceTime identityTime,
                               int inputNbIdentity,
                               const boost::shared_ptr<Image>& outputImage)
        {
            args._rod = rod;
            args._renderWindowPixel = renderWindow;
            args._time = time;
            args._view = view;
            args._channelForAlpha = channelForAlpha;
            args._isIdentity = isIdentity;
            args._identityTime = identityTime;
            args._identityInputNb = inputNbIdentity;
            args._outputImage = outputImage;
            args._validArgs = true;
            _dst->setLocalData(args);
        }
        
        void setArgs_secondPass(const RoIMap & roiMap,
                                int firstFrame,
                                int lastFrame) {
            args._regionOfInterestResults = roiMap;
            args._firstFrame = firstFrame;
            args._lastFrame = lastFrame;
            args._validArgs = true;
            _dst->setLocalData(args);
        }
        

    };
    
    void addInputImageTempPointer(const boost::shared_ptr<Natron::Image> & img)
    {
        if ( inputImages.hasLocalData() ) {
            inputImages.localData().push_back(img);
        } else {
            std::list< boost::shared_ptr<Natron::Image> > newList;
            newList.push_back(img);
            inputImages.localData() = newList;
        }
    }

    void clearInputImagePointers()
    {
        if ( inputImages.hasLocalData() ) {
            inputImages.localData().clear();
        }
    }
};

EffectInstance::EffectInstance(boost::shared_ptr<Node> node)
    : NamedKnobHolder(node ? node->getApp() : NULL)
      , _node(node)
      , _imp(new Implementation)
{
}

EffectInstance::~EffectInstance()
{
    clearPluginMemoryChunks();
}


void
EffectInstance::lock(const boost::shared_ptr<Natron::Image>& entry)
{
    _node->lock(entry);
}

void
EffectInstance::unlock(const boost::shared_ptr<Natron::Image>& entry)
{
    _node->unlock(entry);
}

void
EffectInstance::clearPluginMemoryChunks()
{
    int toRemove;
    {
        QMutexLocker l(&_imp->pluginMemoryChunksMutex);
        toRemove = (int)_imp->pluginMemoryChunks.size();
    }

    while (toRemove > 0) {
        PluginMemory* mem;
        {
            QMutexLocker l(&_imp->pluginMemoryChunksMutex);
            mem = ( *_imp->pluginMemoryChunks.begin() );
        }
        delete mem;
        --toRemove;
    }
}

void
EffectInstance::setParallelRenderArgs(int time,
                                      int view,
                                      bool isRenderUserInteraction,
                                      bool isSequential,
                                      bool canAbort,
                                      U64 nodeHash,
                                      U64 rotoAge)
{
    ParallelRenderArgs& args = _imp->frameRenderArgs.localData();
    
    args.time = time;
    args.view = view;
    args.isRenderResponseToUserInteraction = isRenderUserInteraction;
    args.isSequentialRender = isSequential;
    
    args.nodeHash = nodeHash;
    args.rotoAge = rotoAge;
    
    args.canAbort = canAbort;
    
    ++args.validArgs;
    
}

void
EffectInstance::invalidateParallelRenderArgs()
{
    if (_imp->frameRenderArgs.hasLocalData()) {
        ParallelRenderArgs& args = _imp->frameRenderArgs.localData();
        --args.validArgs;
    } else {
        qDebug() << "Frame render args thread storage not set, this is probably because the graph changed while rendering.";
    }
}

U64
EffectInstance::getHash() const
{
    return _node->getHashValue();
}

U64
EffectInstance::getRenderHash() const
{
    
    if ( !_imp->frameRenderArgs.hasLocalData() ) {
        return getHash();
    } else {
        ParallelRenderArgs& args = _imp->frameRenderArgs.localData();
        if (!args.validArgs) {
            return getHash();
        } else {
            return args.nodeHash;
        }
    }
}

bool
EffectInstance::isAbortedFromPlayback() const
{
    
    ///This flag is set in OutputSchedulerThread::abortRendering
    ///This will be used when playback or rendering on disk
    QReadLocker l(&_imp->renderAbortedMutex);
    return _imp->renderAborted;
    
}

bool
EffectInstance::aborted() const
{
   
     if ( !_imp->frameRenderArgs.hasLocalData() ) {
        
        ///No local data, we're either not rendering or calling this from a thread not controlled by Natron
        return false;
        
    } else {
        
        ParallelRenderArgs& args = _imp->frameRenderArgs.localData();
        if (!args.validArgs) {
            ///No valid args, probably not rendering
            return false;
        } else {
            if (args.isRenderResponseToUserInteraction) {
                
                if (args.canAbort) {
                    ///Rendering issued by RenderEngine::renderCurrentFrame, if time or hash changed, abort
                    return args.nodeHash != getHash() ||
                    args.time != getApp()->getTimeLine()->currentFrame();
                } else {
                    return false;
                }
                
            } else {
                ///Rendering is playback or render on disk, we rely on the _imp->renderAborted flag for this.

                return isAbortedFromPlayback();
          
            }
        }

    }
}

void
EffectInstance::setAborted(bool b)
{
    {
        QWriteLocker l(&_imp->renderAbortedMutex);
        _imp->renderAborted = b;
    }
}

U64
EffectInstance::getKnobsAge() const
{
    return _node->getKnobsAge();
}

void
EffectInstance::setKnobsAge(U64 age)
{
    _node->setKnobsAge(age);
}

const std::string &
EffectInstance::getName() const
{
    return _node->getName();
}

std::string
EffectInstance::getName_mt_safe() const
{
    return _node->getName_mt_safe();
}

void
EffectInstance::getRenderFormat(Format *f) const
{
    assert(f);
    getApp()->getProject()->getProjectDefaultFormat(f);
}

int
EffectInstance::getRenderViewsCount() const
{
    return getApp()->getProject()->getProjectViewsCount();
}

bool
EffectInstance::hasOutputConnected() const
{
    return _node->hasOutputConnected();
}

EffectInstance*
EffectInstance::getInput(int n) const
{
    boost::shared_ptr<Natron::Node> inputNode = _node->getInput(n);

    if (inputNode) {
        return inputNode->getLiveInstance();
    }

    return NULL;
}

std::string
EffectInstance::getInputLabel(int inputNb) const
{
    std::string out;

    out.append( 1,(char)(inputNb + 65) );

    return out;
}

bool
EffectInstance::retrieveGetImageDataUponFailure(const int time,
                                                const int view,
                                                const RenderScale& scale,
                                                const RectD* optionalBoundsParam,
                                                U64* nodeHash_p,
                                                U64* rotoAge_p,
                                                bool* isIdentity_p,
                                                int* identityInputNb_p,
                                                RectD* rod_p,
                                                RoIMap* inputRois_p, //!< output, only set if optionalBoundsParam != NULL
                                                RectD* optionalBounds_p) //!< output, only set if optionalBoundsParam != NULL
{
    /////Update 09/02/14
    /// We now AUTHORIZE GetRegionOfDefinition and isIdentity and getRegionsOfInterest to be called recursively.
    /// It didn't make much sense to forbid them from being recursive.
    
#ifdef DEBUG
    if (QThread::currentThread() != qApp->thread()) {
        ///This is a bad plug-in
        qDebug() << getNode()->getName_mt_safe().c_str() << " is trying to call clipGetImage during an unauthorized time. "
        "Developers of that plug-in should fix it. \n Reminder from the OpenFX spec: \n "
        "Images may be fetched from an attached clip in the following situations... \n"
        "- in the kOfxImageEffectActionRender action\n"
        "- in the kOfxActionInstanceChanged and kOfxActionEndInstanceChanged actions with a kOfxPropChangeReason or kOfxChangeUserEdited";
    }
#endif
    
    ///Try to compensate for the mistake
    
    *nodeHash_p = getHash();
    const U64& nodeHash = *nodeHash_p;
    boost::shared_ptr<RotoContext> roto =  getNode()->getRotoContext();
    if (roto) {
        *rotoAge_p = roto->getAge();
    } else {
        *rotoAge_p = 0;
    }
    
    Natron::StatusEnum stat = getRegionOfDefinition(nodeHash, time, scale, view, rod_p);
    if (stat == eStatusFailed) {
        return false;
    }
    const RectD& rod = *rod_p;
    
    ///OptionalBoundsParam is the optional rectangle passed to getImage which may be NULL, in which case we use the RoD.
    if (!optionalBoundsParam) {
        ///// We cannot recover the RoI, we just assume the plug-in wants to render the full RoD.
        *optionalBounds_p = rod;
        ifInfiniteApplyHeuristic(nodeHash, time, scale, view, optionalBounds_p);
        const RectD& optionalBounds = *optionalBounds_p;
        
        /// If the region parameter is not set to NULL, then it will be clipped to the clip's
        /// Region of Definition for the given time. The returned image will be m at m least as big as this region.
        /// If the region parameter is not set, then the region fetched will be at least the Region of Interest
        /// the effect has previously specified, clipped the clip's Region of Definition.
        /// (renderRoI will do the clipping for us).
        
        
        ///// This code is wrong but executed ONLY IF THE PLUG-IN DOESN'T RESPECT THE SPECIFICATIONS. Recursive actions
        ///// should never happen.
        *inputRois_p = getRegionsOfInterest(time, scale, optionalBounds, optionalBounds, 0);
    }
    
    assert( !( (supportsRenderScaleMaybe() == eSupportsNo) && !(scale.x == 1. && scale.y == 1.) ) );
    try {
        int identityTime;
        *isIdentity_p = isIdentity_public(nodeHash, time, scale, rod, getPreferredAspectRatio(), view, &identityTime, identityInputNb_p);
    } catch (...) {
        return false;
    }


    return true;
}

boost::shared_ptr<Natron::Image>
EffectInstance::getImage(int inputNb,
                         const SequenceTime time,
                         const RenderScale & scale,
                         const int view,
                         const RectD *optionalBoundsParam, //!< optional region in canonical coordinates
                         const Natron::ImageComponentsEnum comp,
                         const Natron::ImageBitDepthEnum depth,
                         const double par,
                         const bool dontUpscale,
                         RectI* roiPixel)
{
    bool isMask = isInputMask(inputNb);

    if ( isMask && !isMaskEnabled(inputNb) ) {
        ///This is last resort, the plug-in should've checked getConnected() before, which would have returned false.
        return boost::shared_ptr<Natron::Image>();
    }

    ///The input we want the image from
    EffectInstance* n = getInput(inputNb);
    boost::shared_ptr<RotoContext> roto = _node->getRotoContext();
    bool useRotoInput = false;
    if (roto) {
        useRotoInput = isInputRotoBrush(inputNb);
    }
    if ( ( !roto || (roto && !useRotoInput) ) && !n ) {
        return boost::shared_ptr<Natron::Image>();
    }

    RectD optionalBounds;
    if (optionalBoundsParam) {
        optionalBounds = *optionalBoundsParam;
    }
    unsigned int mipMapLevel = Image::getLevelFromScale(scale.x);
    RoIMap inputsRoI;
    RectD rod;
    bool isIdentity;
    int inputNbIdentity;
    U64 nodeHash;
    U64 rotoAge;
    
    /// Never by-pass the cache here because we already computed the image in renderRoI and by-passing the cache again can lead to
    /// re-computing of the same image many many times
    bool byPassCache = false;
    
    ///The caller thread MUST be a thread owned by Natron. It cannot be a thread from the multi-thread suite.
    ///A call to getImage is forbidden outside an action running in a thread launched by Natron.

    /// From http://openfx.sourceforge.net/Documentation/1.3/ofxProgrammingReference.html#ImageEffectsImagesAndClipsUsingClips
    //    Images may be fetched from an attached clip in the following situations...
    //    in the kOfxImageEffectActionRender action
    //    in the kOfxActionInstanceChanged and kOfxActionEndInstanceChanged actions with a kOfxPropChangeReason of kOfxChangeUserEdited

    if ( !_imp->renderArgs.hasLocalData() || !_imp->frameRenderArgs.hasLocalData() ) {
        
        if ( !retrieveGetImageDataUponFailure(time, view, scale, optionalBoundsParam, &nodeHash, &rotoAge, &isIdentity, &inputNbIdentity, &rod, &inputsRoI, &optionalBounds) ) {
            return boost::shared_ptr<Image>();
        }
       
    } else {
        
        RenderArgs& renderArgs = _imp->renderArgs.localData();
        ParallelRenderArgs& frameRenderArgs = _imp->frameRenderArgs.localData();
        
        if (!renderArgs._validArgs || !frameRenderArgs.validArgs) {
            if ( !retrieveGetImageDataUponFailure(time, view, scale, optionalBoundsParam, &nodeHash, &rotoAge, &isIdentity, &inputNbIdentity, &rod, &inputsRoI, &optionalBounds) ) {
                return boost::shared_ptr<Image>();
            }
            
        } else {
            inputsRoI = renderArgs._regionOfInterestResults;
            rod = renderArgs._rod;
            isIdentity = renderArgs._isIdentity;
            inputNbIdentity = renderArgs._identityInputNb;
            nodeHash = frameRenderArgs.nodeHash;
            rotoAge = frameRenderArgs.rotoAge;
        }
        
        
    }

    RectD roi;
    if (!optionalBoundsParam) {
        RoIMap::iterator found = inputsRoI.find(useRotoInput ? this : n);
        if ( found != inputsRoI.end() ) {
            ///RoI is in canonical coordinates since the results of getRegionsOfInterest is in canonical coords.
            roi = found->second;
        } else {
            ///Oops, we didn't find the roi in the thread-storage... use  the RoD instead...
            roi = rod;
        }
    } else {
        roi = optionalBounds;
    }


    ///If the effect is an identity but it didn't ask for the effect's image of which it is identity
    ///return a null image
    if ( isIdentity && (inputNbIdentity != inputNb) ) {
        return boost::shared_ptr<Image>();
    }


    ///Both the result of getRegionsOfInterest and optionalBounds are in canonical coordinates, we have to convert in both cases
    ///Convert to pixel coordinates
    RectI pixelRoI;
    roi.toPixelEnclosing(scale, par, &pixelRoI);

    int channelForAlpha = !isMask ? -1 : getMaskChannel(inputNb);

    if (useRotoInput) {
        
        Natron::ImageComponentsEnum outputComps;
        Natron::ImageBitDepthEnum outputDepth;
        getPreferredDepthAndComponents(-1, &outputComps, &outputDepth);
        boost::shared_ptr<Natron::Image> mask =  roto->renderMask(pixelRoI, outputComps, nodeHash,rotoAge,
                                                                  RectD(), time, depth, view, mipMapLevel, byPassCache);
        _imp->addInputImageTempPointer(mask);
        if (roiPixel) {
            *roiPixel = pixelRoI;
        }
        return mask;
    }


    //if the node is not connected, return a NULL pointer!
    if (!n) {
        return boost::shared_ptr<Natron::Image>();
    }


    boost::shared_ptr<Image > inputImg = n->renderRoI( RenderRoIArgs(time,
                                                                    scale,
                                                                    mipMapLevel,
                                                                    view,
                                                                    byPassCache,
                                                                    pixelRoI,
                                                                    RectD(),
                                                                    comp,
                                                                    depth,
                                                                    channelForAlpha,
                                                                     true) );

    if (!inputImg) {
        return inputImg;
    }
    if (roiPixel) {
        *roiPixel = pixelRoI;
    }
    unsigned int inputImgMipMapLevel = inputImg->getMipMapLevel();

    if (inputImg->getPixelAspectRatio() != par) {
        qDebug() << "WARNING: " << getName_mt_safe().c_str() << " requested an image with a pixel aspect ratio of " << par <<
        " but " << n->getName_mt_safe().c_str() << " rendered an image with a pixel aspect ratio of " << inputImg->getPixelAspectRatio();
    }
    
    ///If the plug-in doesn't support the render scale, but the image is downscaled, up-scale it.
    ///Note that we do NOT cache it because it is really low def!
    if ( !dontUpscale && (inputImgMipMapLevel != 0) && !supportsRenderScale() ) {
        
        ///Resize the image according to the requested scale
        Natron::ImageBitDepthEnum bitdepth = inputImg->getBitDepth();
        RectI bounds;
        inputImg->getRoD().toPixelEnclosing(mipMapLevel, par, &bounds);
        boost::shared_ptr<Natron::Image> rescaledImg( new Natron::Image(inputImg->getComponents(), inputImg->getRoD(),
                                                                           bounds, mipMapLevel, par, bitdepth) );
        //inputImg->upscaleMipMap(inputImg->getBounds(), inputImgMipMapLevel, mipMapLevel, upscaledImg.get());
        inputImg->scaleBox( inputImg->getBounds(), rescaledImg.get() );
        return rescaledImg;

        
    } else {
        
        ///The image is cached and we don't want Natron to remove it, so we hold a pointer to it (which will be removed
        ///once the plug-in render action returns)
        _imp->addInputImageTempPointer(inputImg);
        return inputImg;
        
    }
    
} // getImage

void
EffectInstance::calcDefaultRegionOfDefinition(U64 /*hash*/,SequenceTime /*time*/,
                                              int /*view*/,
                                              const RenderScale & /*scale*/,
                                              RectD *rod)
{
    Format projectDefault;

    getRenderFormat(&projectDefault);
    *rod = RectD( projectDefault.left(), projectDefault.bottom(), projectDefault.right(), projectDefault.top() );
}

Natron::StatusEnum
EffectInstance::getRegionOfDefinition(U64 hash,SequenceTime time,
                                      const RenderScale & scale,
                                      int view,
                                      RectD* rod) //!< rod is in canonical coordinates
{
    bool firstInput = true;
    RenderScale renderMappedScale = scale;

    assert( !( (supportsRenderScaleMaybe() == eSupportsNo) && !(scale.x == 1. && scale.y == 1.) ) );

    for (int i = 0; i < getMaxInputCount(); ++i) {
        Natron::EffectInstance* input = getInput(i);
        if (input) {
            RectD inputRod;
            bool isProjectFormat;
            StatusEnum st = input->getRegionOfDefinition_public(hash,time, renderMappedScale, view, &inputRod, &isProjectFormat);
            assert(inputRod.x2 >= inputRod.x1 && inputRod.y2 >= inputRod.y1);
            if (st == eStatusFailed) {
                return st;
            }

            if (firstInput) {
                *rod = inputRod;
                firstInput = false;
            } else {
                rod->merge(inputRod);
            }
            assert(rod->x1 <= rod->x2 && rod->y1 <= rod->y2);
        }
    }

    return eStatusReplyDefault;
}

bool
EffectInstance::ifInfiniteApplyHeuristic(U64 hash,
                                         SequenceTime time,
                                         const RenderScale & scale,
                                         int view,
                                         RectD* rod) //!< input/output
{
    /*If the rod is infinite clip it to the project's default*/

    Format projectDefault;

    getRenderFormat(&projectDefault);
    /// FIXME: before removing the assert() (I know you are tempted) please explain (here: document!) if the format rectangle can be empty and in what situation(s)
    assert( !projectDefault.isNull() );

    assert(rod);
    assert(rod->x1 <= rod->x2 && rod->y1 <= rod->y2);
    bool x1Infinite = rod->x1 <= kOfxFlagInfiniteMin;
    bool y1Infinite = rod->y1 <= kOfxFlagInfiniteMin;
    bool x2Infinite = rod->x2 >= kOfxFlagInfiniteMax;
    bool y2Infinite = rod->y2 >= kOfxFlagInfiniteMax;

    ///Get the union of the inputs.
    RectD inputsUnion;

    ///Do the following only if one coordinate is infinite otherwise we wont need the RoD of the input
    if (x1Infinite || y1Infinite || x2Infinite || y2Infinite) {
        // initialize with the effect's default RoD, because inputs may not be connected to other effects (e.g. Roto)
        calcDefaultRegionOfDefinition(hash,time,view, scale, &inputsUnion);
        bool firstInput = true;
        for (int i = 0; i < getMaxInputCount(); ++i) {
            Natron::EffectInstance* input = getInput(i);
            if (input) {
                RectD inputRod;
                bool isProjectFormat;
                RenderScale inputScale = scale;
                if (input->supportsRenderScaleMaybe() == eSupportsNo) {
                    inputScale.x = inputScale.y = 1.;
                }
                StatusEnum st = input->getRegionOfDefinition_public(hash,time, inputScale, view, &inputRod, &isProjectFormat);
                if (st != eStatusFailed) {
                    if (firstInput) {
                        inputsUnion = inputRod;
                        firstInput = false;
                    } else {
                        inputsUnion.merge(inputRod);
                    }
                }
            }
        }
    }
    ///If infinite : clip to inputsUnion if not null, otherwise to project default

    // BE CAREFUL:
    // std::numeric_limits<int>::infinity() does not exist (check std::numeric_limits<int>::has_infinity)
    bool isProjectFormat = false;
    if (x1Infinite) {
        if ( !inputsUnion.isNull() ) {
            rod->x1 = std::min(inputsUnion.x1, projectDefault.x1);
        } else {
            rod->x1 = projectDefault.x1;
            isProjectFormat = true;
        }
        rod->x2 = std::max(rod->x1, rod->x2);
    }
    if (y1Infinite) {
        if ( !inputsUnion.isNull() ) {
            rod->y1 = std::min(inputsUnion.y1, projectDefault.y1);
        } else {
            rod->y1 = projectDefault.y1;
            isProjectFormat = true;
        }
        rod->y2 = std::max(rod->y1, rod->y2);
    }
    if (x2Infinite) {
        if ( !inputsUnion.isNull() ) {
            rod->x2 = std::max(inputsUnion.x2, projectDefault.x2);
        } else {
            rod->x2 = projectDefault.x2;
            isProjectFormat = true;
        }
        rod->x1 = std::min(rod->x1, rod->x2);
    }
    if (y2Infinite) {
        if ( !inputsUnion.isNull() ) {
            rod->y2 = std::max(inputsUnion.y2, projectDefault.y2);
        } else {
            rod->y2 = projectDefault.y2;
            isProjectFormat = true;
        }
        rod->y1 = std::min(rod->y1, rod->y2);
    }
    if ( isProjectFormat && !isGenerator() ) {
        isProjectFormat = false;
    }
    assert(rod->x1 <= rod->x2 && rod->y1 <= rod->y2);

    return isProjectFormat;
} // ifInfiniteApplyHeuristic

EffectInstance::RoIMap
EffectInstance::getRegionsOfInterest(SequenceTime /*time*/,
                                     const RenderScale & /*scale*/,
                                     const RectD & /*outputRoD*/, //!< the RoD of the effect, in canonical coordinates
                                     const RectD & renderWindow, //!< the region to be rendered in the output image, in Canonical Coordinates
                                     int /*view*/)
{
    RoIMap ret;

    for (int i = 0; i < getMaxInputCount(); ++i) {
        Natron::EffectInstance* input = getInput(i);
        if (input) {
            ret.insert( std::make_pair(input, renderWindow) );
        }
    }

    return ret;
}

EffectInstance::FramesNeededMap
EffectInstance::getFramesNeeded(SequenceTime time)
{
    EffectInstance::FramesNeededMap ret;
    RangeD defaultRange;

    defaultRange.min = defaultRange.max = time;
    std::vector<RangeD> ranges;
    ranges.push_back(defaultRange);
    for (int i = 0; i < getMaxInputCount(); ++i) {
        Natron::EffectInstance* input = getInput(i);
        if (input) {
            ret.insert( std::make_pair(i, ranges) );
        }
    }

    return ret;
}

void
EffectInstance::getFrameRange(SequenceTime *first,
                              SequenceTime *last)
{
    // default is infinite if there are no non optional input clips
    *first = INT_MIN;
    *last = INT_MAX;
    for (int i = 0; i < getMaxInputCount(); ++i) {
        Natron::EffectInstance* input = getInput(i);
        if (input) {
            SequenceTime inpFirst,inpLast;
            input->getFrameRange(&inpFirst, &inpLast);
            if (i == 0) {
                *first = inpFirst;
                *last = inpLast;
            } else {
                if (inpFirst < *first) {
                    *first = inpFirst;
                }
                if (inpLast > *last) {
                    *last = inpLast;
                }
            }
        }
    }
}

EffectInstance::NotifyRenderingStarted_RAII::NotifyRenderingStarted_RAII(Node* node)
: _node(node)
{
    _didEmit = node->notifyRenderingStarted();
}

EffectInstance::NotifyRenderingStarted_RAII::~NotifyRenderingStarted_RAII()
{
    if (_didEmit) {
        _node->notifyRenderingEnded();
    }
}

EffectInstance::NotifyInputNRenderingStarted_RAII::NotifyInputNRenderingStarted_RAII(Node* node,int inputNumber)
: _node(node)
, _inputNumber(inputNumber)
{
    _didEmit = node->notifyInputNIsRendering(inputNumber);
}

EffectInstance::NotifyInputNRenderingStarted_RAII::~NotifyInputNRenderingStarted_RAII()
{
    if (_didEmit) {
        _node->notifyInputNIsFinishedRendering(_inputNumber);
    }
}

void
EffectInstance::getImageFromCacheAndConvertIfNeeded(const Natron::ImageKey& key,
                                                    unsigned int mipMapLevel,
                                                    Natron::ImageBitDepthEnum bitdepth,
                                                    Natron::ImageComponentsEnum components,
                                                    int channelForAlpha,
                                                    boost::shared_ptr<Natron::Image>* image)
{
    ImageList cachedImages;
    bool isCached = Natron::getImageFromCache(key,&cachedImages);
    
    if (isCached) {
        
        ///A ptr to a higher resolution of the image or an image with different comps/bitdepth
        ImagePtr imageToConvert;
        
        bool imageConversionNeeded = false;
        
        for (ImageList::iterator it = cachedImages.begin(); it!=cachedImages.end(); ++it) {
            unsigned int imgMMlevel = (*it)->getMipMapLevel();
            ImageComponentsEnum imgComps = (*it)->getComponents();
            ImageBitDepthEnum imgDepth = (*it)->getBitDepth();
            
            if ( (*it)->getParams()->isRodProjectFormat() ) {
                ////If the image was cached with a RoD dependent on the project format, but the project format changed,
                ////just discard this entry
                Format projectFormat;
                getRenderFormat(&projectFormat);
                if ( static_cast<RectD &>(projectFormat) != (*it)->getRoD() ) {
                    appPTR->removeFromNodeCache(*it);
                    continue;
                }
            } else if ((*it)->getParams()->getInputNbIdentity() != -1) {
                ///Image is identity, nothing to do
                continue;
            }

            
            if (imgMMlevel == mipMapLevel && imgComps == components && imgDepth == bitdepth) {
                
                ///We found exactly a matching image
                
                *image = *it;
                break;
            } else {
                
                
                if (imgMMlevel > mipMapLevel || !Image::hasEnoughDataToConvert(imgComps,components) ||
                    getSizeOfForBitDepth(imgDepth) < getSizeOfForBitDepth(bitdepth)) {
                    ///Either smaller resolution or not enough components or bit-depth is not as deep, don't use the image
                    continue;
                }
                
                
                ///Same resolution but different comps/bitdepth
                if (imgMMlevel == mipMapLevel) {
                    imageConversionNeeded = true;
                    imageToConvert = *it;
                    break;
                }
                
                assert(imgMMlevel < mipMapLevel);
                
                if (!imageToConvert) {
                    imageToConvert = *it;
                    imageConversionNeeded = imgComps != components || imgDepth != bitdepth;

                } else {
                    if (imgMMlevel < imageToConvert->getMipMapLevel()) {
                        imageToConvert = *it;
                        imageConversionNeeded = imgComps != components || imgDepth != bitdepth;

                    }
                }
                
                
            }
        }
        
        if (!imageToConvert && !*image) {
            ///We only found an image with a mipmap level > to the one requested or unconvertable comps/bitdepth
            isCached = false;
            
        } else if (imageToConvert && !*image) {

            //Take the lock after getting the image from the cache
            ///to make sure a thread will not attempt to write to the image while its being allocated.
            ///When calling allocateMemory() on the image, the cache already has the lock since it added it
            ///so taking this lock now ensures the image will be allocated completetly

            ImageLocker locker(this, imageToConvert);

            if (imageConversionNeeded) {
                
                boost::shared_ptr<ImageParams> imageParams(new ImageParams(*imageToConvert->getParams()));
                imageParams->setComponents(components);
                imageParams->setBitDepth(bitdepth);
                
                
                ///Allocate the image in the cache, it may be useful later
                ImageLocker imageLock(this);
                
                boost::shared_ptr<Image> img;
                Natron::createImageInCache(key, imageParams, &imageLock, &img);
                assert(img);
                
                img->allocateMemory();
                
                bool unPremultIfNeeded = getOutputPremultiplication() == eImagePremultiplicationPremultiplied;
                
                imageToConvert->convertToFormat(imageToConvert->getBounds(),
                                                               getApp()->getDefaultColorSpaceForBitDepth( imageToConvert->getBitDepth() ),
                                                               getApp()->getDefaultColorSpaceForBitDepth(bitdepth), channelForAlpha, false, true, unPremultIfNeeded, img.get());
                
                imageToConvert = img;
                
            }
            
            if (imageToConvert->getMipMapLevel() != mipMapLevel) {
                boost::shared_ptr<ImageParams> oldParams = imageToConvert->getParams();
                
                boost::shared_ptr<ImageParams> imageParams = Image::makeParams(oldParams->getCost(),
                                                                               oldParams->getRoD(),
                                                                               oldParams->getPixelAspectRatio(),
                                                                               mipMapLevel,
                                                                               oldParams->isRodProjectFormat(),
                                                                               oldParams->getComponents(),
                                                                               oldParams->getBitDepth(),
                                                                               oldParams->getInputNbIdentity(),
                                                                               oldParams->getInputTimeIdentity(),
                                                                               oldParams->getFramesNeeded());
                
                imageParams->setMipMapLevel(mipMapLevel);
                
                
                ///Allocate the image in the cache, it may be useful later
                ImageLocker imageLock(this);
                
                boost::shared_ptr<Image> img;
                Natron::createImageInCache(key, imageParams, &imageLock, &img);
                assert(img);
                
                img->allocateMemory();
                
                imageToConvert->downscaleMipMap(imageToConvert->getBounds(),
                                                               imageToConvert->getMipMapLevel(), img->getMipMapLevel() , true, img.get());
                
                imageToConvert = img;
                
            }
            
            *image = imageToConvert;
            
        } else if (*image) {
            
            //Take the lock after getting the image from the cache
            ///to make sure a thread will not attempt to write to the image while its being allocated.
            ///When calling allocateMemory() on the image, the cache already has the lock since it added it
            ///so taking this lock now ensures the image will be allocated completetly

            ImageLocker locker(this,*image);
            assert(*image);
        }
        
    }

}

boost::shared_ptr<Natron::Image>
EffectInstance::renderRoI(const RenderRoIArgs & args)
{
   
    ParallelRenderArgs& frameRenderArgs = _imp->frameRenderArgs.localData();
    if (!frameRenderArgs.validArgs) {
        qDebug() << "Thread-storage for the render of the frame was not set, this is a bug.";
        frameRenderArgs.time = args.time;
        frameRenderArgs.nodeHash = getHash();
        frameRenderArgs.view = args.view;
        frameRenderArgs.isSequentialRender = false;
        frameRenderArgs.isRenderResponseToUserInteraction = true;
        boost::shared_ptr<RotoContext> roto = _node->getRotoContext();
        if (roto) {
            frameRenderArgs.rotoAge = roto->getAge();
        } else {
            frameRenderArgs.rotoAge = 0;
        }
        frameRenderArgs.validArgs = true;
    }
    
    ///The args must have been set calling setParallelRenderArgs
    assert(frameRenderArgs.validArgs);
    
    ///For writer we never want to cache otherwise the next time we want to render it will skip writing the image on disk!
    bool byPassCache = args.byPassCache;

    ///Use the hash at this time, and then copy it to the clips in the thread local storage to use the same value
    ///through all the rendering of this frame.
    U64 nodeHash = frameRenderArgs.nodeHash;
 
    const double par = getPreferredAspectRatio();

    boost::shared_ptr<Image> image;
    RectD rod; //!< rod is in canonical coordinates
    bool isProjectFormat = false;
    const unsigned int mipMapLevel = args.mipMapLevel;
    SupportsEnum supportsRS = supportsRenderScaleMaybe();
    ///This flag is relevant only when the mipMapLevel is different than 0. We use it to determine
    ///wether the plug-in should render in the full scale image, and then we downscale afterwards or
    ///if the plug-in can just use the downscaled image to render.
    bool renderFullScaleThenDownscale = (supportsRS == eSupportsNo && mipMapLevel != 0);
    unsigned int renderMappedMipMapLevel;
    if (renderFullScaleThenDownscale) {
        renderMappedMipMapLevel = 0;
    } else {
        renderMappedMipMapLevel = args.mipMapLevel;
    }
    RenderScale renderMappedScale;
    renderMappedScale.x = renderMappedScale.y = Image::getScaleFromMipMapLevel(renderMappedMipMapLevel);
    assert( !( (supportsRS == eSupportsNo) && !(renderMappedScale.x == 1. && renderMappedScale.y == 1.) ) );

    ///if the rod is already passed as parameter, just use it and don't call getRegionOfDefinition
    if ( !args.preComputedRoD.isNull() ) {
        rod = args.preComputedRoD;
    } else {
        ///before allocating it we must fill the RoD of the image we want to render
        assert( !( (supportsRS == eSupportsNo) && !(renderMappedScale.x == 1. && renderMappedScale.y == 1.) ) );
        StatusEnum stat = getRegionOfDefinition_public(nodeHash,args.time, renderMappedScale, args.view, &rod, &isProjectFormat);

        ///The rod might be NULL for a roto that has no beziers and no input
        if ( (stat == eStatusFailed) || rod.isNull() ) {
            ///if getRoD fails, just return a NULL ptr
            return boost::shared_ptr<Natron::Image>();
        }
        if ( (supportsRS == eSupportsMaybe) && (renderMappedMipMapLevel != 0) ) {
            // supportsRenderScaleMaybe may have changed, update it
            supportsRS = supportsRenderScaleMaybe();
            renderFullScaleThenDownscale = (supportsRS == eSupportsNo && mipMapLevel != 0);
            if (renderFullScaleThenDownscale) {
                renderMappedScale.x = renderMappedScale.y = 1.;
                renderMappedMipMapLevel = 0;
            }
        }
    }

    Natron::ImageKey key = Natron::Image::makeKey(nodeHash, args.time, args.view);
    {
        ///If the last rendered image had a different hash key (i.e a parameter changed or an input changed)
        ///just remove the old image from the cache to recycle memory.
        ///We also do this if the mipmap level is different (e.g: the user is zooming in/out) because
        ///anyway the ViewerCache will have the texture cached and it would be redundant to keep this image
        ///in the cache since the ViewerCache already has it ready.
        boost::shared_ptr<Image> lastRenderedImage;
        U64 lastRenderHash;
        {
            QMutexLocker l(&_imp->lastRenderArgsMutex);
            lastRenderedImage = _imp->lastImage;
            lastRenderHash = _imp->lastRenderHash;
        }
        if ( lastRenderedImage && lastRenderHash != nodeHash ) {
            ///once we got it remove it from the cache
            appPTR->removeAllImagesFromCacheWithMatchingKey(lastRenderHash);
            {
                QMutexLocker l(&_imp->lastRenderArgsMutex);
                _imp->lastImage.reset();
            }
        }
    }

    boost::shared_ptr<ImageParams> cachedImgParams;
<<<<<<< HEAD
    getImageFromCacheAndConvertIfNeeded(key, renderMappedMipMapLevel, args.bitdepth, args.components, args.channelForAlpha, &image);
=======
#ifdef RENDERFULLSCALEUPSTREAM
    // TODO: use args.mipMapLevel instead of renderMappedMipMapLevel if user doesn not want to render upstream nodes at full scale when renderFullScaleThenDownscale
    getImageFromCacheAndConvertIfNeeded(key, renderMappedMipMapLevel, args.bitdepth, args.components, args.channelForAlpha, &image);
#else
    getImageFromCacheAndConvertIfNeeded(key, args.mipMapLevel, args.bitdepth, args.components, args.channelForAlpha, &image);
#endif
>>>>>>> 7ed741e9
    
    if (args.byPassCache) {
        if (image) {
            appPTR->removeFromNodeCache(key.getHash());
            image.reset();
        }
    }
    if (image) {
        cachedImgParams = image->getParams();
    }
    

    boost::shared_ptr<Natron::Image> downscaledImage = image;

    if (!image) {
        ///The image is not cached
        
        ///first-off check whether the effect is identity, in which case we don't want
        /// to cache anything or render anything for this effect.
        SequenceTime inputTimeIdentity = 0.;
        int inputNbIdentity;
        FramesNeededMap framesNeeded;

        assert( !( (supportsRS == eSupportsNo) && !(renderMappedScale.x == 1. && renderMappedScale.y == 1.) ) );
        bool identity;
        try {
            identity = isIdentity_public(nodeHash,args.time, renderMappedScale, rod, par, args.view, &inputTimeIdentity, &inputNbIdentity);
        } catch (...) {
            return boost::shared_ptr<Natron::Image>();
        }

        if ( (supportsRS == eSupportsMaybe) && (renderMappedMipMapLevel != 0) ) {
            // supportsRenderScaleMaybe may have changed, update it
            supportsRS = supportsRenderScaleMaybe();
            renderFullScaleThenDownscale = (supportsRS == eSupportsNo && mipMapLevel != 0);
            if (renderFullScaleThenDownscale) {
                renderMappedScale.x = renderMappedScale.y = 1.;
                renderMappedMipMapLevel = 0;
            }
        }

        if (identity) {
            ///The effect is an identity but it has no inputs
            if (inputNbIdentity == -1) {
                return boost::shared_ptr<Natron::Image>();
            } else if (inputNbIdentity == -2) {
                // there was at least one crash if you set the first frame to a negative value
                assert(inputTimeIdentity != args.time);
                if (inputTimeIdentity != args.time) { // be safe in release mode!
                    ///This special value of -2 indicates that the plugin is identity of itself at another time
                    RenderRoIArgs argCpy = args;
                    argCpy.time = inputTimeIdentity;

                    return renderRoI(argCpy);
                }
            }
            
            int firstFrame,lastFrame;
            getFrameRange_public(nodeHash, &firstFrame, &lastFrame);
            
            RectD canonicalRoI;
            ///WRONG! We can't clip against the RoD of *this* effect. We should clip against the RoD of the input effect, but this is done
            ///later on for us already.
            //args.roi.toCanonical(args.mipMapLevel, rod, &canonicalRoI);
            args.roi.toCanonical_noClipping(args.mipMapLevel, par,  &canonicalRoI);
            RoIMap inputsRoI;
            inputsRoI.insert( std::make_pair(getInput(inputNbIdentity), canonicalRoI) );
            Implementation::ScopedRenderArgs scopedArgs(&_imp->renderArgs,
                                                        inputsRoI,
                                                        rod,
                                                        args.roi,
                                                        args.time,
                                                        args.view,
                                                        args.channelForAlpha,
                                                        identity,
                                                        inputTimeIdentity,
                                                        inputNbIdentity,
                                                        boost::shared_ptr<Image>(),
                                                        firstFrame,
                                                        lastFrame);
            Natron::EffectInstance* inputEffectIdentity = getInput(inputNbIdentity);
            if (inputEffectIdentity) {
                ///we don't need to call getRegionOfDefinition and getFramesNeeded if the effect is an identity
                image = getImage(inputNbIdentity,
                                 inputTimeIdentity,
                                 args.scale,
                                 args.view,
                                 &canonicalRoI,
                                 args.components,
                                 args.bitdepth,
                                 par,
                                 true,
                                 NULL);
                ///Clear input images pointer because getImage has stored the image .
                _imp->clearInputImagePointers();
            } else {
                return image;
            }

            ///if we bypass the cache, don't cache the result of isIdentity
            if (byPassCache) {
                return image;
            }
        } else {
            ///set it to -1 so the cache knows it's not an identity
            inputNbIdentity = -1;

            // why should the rod be empty here?
            assert( !rod.isNull() );

            framesNeeded = getFramesNeeded_public(args.time);
        }


        int cost = 0;
        /*should data be stored on a physical device ?*/
        if ( shouldRenderedDataBePersistent() ) {
            cost = 1;
        }

        if (identity) {
            cost = -1;
        }


        ///Cache the image with the requested components instead of the remapped ones
        cachedImgParams = Natron::Image::makeParams(cost,
                                                    rod,
                                                    par,
                                                    args.mipMapLevel,
                                                    isProjectFormat,
                                                    args.components,
                                                    args.bitdepth,
                                                    inputNbIdentity,
                                                    inputTimeIdentity,
                                                    framesNeeded);

        //Take the lock after getting the image from the cache or while allocating it
        ///to make sure a thread will not attempt to write to the image while its being allocated.
        ///When calling allocateMemory() on the image, the cache already has the lock since it added it
        ///so taking this lock now ensures the image will be allocated completetly
        
        ImageLocker imageLock(this);
        
        ///even though we called getImage before and it returned false, it may now
        ///return true if another thread created the image in the cache, so we can't
        ///make any assumption on the return value of this function call.
        ///
        ///!!!Note that if isIdentity is true it will allocate an empty image object with 0 bytes of data.
        
        ImagePtr newImage;
    
        appPTR->createImageInCache(key, cachedImgParams, &imageLock, &newImage);
        
        if (!newImage) {
            std::stringstream ss;
            ss << "Failed to allocate an image of ";
            ss << printAsRAM( cachedImgParams->getElementsCount() * sizeof(Image::data_t) ).toStdString();
            Natron::errorDialog( QObject::tr("Out of memory").toStdString(),ss.str() );

            return newImage;
        }
        
        assert(newImage);
        assert(newImage->getRoD() == rod);
        
        newImage->allocateMemory();

        ///if the plugin is an identity we just inserted in the cache the identity params, we can now return.
        if (identity) {
            ///don't return the empty allocated image but the input effect image instead!
            return image;
        }
        image = newImage;
        downscaledImage = image;

        if (renderFullScaleThenDownscale) {
            ///Allocate the upscaled image
            assert(renderMappedMipMapLevel == 0);
            RectI bounds;
            rod.toPixelEnclosing(renderMappedMipMapLevel, par, &bounds);
            image.reset( new Natron::Image(args.components, rod, bounds, renderMappedMipMapLevel, downscaledImage->getPixelAspectRatio(), args.bitdepth) );
        }


        assert(cachedImgParams);
    }


    ///If we reach here, it can be either because the image is cached or not, either way
    ///the image is NOT an identity, and it may have some content left to render.
    EffectInstance::RenderRoIStatusEnum renderRetCode = renderRoIInternal(args.time,
                                                                      args.scale,
                                                                      args.mipMapLevel,
                                                                      args.view,
                                                                      args.roi,
                                                                      rod,
                                                                      par,
                                                                      cachedImgParams,
                                                                      image,
                                                                      downscaledImage,
                                                                      frameRenderArgs.isSequentialRender,
                                                                      frameRenderArgs.isRenderResponseToUserInteraction,
                                                                      byPassCache,
                                                                      nodeHash,
                                                                      args.channelForAlpha,
                                                                      renderFullScaleThenDownscale);
    
#ifdef DEBUG
    if (renderRetCode != eRenderRoIStatusRenderFailed && !aborted()) {
        // Kindly check that everything we asked for is rendered!
        std::list<RectI> restToRender = image->getRestToRender(args.roi);
        assert(restToRender.empty());
    }
#endif

    if ( aborted() && renderRetCode != eRenderRoIStatusImageAlreadyRendered) {
        
        ///Return a NULL image if the render call was not issued by the result of a call of a plug-in to clipGetImage
        if (!args.calledFromGetImage) {
            return boost::shared_ptr<Image>();
        }
        
    } else if (renderRetCode == eRenderRoIStatusRenderFailed) {
        throw std::runtime_error("Rendering Failed");
    }

    {
        ///flag that this is the last image we rendered
        QMutexLocker l(&_imp->lastRenderArgsMutex);
        _imp->lastRenderHash = nodeHash;
        _imp->lastImage = downscaledImage;
    }

    return downscaledImage;
} // renderRoI


void
EffectInstance::renderRoI(SequenceTime time,
                          const RenderScale & scale,
                          unsigned int mipMapLevel,
                          int view,
                          const RectI & renderWindow,
                          const RectD & rod, //!< effect rod in canonical coords
                          const boost::shared_ptr<ImageParams> & cachedImgParams,
                          const boost::shared_ptr<Image> & image,
                          const boost::shared_ptr<Image> & downscaledImage)
{
    
    assert(_imp->frameRenderArgs.hasLocalData());
    ParallelRenderArgs& frameRenderArgs = _imp->frameRenderArgs.localData();
    
    SupportsEnum supportsRS = supportsRenderScaleMaybe();
    ///This flag is relevant only when the mipMapLevel is different than 0. We use it to determine
    ///wether the plug-in should render in the full scale image, and then we downscale afterwards or
    ///if the plug-in can just use the downscaled image to render.
    bool renderFullScaleThenDownscale = (supportsRS == eSupportsNo && mipMapLevel != 0);
    EffectInstance::RenderRoIStatusEnum renderRetCode = renderRoIInternal(time,
                                                                      scale,
                                                                      mipMapLevel,
                                                                      view,
                                                                      renderWindow,
                                                                      rod,
                                                                      getPreferredAspectRatio(),
                                                                      cachedImgParams,
                                                                      image,
                                                                      downscaledImage,
                                                                      frameRenderArgs.isSequentialRender,
                                                                      frameRenderArgs.isRenderResponseToUserInteraction,
                                                                      false,
                                                                      frameRenderArgs.nodeHash,
                                                                      3,
                                                                      renderFullScaleThenDownscale);

#ifdef DEBUG
    if (renderRetCode != eRenderRoIStatusRenderFailed && !aborted()) {
        // Kindly check that everything we asked for is rendered!
        std::list<RectI> restToRender = downscaledImage->getRestToRender(renderWindow);
        assert(restToRender.empty());
    }
#endif
    
    if ( (renderRetCode == eRenderRoIStatusRenderFailed) && !aborted() ) {
        throw std::runtime_error("Rendering Failed");
    }
}


EffectInstance::RenderRoIStatusEnum
EffectInstance::renderRoIInternal(SequenceTime time,
                                  const RenderScale & scale,
                                  unsigned int mipMapLevel,
                                  int view,
                                  const RectI & renderWindow, //!<   in downscaledImage's pixel coordinates
                                  const RectD & rod, //!< effect rod in canonical coords
                                  const double par,
                                  const boost::shared_ptr<ImageParams> & cachedImgParams,
                                  const boost::shared_ptr<Image> & image,
                                  const boost::shared_ptr<Image> & downscaledImage,
                                  bool isSequentialRender,
                                  bool isRenderMadeInResponseToUserInteraction,
                                  bool byPassCache,
                                  U64 nodeHash,
                                  int channelForAlpha,
                                  bool renderFullScaleThenDownscale)
{
    EffectInstance::RenderRoIStatusEnum retCode;
    
    //For writers, we always want to call the render action, but we still want to use the cache for nodes upstream
    if (byPassCache && isWriter()) {
        byPassCache = false;
    }

    ///First off check if the requested components and bitdepth are supported by the output clip
    Natron::ImageBitDepthEnum outputDepth;
    Natron::ImageComponentsEnum outputComponents;

    getPreferredDepthAndComponents(-1, &outputComponents, &outputDepth);
    bool imageConversionNeeded = outputComponents != image->getComponents() || outputDepth != image->getBitDepth();

    assert( isSupportedBitDepth(outputDepth) && isSupportedComponent(-1, outputComponents) );

    unsigned int renderMappedMipMapLevel;
    if (renderFullScaleThenDownscale) {
        renderMappedMipMapLevel = image->getMipMapLevel();
    } else {
        renderMappedMipMapLevel = downscaledImage->getMipMapLevel();
    }
    RenderScale renderMappedScale;
    renderMappedScale.x = renderMappedScale.y = Image::getScaleFromMipMapLevel(renderMappedMipMapLevel);

    ///The image and downscaled image are pointing to the same image in 2 cases:
    ///1) Proxy mode is turned off
    ///2) Proxy mode is turned on but plug-in supports render scale
    ///Subsequently the image and downscaled image are different only if the plug-in
    ///does not support the render scale and the proxy mode is turned on.
    assert( (image == downscaledImage && !renderFullScaleThenDownscale) ||
           ((image != downscaledImage || image->getMipMapLevel() == downscaledImage->getMipMapLevel()) && renderFullScaleThenDownscale) );
    
    ///Add the window to the project's available formats if the effect is a reader
    ///This is the only reliable place where I could put these lines...which don't seem to feel right here.
    ///Plus setOrAddProjectFormat will actually set the project format the first time we read an image in the project
    ///hence ask for a new render... which can be expensive!
    ///Any solution how to work around this ?
    if ( isReader() ) {
        Format frmt;
        frmt.set( cachedImgParams->getRoD() );
        frmt.setPixelAspectRatio(par);
        getApp()->getProject()->setOrAddProjectFormat(frmt);
    }


    bool tilesSupported = supportsTiles();

    ///We check what is left to render.

    ///intersect the image render window to the actual image region of definition.
    ///Intersection will be in pixel coordinates (downscaled).
    RectI intersection;

    // make sure the renderWindow falls within the image bounds
    renderWindow.intersect(image->getBounds(), &intersection);

    /// If the list is empty then we already rendered it all
    /// Each rect in this list is in pixel coordinate (downscaled)
    std::list<RectI> rectsToRender = downscaledImage->getRestToRender(intersection);

    ///if the effect doesn't support tiles and it has something left to render, just render the rod again
    ///note that it should NEVER happen because if it doesn't support tiles in the first place, it would
    ///have rendered the rod already.
    if ( !tilesSupported && !rectsToRender.empty() ) {
        ///if the effect doesn't support tiles, just render the whole rod again even though
        rectsToRender.clear();
        rectsToRender.push_back( downscaledImage->getBounds() );
    }
    
    ///Here we fetch the age of the roto context if there's any to pass it through
    ///the tree and remember it when the plugin calls getImage() afterwards
    boost::shared_ptr<RotoContext> rotoContext = _node->getRotoContext();
    U64 rotoAge = rotoContext ? rotoContext->getAge() : 0;
    Natron::StatusEnum renderStatus = eStatusOK;

    if ( rectsToRender.empty() ) {
        retCode = EffectInstance::eRenderRoIStatusImageAlreadyRendered;
    } else {
        retCode = EffectInstance::eRenderRoIStatusImageRendered;
    }


    ///These are the image passed to the plug-in to render
    /// - fullscaleMappedImage is the fullscale image remapped to what the plugin can support (components/bitdepth)
    /// - downscaledMappedImage is the downscaled image remapped to what the plugin can support (components/bitdepth wise)
    /// - fullscaleMappedImage is pointing to "image" if the plug-in does support the renderscale, meaning we don't use it.
    /// - Similarily downscaledMappedImage is pointing to "downscaledImage" if the plug-in doesn't support the render scale.
    ///
    /// - renderMappedImage is what is given to the plug-in to render the image into,it is mapped to an image that the plug-in
    ///can render onto (good scale, good components, good bitdepth)
    ///
    /// These are the possible scenarios:
    /// - 1) Plugin doesn't need remapping and doesn't need downscaling
    ///    * We render in downscaledImage always, all image pointers point to it.
    /// - 2) Plugin doesn't need remapping but needs downscaling (doesn't support the renderscale)
    ///    * We render in fullScaleImage, fullscaleMappedImage points to it and then we downscale into downscaledImage.
    ///    * renderMappedImage points to fullScaleImage
    /// - 3) Plugin needs remapping (doesn't support requested components or bitdepth) but doesn't need downscaling
    ///    * renderMappedImage points to downscaledMappedImage
    ///    * We render in downscaledMappedImage and then convert back to downscaledImage with requested comps/bitdepth
    /// - 4) Plugin needs remapping and downscaling
    ///    * renderMappedImage points to fullScaleMappedImage
    ///    * We render in fullScaledMappedImage, then convert into "image" and then downscale into downscaledImage.
    boost::shared_ptr<Image> fullScaleMappedImage, downscaledMappedImage, renderMappedImage;
    if ( !rectsToRender.empty() ) {
        if (imageConversionNeeded) {
            if (renderFullScaleThenDownscale) {
                // TODO: as soon as partial images are supported (RoD != bounds): no need to allocate a full image...
                // one rectangle should be allocated for each rendered rectangle
                RectD rod = image->getRoD();
                RectI bounds;
                rod.toPixelEnclosing(renderMappedMipMapLevel, par, &bounds);
                fullScaleMappedImage.reset( new Image(outputComponents, rod, bounds, renderMappedMipMapLevel, image->getPixelAspectRatio(), outputDepth) );
                downscaledMappedImage = downscaledImage;
                assert( downscaledMappedImage->getBounds() == downscaledImage->getBounds() );
                assert( fullScaleMappedImage->getBounds() == image->getBounds() );
            } else {
                RectD rod = downscaledImage->getRoD();
                RectI bounds;
                rod.toPixelEnclosing(mipMapLevel, par, &bounds);
                downscaledMappedImage.reset( new Image(outputComponents, rod, image->getBounds(), mipMapLevel,downscaledImage->getPixelAspectRatio(), outputDepth) );
                fullScaleMappedImage = image;
                assert( downscaledMappedImage->getBounds() == downscaledImage->getBounds() );
                assert( fullScaleMappedImage->getBounds() == image->getBounds() );
            }
        } else {
            fullScaleMappedImage = image;
            downscaledMappedImage = downscaledImage;
        }
        if (renderFullScaleThenDownscale) {
            renderMappedImage = fullScaleMappedImage;
        } else {
            renderMappedImage = downscaledMappedImage;
        }
        assert( renderMappedMipMapLevel == renderMappedImage->getMipMapLevel() );
        if (renderFullScaleThenDownscale) {
            assert( renderMappedImage->getBounds() == image->getBounds() );
        } else {
            assert( renderMappedImage->getBounds() == downscaledImage->getBounds() );
        }
        assert( downscaledMappedImage->getBounds() == downscaledImage->getBounds() );
        assert( fullScaleMappedImage->getBounds() == image->getBounds() );
    }
    
    ///Notify the gui we're rendering
    boost::shared_ptr<NotifyRenderingStarted_RAII> renderingNotifier;
    if (!rectsToRender.empty()) {
        renderingNotifier.reset(new NotifyRenderingStarted_RAII(_node.get()));
    }
  


    for (std::list<RectI>::const_iterator it = rectsToRender.begin(); it != rectsToRender.end(); ++it) {
        const RectI & downscaledRectToRender = *it; // please leave it as const, copy it if necessary

        ///Upscale the RoI to a region in the full scale image so it is in canonical coordinates
        RectD canonicalRectToRender;
        downscaledRectToRender.toCanonical(mipMapLevel, par, rod, &canonicalRectToRender);

        ///the getRegionsOfInterest call will not be cached because it would be unnecessary
        ///To put that information (which depends on the RoI) into the cache. That's why we
        ///store it into the render args (thread-storage) so the getImage() function can retrieve the results.
        assert( !( (supportsRenderScaleMaybe() == eSupportsNo) && !(renderMappedScale.x == 1. && renderMappedScale.y == 1.) ) );

        
        ///There cannot be the same thread running 2 concurrent instances of renderRoI on the same effect.
        assert(!_imp->renderArgs.hasLocalData() || !_imp->renderArgs.localData()._validArgs);

        RectI renderMappedRectToRender;
        
        if (renderFullScaleThenDownscale) {
            canonicalRectToRender.toPixelEnclosing(0, par, &renderMappedRectToRender);
            renderMappedRectToRender.intersect(renderMappedImage->getBounds(), &renderMappedRectToRender);
        } else {
            renderMappedRectToRender = downscaledRectToRender;
        }
        
        Implementation::ScopedRenderArgs scopedArgs(&_imp->renderArgs);
        scopedArgs.setArgs_firstPass(rod,
                                     renderMappedRectToRender,
                                     time,
                                     view,
                                     channelForAlpha,
                                     false, //< if we reached here the node is not an identity!
                                     0.,
                                     -1,
                                     renderMappedImage);
        
        RoIMap inputsRoi = getRegionsOfInterest_public(time, renderMappedScale, rod, canonicalRectToRender, view);

       
        ///If the effect is a writer, byPassCache was set to true to make sure the image
        ///we got from the cache would get its bitmap cleared (indicating we would have to call render again)
        ///but for the render args, we set byPassCache to false otherwise each input will not benefit of the
        ///cache, which would drastically reduce effiency.
        if ( isWriter() ) {
            byPassCache = false;
        }

        int firstFrame, lastFrame;
        getFrameRange_public(nodeHash, &firstFrame, &lastFrame);
        
        ///The scoped args will maintain the args set for this thread during the
        ///whole time the render action is called, so they can be fetched in the
        ///getImage() call.
        /// @see EffectInstance::getImage
        scopedArgs.setArgs_secondPass(inputsRoi,firstFrame,lastFrame);
        const RenderArgs & args = scopedArgs.getArgs();


        ///Get the frames needed.
        const FramesNeededMap & framesNeeeded = cachedImgParams->getFramesNeeded();

        ///We render each input first and stash their image in the inputImages list
        ///in order to maintain a shared_ptr use_count > 1 so the cache doesn't attempt
        ///to remove them.
        std::list< boost::shared_ptr<Natron::Image> > inputImages;

        for (FramesNeededMap::const_iterator it2 = framesNeeeded.begin(); it2 != framesNeeeded.end(); ++it2) {
            ///We have to do this here because the enabledness of a mask is a feature added by Natron.
            bool inputIsMask = isInputMask(it2->first);
            if ( inputIsMask && !isMaskEnabled(it2->first) ) {
                continue;
            }

            EffectInstance* inputEffect = getInput(it2->first);
            if (inputEffect) {
                ///What region are we interested in for this input effect ? (This is in Canonical coords)
                RoIMap::iterator foundInputRoI = inputsRoi.find(inputEffect);
                assert( foundInputRoI != inputsRoi.end() );

                ///Convert to pixel coords the RoI
                if ( foundInputRoI->second.isInfinite() ) {
                    throw std::runtime_error(std::string("Plugin ") + this->getPluginLabel() + " asked for an infinite region of interest!");
                }
                
                const double inputPar = inputEffect->getPreferredAspectRatio();

                RectI inputRoIPixelCoords;
                foundInputRoI->second.toPixelEnclosing(scale, inputPar, &inputRoIPixelCoords);

                ///Notify the node that we're going to render something with the input
                assert(it2->first != -1); //< see getInputNumber
                
                {
                    NotifyInputNRenderingStarted_RAII inputNIsRendering_RAII(_node.get(),it2->first);
                    
                    ///For all frames requested for this node, render the RoI requested.
                    for (U32 range = 0; range < it2->second.size(); ++range) {
                        for (U32 f = it2->second[range].min; f <= it2->second[range].max; ++f) {
                            Natron::ImageComponentsEnum inputPrefComps;
                            Natron::ImageBitDepthEnum inputPrefDepth;
                            getPreferredDepthAndComponents(it2->first, &inputPrefComps, &inputPrefDepth);
                            
                            int channelForAlphaInput = inputIsMask ? getMaskChannel(it2->first) : 3;
#ifdef RENDERFULLSCALEUPSTREAM
                            RenderScale scaleOne;
                            scaleOne.x = scaleOne.y = 1.;
                            boost::shared_ptr<Natron::Image> inputImg =
                            inputEffect->renderRoI( RenderRoIArgs(f, //< time
                                                                  renderFullScaleThenDownscale ? scaleOne : scale, //< scale
                                                                  renderFullScaleThenDownscale ? 0 : mipMapLevel, //< mipmapLevel (redundant with the scale)
                                                                  view, //< view
                                                                  byPassCache,
                                                                  inputRoIPixelCoords, //< roi in pixel coordinates
                                                                  RectD(), // < did we precompute any RoD to speed-up the call ?
                                                                  inputPrefComps, //< requested comps
                                                                  inputPrefDepth,
                                                                  channelForAlphaInput) ); //< requested bitdepth
#else
                            boost::shared_ptr<Natron::Image> inputImg =
                            inputEffect->renderRoI( RenderRoIArgs(f, //< time
                                                                  scale, //< scale
                                                                  mipMapLevel, //< mipmapLevel (redundant with the scale)
                                                                  view, //< view
                                                                  byPassCache,
                                                                  inputRoIPixelCoords, //< roi in pixel coordinates
                                                                  RectD(), // < did we precompute any RoD to speed-up the call ?
                                                                  inputPrefComps, //< requested comps
                                                                  inputPrefDepth,
                                                                  channelForAlphaInput) ); //< requested bitdepth
#endif
                            
                            if (inputImg) {
                                inputImages.push_back(inputImg);
                            }
                        }
                    }
                    
                } // NotifyInputNRenderingStarted_RAII inputNIsRendering_RAII(_node.get(),it2->first);

                if ( aborted() ) {
                    //if render was aborted, remove the frame from the cache as it contains only garbage
                    appPTR->removeFromNodeCache(image);

                    return eRenderRoIStatusImageRendered;
                }
            }
        }

        ///if the node has a roto context, pre-render the roto mask too
        boost::shared_ptr<RotoContext> rotoCtx = _node->getRotoContext();
        if (rotoCtx) {
            Natron::ImageComponentsEnum inputPrefComps;
            Natron::ImageBitDepthEnum inputPrefDepth;
            int rotoIndex = getRotoBrushInputIndex();
            assert(rotoIndex != -1);
            getPreferredDepthAndComponents(rotoIndex, &inputPrefComps, &inputPrefDepth);
            boost::shared_ptr<Natron::Image> mask = rotoCtx->renderMask(downscaledRectToRender,
                                                                        inputPrefComps,
                                                                        nodeHash,
                                                                        rotoAge,
                                                                        rod,
                                                                        time,
                                                                        inputPrefDepth,
                                                                        view,
                                                                        mipMapLevel,
                                                                        byPassCache);
            assert(mask);
            inputImages.push_back(mask);
        }

#     ifndef NDEBUG
        RenderScale scale;
        scale.x = Image::getScaleFromMipMapLevel(mipMapLevel);
        scale.y = scale.x;
        // check the dimensions of all input and output images
        for (std::list< boost::shared_ptr<Natron::Image> >::const_iterator it = inputImages.begin();
             it != inputImages.end();
             ++it) {
#ifdef RENDERFULLSCALEUPSTREAM
            assert(renderFullScaleThenDownscale || (*it)->getMipMapLevel() == mipMapLevel);
#else
            assert((*it)->getMipMapLevel() == mipMapLevel);
#endif
            const RectD & srcRodCanonical = (*it)->getRoD();
            RectI srcRod;
            srcRodCanonical.toPixelEnclosing(0, (*it)->getPixelAspectRatio(), &srcRod); // compute srcRod at level 0
            const RectD & dstRodCanonical = renderMappedImage->getRoD();
            RectI dstRod;
            dstRodCanonical.toPixelEnclosing(0, par, &dstRod); // compute dstRod at level 0

            if (!tilesSupported) {
                // http://openfx.sourceforge.net/Documentation/1.3/ofxProgrammingReference.html#kOfxImageEffectPropSupportsTiles
                //  If a clip or plugin does not support tiled images, then the host should supply full RoD images to the effect whenever it fetches one.

                ///Note: The renderRoI() function returns an image according to the mipMapLevel given in parameters.
                ///For effects that DO NOT SUPPORT TILES they are expected an input image to be the full RoD.
                ///Hence the resulting image of the renderRoI call made on the input has to be upscaled to its full RoD.
                ///The reason why this upscale is done externally to renderRoI is because renderRoI is "local" to an effect:
                ///The effect has no way to know that the caller (downstream effect) doesn't support tiles. We would have to
                ///pass this in parameters to the renderRoI function and would make it less clear to the caller.
                ///
                ///Another point is that we don't cache the resulting upscaled image (@see getImage()).
                ///The reason why we don't do this is because all images in the NodeCache have a key identifying them.
                ///Part of the key is the mipmapLevel of the image, hence
                ///2 images with different mipmapLevels have different keys. Now if we were to put those "upscaled" images in the cache
                ///they would take the same priority as the images that were REALLY rendered at scale 1. But those upcaled images have poor
                ///quality compared to the images rendered at scale 1, hence we don't cache them.
                ///If we were to cache them, we would need to change the way the cache works and return a list of potential images instead.
                ///This way we could add a "quality" identifier to images and pick the best one from the list returned by the cache.
                RectI srcBounds = (*it)->getBounds();
                RectI dstBounds = renderMappedImage->getBounds();
                if (mipMapLevel) {
                    srcBounds = srcBounds.upscalePowerOfTwo(mipMapLevel);
                    srcBounds.intersect(srcRod, &srcBounds);
                    dstBounds = dstBounds.upscalePowerOfTwo(mipMapLevel);
                    dstBounds.intersect(dstRod, &dstBounds);
                }
                assert(srcRod.x1 == srcBounds.x1);
                assert(srcRod.x2 == srcBounds.x2);
                assert(srcRod.y1 == srcBounds.y1);
                assert(srcRod.y2 == srcBounds.y2);
                assert(dstRod.x1 == dstBounds.x1);
                assert(dstRod.x2 == dstBounds.x2);
                assert(dstRod.y1 == dstBounds.y1);
                assert(dstRod.y2 == dstBounds.y2);
            }
            if ( !supportsMultiResolution() ) {
                // http://openfx.sourceforge.net/Documentation/1.3/ofxProgrammingReference.html#kOfxImageEffectPropSupportsMultiResolution
                //   Multiple resolution images mean...
                //    input and output images can be of any size
                //    input and output images can be offset from the origin
                assert(srcRod.x1 == 0);
                assert(srcRod.y1 == 0);
                assert(srcRod.x1 == dstRod.x1);
                assert(srcRod.x2 == dstRod.x2);
                assert(srcRod.y1 == dstRod.y1);
                assert(srcRod.y2 == dstRod.y2);
            }
        } //end for
        
        if (supportsRenderScaleMaybe() == eSupportsNo) {
            assert(renderMappedMipMapLevel == 0);
            assert(renderMappedScale.x == 1. && renderMappedScale.y == 1.);
        }
#     endif // DEBUG

       

        ///We only need to call begin if we've not already called it.
        bool callBegin = false;

        ///neer call beginsequenceRender here if the render is sequential
        
        Natron::SequentialPreferenceEnum pref = getSequentialPreference();
        if (!isWriter() || pref == eSequentialPreferenceNotSequential) {
            callBegin = true;
        }

        if (callBegin) {
            assert( !( (supportsRenderScaleMaybe() == eSupportsNo) && !(renderMappedScale.x == 1. && renderMappedScale.y == 1.) ) );
            if (beginSequenceRender_public(time, time, 1, !appPTR->isBackground(), renderMappedScale, isSequentialRender,
                                           isRenderMadeInResponseToUserInteraction, view) == eStatusFailed) {
                renderStatus = eStatusFailed;
                break;
            }
        }

        /*depending on the thread-safety of the plug-in we render with a different
           amount of threads*/
        EffectInstance::RenderSafetyEnum safety = renderThreadSafety();

        ///if the project lock is already locked at this point, don't start any other thread
        ///as it would lead to a deadlock when the project is loading.
        ///Just fall back to Fully_safe
        int nbThreads = appPTR->getCurrentSettings()->getNumberOfThreads();
        if (safety == eRenderSafetyFullySafeFrame) {
            ///If the plug-in is eRenderSafetyFullySafeFrame that means it wants the host to perform SMP aka slice up the RoI into chunks
            ///but if the effect doesn't support tiles it won't work.
            ///Also check that the number of threads indicating by the settings are appropriate for this render mode.
            if ( !tilesSupported || (nbThreads == -1) || (nbThreads == 1) ||
                ( (nbThreads == 0) && (appPTR->getHardwareIdealThreadCount() == 1) ) ||
                 ( QThreadPool::globalInstance()->activeThreadCount() >= QThreadPool::globalInstance()->maxThreadCount() ) ) {
                safety = eRenderSafetyFullySafe;
            } else {
                if ( !getApp()->getProject()->tryLock() ) {
                    safety = eRenderSafetyFullySafe;
                } else {
                    getApp()->getProject()->unlock();
                }
            }
        }
        
        assert(_imp->frameRenderArgs.hasLocalData());
        const ParallelRenderArgs& frameArgs = _imp->frameRenderArgs.localData();

        switch (safety) {
        case eRenderSafetyFullySafeFrame: {     // the plugin will not perform any per frame SMP threading
            // we can split the frame in tiles and do per frame SMP threading (see kOfxImageEffectPluginPropHostFrameThreading)
            if (nbThreads == 0) {
                nbThreads = QThreadPool::globalInstance()->maxThreadCount();
            }
            std::vector<RectI> splitRects = RectI::splitRectIntoSmallerRect(downscaledRectToRender, nbThreads);
            
            TiledRenderingFunctorArgs tiledArgs;
            tiledArgs.args = &args;
            tiledArgs.isSequentialRender = isSequentialRender;
            tiledArgs.isRenderResponseToUserInteraction = isRenderMadeInResponseToUserInteraction;
            tiledArgs.downscaledImage = downscaledImage;
            tiledArgs.downscaledMappedImage = downscaledMappedImage;
            tiledArgs.fullScaleImage = image;
            tiledArgs.fullScaleMappedImage = fullScaleMappedImage;
            tiledArgs.renderMappedImage = renderMappedImage;
            tiledArgs.par = par;
            tiledArgs.renderFullScaleThenDownscale = renderFullScaleThenDownscale;
            
            // the bitmap is checked again at the beginning of EffectInstance::tiledRenderingFunctor()
            QFuture<Natron::StatusEnum> ret = QtConcurrent::mapped( splitRects,
                                                                boost::bind(&EffectInstance::tiledRenderingFunctor,
                                                                            this,
                                                                            tiledArgs,
                                                                            frameArgs,
                                                                            true,
                                                                            _1) );
            ret.waitForFinished();

            ///never call endsequence render here if the render is sequential

            if (callBegin) {
                assert( !( (supportsRenderScaleMaybe() == eSupportsNo) && !(renderMappedScale.x == 1. && renderMappedScale.y == 1.) ) );
                if (endSequenceRender_public(time, time, time, false, renderMappedScale,
                                             isSequentialRender,
                                             isRenderMadeInResponseToUserInteraction,
                                             view) == eStatusFailed) {
                    renderStatus = eStatusFailed;
                    break;
                }
            }
            for (QFuture<Natron::StatusEnum>::const_iterator it2 = ret.begin(); it2 != ret.end(); ++it2) {
                if ( (*it2) == Natron::eStatusFailed ) {
                    renderStatus = *it2;
                    break;
                }
            }
            break;
        }

        case eRenderSafetyInstanceSafe:     // indicating that any instance can have a single 'render' call at any one time,
        case eRenderSafetyFullySafe:        // indicating that any instance of a plugin can have multiple renders running simultaneously
        case eRenderSafetyUnsafe: {     // indicating that only a single 'render' call can be made at any time amoung all instances
            // eRenderSafetyInstanceSafe means that there is at most one render per instance
            // NOTE: the per-instance lock should probably be shared between
            // all clones of the same instance, because an InstanceSafe plugin may assume it is the sole owner of the output image,
            // and read-write on it.
            // It is probably safer to assume that several clones may write to the same output image only in the eRenderSafetyFullySafe case.

            // eRenderSafetyFullySafe means that there is only one render per FRAME : the lock is by image and handled in Node.cpp
            ///locks belongs to an instance)

            QMutexLocker *locker = 0;

            if (safety == eRenderSafetyInstanceSafe) {
                 locker = new QMutexLocker( &getNode()->getRenderInstancesSharedMutex() );
            } else if (safety == eRenderSafetyUnsafe) {
                locker = new QMutexLocker( appPTR->getMutexForPlugin( getPluginID().c_str() ) );
            }
            ///For eRenderSafetyFullySafe, don't take any lock, the image already has a lock on itself so we're sure it can't be written to by 2 different threads.
            
            
            renderStatus = tiledRenderingFunctor(args,
                                                 frameArgs,
                                                 false,
                                                 renderFullScaleThenDownscale,
                                                 isSequentialRender,
                                                 isRenderMadeInResponseToUserInteraction,
                                                 downscaledRectToRender,
                                                 par,
                                                 downscaledImage,
                                                 image,
                                                 downscaledMappedImage,
                                                 fullScaleMappedImage,
                                                 renderMappedImage);

            delete locker;
            break;
        }
        } // switch

        

        if (renderStatus != eStatusOK) {
            break;
        }
    } // for (std::list<RectI>::const_iterator it = rectsToRender.begin(); it != rectsToRender.end(); ++it) {
    
    if (renderStatus != eStatusOK) {
        retCode = eRenderRoIStatusRenderFailed;
    }

    return retCode;
} // renderRoIInternal

Natron::StatusEnum
EffectInstance::tiledRenderingFunctor(const TiledRenderingFunctorArgs& args,
                                      const ParallelRenderArgs& frameArgs,
                                     bool setThreadLocalStorage,
                                     const RectI & roi )
{
    return tiledRenderingFunctor(*args.args,
                                 frameArgs,
                                 setThreadLocalStorage,
                                 args.renderFullScaleThenDownscale,
                                 args.isSequentialRender,
                                 args.isRenderResponseToUserInteraction,
                                 roi,
                                 args.par,
                                 args.downscaledImage,
                                 args.fullScaleImage,
                                 args.downscaledMappedImage,
                                 args.fullScaleMappedImage,
                                 args.renderMappedImage);
}

Natron::StatusEnum
EffectInstance::tiledRenderingFunctor(const RenderArgs & args,
                                      const ParallelRenderArgs& frameArgs,
                                      bool setThreadLocalStorage,
                                      bool renderFullScaleThenDownscale,
                                      bool isSequentialRender,
                                      bool isRenderResponseToUserInteraction,
                                      const RectI & downscaledRectToRender,
                                      const double par,
                                      const boost::shared_ptr<Natron::Image> & downscaledImage,
                                      const boost::shared_ptr<Natron::Image> & fullScaleImage,
                                      const boost::shared_ptr<Natron::Image> & downscaledMappedImage,
                                      const boost::shared_ptr<Natron::Image> & fullScaleMappedImage,
                                      const boost::shared_ptr<Natron::Image> & renderMappedImage)
{
    assert(downscaledMappedImage && fullScaleMappedImage && renderMappedImage);
    if (renderFullScaleThenDownscale) {
        assert( renderMappedImage->getBounds() == fullScaleImage->getBounds() );
    } else {
        assert( renderMappedImage->getBounds() == downscaledImage->getBounds() );
    }
    assert( downscaledMappedImage->getBounds() == downscaledImage->getBounds() );
    assert( fullScaleMappedImage->getBounds() == fullScaleImage->getBounds() );
    
    
    
    
    const SequenceTime time = args._time;
    int mipMapLevel = downscaledImage->getMipMapLevel();
    const int view = args._view;
    const int channelForAlpha = args._channelForAlpha;

    // at this point, it may be unnecessary to call render because it was done a long time ago => check the bitmap here!
# ifndef NDEBUG
    const RectI & renderBounds = renderMappedImage->getBounds();
# endif
    assert(renderBounds.x1 <= downscaledRectToRender.x1 && downscaledRectToRender.x2 <= renderBounds.x2 &&
           renderBounds.y1 <= downscaledRectToRender.y1 && downscaledRectToRender.y2 <= renderBounds.y2);

   
    
    
    RectI renderRectToRender; // rectangle to render, in renderMappedImage's pixel coordinates
    
    RenderScale renderMappedScale;
    renderMappedScale.x = renderMappedScale.y = Image::getScaleFromMipMapLevel( renderMappedImage->getMipMapLevel() );
    assert( !( (supportsRenderScaleMaybe() == eSupportsNo) && !(renderMappedScale.x == 1. && renderMappedScale.y == 1.) ) );
    
    
    ///Make the thread-storage live as long as the render action is called if we're in a newly launched thread in eRenderSafetyFullySafeFrame mode
    boost::shared_ptr<Implementation::ScopedRenderArgs> scopedArgs;
    boost::shared_ptr<Node::ParallelRenderArgsSetter> scopedFrameArgs;
    
    if (!setThreadLocalStorage) {
        renderRectToRender = args._renderWindowPixel;
    } else {

        ///At this point if we're in eRenderSafetyFullySafeFrame mode, we are a thread that might have been launched way after
        ///the time renderRectToRender was computed. We recompute it to update the portion to render
        
        // check the bitmap!
#ifdef RENDERFULLSCALEUPSTREAM
        if (!renderFullScaleThenDownscale) {
            renderRectToRender = downscaledRectToRender;
        } else {
            RectD canonicalrenderRectToRender;
            downscaledRectToRender.toCanonical(mipMapLevel, par, args._rod, &canonicalrenderRectToRender);
            canonicalrenderRectToRender.toPixelEnclosing(0, par, &renderRectToRender);
            renderRectToRender.intersect(renderMappedImage->getBounds(), &renderRectToRender);
        }

        renderRectToRender = renderMappedImage->getMinimalRect(renderRectToRender);

        assert(renderBounds.x1 <= renderRectToRender.x1 && renderRectToRender.x2 <= renderBounds.x2 &&
               renderBounds.y1 <= renderRectToRender.y1 && renderRectToRender.y2 <= renderBounds.y2);
#else
        const RectI downscaledRectToRenderMinimal = downscaledMappedImage->getMinimalRect(downscaledRectToRender);

        assert(renderBounds.x1 <= downscaledRectToRenderMinimal.x1 && downscaledRectToRenderMinimal.x2 <= renderBounds.x2 &&
               renderBounds.y1 <= downscaledRectToRenderMinimal.y1 && downscaledRectToRenderMinimal.y2 <= renderBounds.y2);

        if (renderFullScaleThenDownscale) {
            RectD canonicalrenderRectToRender;
            downscaledRectToRenderMinimal.toCanonical(mipMapLevel, par, args._rod, &canonicalrenderRectToRender);
            canonicalrenderRectToRender.toPixelEnclosing(0, par, &renderRectToRender);
            renderRectToRender.intersect(renderMappedImage->getBounds(), &renderRectToRender);
        } else {
            renderRectToRender = downscaledRectToRenderMinimal;
        }
#endif
        
        
        RenderArgs argsCpy = args;
        ///Update the renderWindow which might have changed
        argsCpy._renderWindowPixel = renderRectToRender;
        
        scopedArgs.reset( new Implementation::ScopedRenderArgs(&_imp->renderArgs,args) );
        scopedFrameArgs.reset( new Node::ParallelRenderArgsSetter(_node.get(),
                                                                  frameArgs.time,
                                                                  frameArgs.view,
                                                                  frameArgs.isRenderResponseToUserInteraction,
                                                                  frameArgs.isSequentialRender,
                                                                  frameArgs.canAbort,
                                                                  frameArgs.nodeHash) );
    }
    if ( renderRectToRender.isNull() ) {
        ///We've got nothing to do
        return eStatusOK;
    }
    
    Natron::StatusEnum st = render_public(time, renderMappedScale, renderRectToRender, view,
                                      isSequentialRender,
                                      isRenderResponseToUserInteraction,
                                      renderMappedImage);
    if (st != eStatusOK) {
        return st;
    }
    
    if ( !aborted() ) {
        renderMappedImage->markForRendered(renderRectToRender);
        
        
        ///copy the rectangle rendered in the full scale image to the downscaled output
        if (renderFullScaleThenDownscale) {
            ///First demap the fullScaleMappedImage to the original comps/bitdepth if it needs to
            if ( (renderMappedImage == fullScaleMappedImage) && (fullScaleMappedImage != fullScaleImage) ) {
                bool unPremultIfNeeded = getOutputPremultiplication() == eImagePremultiplicationPremultiplied;
                renderMappedImage->convertToFormat( renderRectToRender,
                                                   getApp()->getDefaultColorSpaceForBitDepth( renderMappedImage->getBitDepth() ),
                                                   getApp()->getDefaultColorSpaceForBitDepth( fullScaleMappedImage->getBitDepth() ),
                                                   channelForAlpha, false, true,unPremultIfNeeded,
                                                   fullScaleImage.get() );
            }
            if (mipMapLevel != 0) {
                assert(fullScaleImage != downscaledImage);
                fullScaleImage->downscaleMipMap( renderRectToRender, 0, mipMapLevel, false, downscaledImage.get() );
                downscaledImage->markForRendered(downscaledRectToRender);
            }
        } else {
            assert(renderMappedImage == downscaledMappedImage);
            if (renderMappedImage != downscaledImage) {
                bool unPremultIfNeeded = getOutputPremultiplication() == eImagePremultiplicationPremultiplied;
                renderMappedImage->convertToFormat( renderRectToRender,
                                                   getApp()->getDefaultColorSpaceForBitDepth( renderMappedImage->getBitDepth() ),
                                                   getApp()->getDefaultColorSpaceForBitDepth( downscaledMappedImage->getBitDepth() ),
                                                   channelForAlpha, false, true,unPremultIfNeeded,
                                                   downscaledImage.get() );
            }
        }
        
    }
  

    return eStatusOK;
} // tiledRenderingFunctor

void
EffectInstance::openImageFileKnob()
{
    const std::vector< boost::shared_ptr<KnobI> > & knobs = getKnobs();

    for (U32 i = 0; i < knobs.size(); ++i) {
        if ( knobs[i]->typeName() == File_Knob::typeNameStatic() ) {
            boost::shared_ptr<File_Knob> fk = boost::dynamic_pointer_cast<File_Knob>(knobs[i]);
            assert(fk);
            if ( fk->isInputImageFile() ) {
                std::string file = fk->getValue();
                if ( file.empty() ) {
                    fk->open_file();
                }
                break;
            }
        } else if ( knobs[i]->typeName() == OutputFile_Knob::typeNameStatic() ) {
            boost::shared_ptr<OutputFile_Knob> fk = boost::dynamic_pointer_cast<OutputFile_Knob>(knobs[i]);
            assert(fk);
            if ( fk->isOutputImageFile() ) {
                std::string file = fk->getValue();
                if ( file.empty() ) {
                    fk->open_file();
                }
                break;
            }
        }
    }
}

void
EffectInstance::createKnobDynamically()
{
    _node->createKnobDynamically();
}

void
EffectInstance::evaluate(KnobI* knob,
                         bool isSignificant,
                         Natron::ValueChangedReasonEnum /*reason*/)
{
    assert(_node);

    ////If the node is currently modifying its input, to ask for a render
    ////because at then end of the inputChanged handler, it will ask for a refresh
    ////and a rebuild of the inputs tree.
    if ( _node->duringInputChangedAction() ) {
        return;
    }

    if ( getApp()->getProject()->isLoadingProject() ) {
        return;
    }


    Button_Knob* button = dynamic_cast<Button_Knob*>(knob);

    /*if this is a writer (openfx or built-in writer)*/
    if ( isWriter() ) {
        /*if this is a button and it is a render button,we're safe to assume the plug-ins wants to start rendering.*/
        if (button) {
            if ( button->isRenderButton() ) {
                std::string sequentialNode;
                if ( _node->hasSequentialOnlyNodeUpstream(sequentialNode) ) {
                    if (_node->getApp()->getProject()->getProjectViewsCount() > 1) {
                        Natron::StandardButtonEnum answer =
                        Natron::questionDialog( QObject::tr("Render").toStdString(),
                                               sequentialNode + QObject::tr(" can only "
                                                                            "render in sequential mode. Due to limitations in the "
                                                                            "OpenFX standard that means that %1"
                                                                            " will not be able "
                                                                            "to render all the views of the project. "
                                                                            "Only the main view of the project will be rendered, you can "
                                                                            "change the main view in the project settings. Would you like "
                                                                            "to continue ?").arg(NATRON_APPLICATION_NAME).toStdString() );
                        if (answer != Natron::eStandardButtonYes) {
                            return;
                        }
                    }
                }
                AppInstance::RenderWork w;
                w.writer = dynamic_cast<OutputEffectInstance*>(this);
                w.firstFrame = INT_MIN;
                w.lastFrame = INT_MAX;
                std::list<AppInstance::RenderWork> works;
                works.push_back(w);
                getApp()->startWritersRendering(works);

                return;
            }
        }
    }

    ///increments the knobs age following a change
    if (!button && isSignificant) {
        _node->incrementKnobsAge();
    }

    std::list<ViewerInstance* > viewers;
    _node->hasViewersConnected(&viewers);
    for (std::list<ViewerInstance* >::iterator it = viewers.begin();
         it != viewers.end();
         ++it) {
        if (isSignificant) {
            (*it)->renderCurrentFrame(true);
        } else {
            (*it)->redrawViewer();
        }
    }

    getNode()->refreshPreviewsRecursivelyDownstream(getApp()->getTimeLine()->currentFrame());
} // evaluate

bool
EffectInstance::message(Natron::MessageTypeEnum type,
                        const std::string & content) const
{
    return _node->message(type,content);
}

void
EffectInstance::setPersistentMessage(Natron::MessageTypeEnum type,
                                     const std::string & content)
{
    _node->setPersistentMessage(type, content);
}

void
EffectInstance::clearPersistentMessage()
{
    _node->clearPersistentMessage();
}

int
EffectInstance::getInputNumber(Natron::EffectInstance* inputEffect) const
{
    for (int i = 0; i < getMaxInputCount(); ++i) {
        if (getInput(i) == inputEffect) {
            return i;
        }
    }

    return -1;
}

/**
 * @brief Does this effect supports rendering at a different scale than 1 ?
 * There is no OFX property for this purpose. The only solution found for OFX is that if a isIdentity
 * with renderscale != 1 fails, the host retries with renderscale = 1 (and upscaled images).
 * If the renderScale support was not set, this throws an exception.
 **/
bool
EffectInstance::supportsRenderScale() const
{
    if (_imp->supportsRenderScale == eSupportsMaybe) {
        qDebug() << "EffectInstance::supportsRenderScale should be set before calling supportsRenderScale(), or use supportsRenderScaleMaybe() instead";
        throw std::runtime_error("supportsRenderScale not set");
    }

    return _imp->supportsRenderScale == eSupportsYes;
}

EffectInstance::SupportsEnum
EffectInstance::supportsRenderScaleMaybe() const
{
    QMutexLocker l(&_imp->supportsRenderScaleMutex);

    return _imp->supportsRenderScale;
}

/// should be set during effect initialization, but may also be set by the first getRegionOfDefinition that succeeds
void
EffectInstance::setSupportsRenderScaleMaybe(EffectInstance::SupportsEnum s) const
{
    QMutexLocker l(&_imp->supportsRenderScaleMutex);

    _imp->supportsRenderScale = s;
}

void
EffectInstance::setOutputFilesForWriter(const std::string & pattern)
{
    if ( !isWriter() ) {
        return;
    }

    const std::vector<boost::shared_ptr<KnobI> > & knobs = getKnobs();
    for (U32 i = 0; i < knobs.size(); ++i) {
        if ( knobs[i]->typeName() == OutputFile_Knob::typeNameStatic() ) {
            boost::shared_ptr<OutputFile_Knob> fk = boost::dynamic_pointer_cast<OutputFile_Knob>(knobs[i]);
            assert(fk);
            if ( fk->isOutputImageFile() ) {
                fk->setValue(pattern,0);
                break;
            }
        }
    }
}

PluginMemory*
EffectInstance::newMemoryInstance(size_t nBytes)
{
    PluginMemory* ret = new PluginMemory( _node->getLiveInstance() ); //< hack to get "this" as a shared ptr
    bool wasntLocked = ret->alloc(nBytes);

    assert(wasntLocked);
    (void)wasntLocked;

    return ret;
}

void
EffectInstance::addPluginMemoryPointer(PluginMemory* mem)
{
    QMutexLocker l(&_imp->pluginMemoryChunksMutex);

    _imp->pluginMemoryChunks.push_back(mem);
}

void
EffectInstance::removePluginMemoryPointer(PluginMemory* mem)
{
    QMutexLocker l(&_imp->pluginMemoryChunksMutex);
    std::list<PluginMemory*>::iterator it = std::find(_imp->pluginMemoryChunks.begin(),_imp->pluginMemoryChunks.end(),mem);

    if ( it != _imp->pluginMemoryChunks.end() ) {
        _imp->pluginMemoryChunks.erase(it);
    }
}

void
EffectInstance::registerPluginMemory(size_t nBytes)
{
    _node->registerPluginMemory(nBytes);
}

void
EffectInstance::unregisterPluginMemory(size_t nBytes)
{
    _node->unregisterPluginMemory(nBytes);
}

void
EffectInstance::onAllKnobsSlaved(bool isSlave,
                                 KnobHolder* master)
{
    _node->onAllKnobsSlaved(isSlave,master);
}

void
EffectInstance::onKnobSlaved(const boost::shared_ptr<KnobI> & knob,
                             int dimension,
                             bool isSlave,
                             KnobHolder* master)
{
    _node->onKnobSlaved(knob,dimension,isSlave,master);
}

void
EffectInstance::drawOverlay_public(double scaleX,
                                   double scaleY)
{
    ///cannot be run in another thread
    assert( QThread::currentThread() == qApp->thread() );
    if ( !hasOverlay() ) {
        return;
    }

    RECURSIVE_ACTION();

    _imp->setDuringInteractAction(true);
    drawOverlay(scaleX,scaleY);
    _imp->setDuringInteractAction(false);
}

bool
EffectInstance::onOverlayPenDown_public(double scaleX,
                                        double scaleY,
                                        const QPointF & viewportPos,
                                        const QPointF & pos)
{
    ///cannot be run in another thread
    assert( QThread::currentThread() == qApp->thread() );
    if ( !hasOverlay() ) {
        return false;
    }

    NON_RECURSIVE_ACTION();
    _imp->setDuringInteractAction(true);
    bool ret = onOverlayPenDown(scaleX,scaleY,viewportPos, pos);
    _imp->setDuringInteractAction(false);
    checkIfRenderNeeded();

    return ret;
}

bool
EffectInstance::onOverlayPenMotion_public(double scaleX,
                                          double scaleY,
                                          const QPointF & viewportPos,
                                          const QPointF & pos)
{
    ///cannot be run in another thread
    assert( QThread::currentThread() == qApp->thread() );
    if ( !hasOverlay() ) {
        return false;
    }
    

    NON_RECURSIVE_ACTION();
    _imp->setDuringInteractAction(true);
    bool ret = onOverlayPenMotion(scaleX,scaleY,viewportPos, pos);
    _imp->setDuringInteractAction(false);
    //Don't chek if render is needed on pen motion, wait for the pen up

    //checkIfRenderNeeded();
    return ret;
}

bool
EffectInstance::onOverlayPenUp_public(double scaleX,
                                      double scaleY,
                                      const QPointF & viewportPos,
                                      const QPointF & pos)
{
    ///cannot be run in another thread
    assert( QThread::currentThread() == qApp->thread() );
    if ( !hasOverlay() ) {
        return false;
    }
    
    NON_RECURSIVE_ACTION();
    _imp->setDuringInteractAction(true);
    bool ret = onOverlayPenUp(scaleX,scaleY,viewportPos, pos);
    _imp->setDuringInteractAction(false);
    checkIfRenderNeeded();

    return ret;
}

bool
EffectInstance::onOverlayKeyDown_public(double scaleX,
                                        double scaleY,
                                        Natron::Key key,
                                        Natron::KeyboardModifiers modifiers)
{
    ///cannot be run in another thread
    assert( QThread::currentThread() == qApp->thread() );
    if ( !hasOverlay() ) {
        return false;
    }

    NON_RECURSIVE_ACTION();
    _imp->setDuringInteractAction(true);
    bool ret = onOverlayKeyDown(scaleX,scaleY,key, modifiers);
    _imp->setDuringInteractAction(false);
    checkIfRenderNeeded();

    return ret;
}

bool
EffectInstance::onOverlayKeyUp_public(double scaleX,
                                      double scaleY,
                                      Natron::Key key,
                                      Natron::KeyboardModifiers modifiers)
{
    ///cannot be run in another thread
    assert( QThread::currentThread() == qApp->thread() );
    if ( !hasOverlay() ) {
        return false;
    }

    NON_RECURSIVE_ACTION();

    _imp->setDuringInteractAction(true);
    bool ret = onOverlayKeyUp(scaleX, scaleY, key, modifiers);
    _imp->setDuringInteractAction(false);
    checkIfRenderNeeded();

    return ret;
}

bool
EffectInstance::onOverlayKeyRepeat_public(double scaleX,
                                          double scaleY,
                                          Natron::Key key,
                                          Natron::KeyboardModifiers modifiers)
{
    ///cannot be run in another thread
    assert( QThread::currentThread() == qApp->thread() );
    if ( !hasOverlay() ) {
        return false;
    }

    NON_RECURSIVE_ACTION();
    _imp->setDuringInteractAction(true);
    bool ret = onOverlayKeyRepeat(scaleX,scaleY,key, modifiers);
    _imp->setDuringInteractAction(false);
    checkIfRenderNeeded();

    return ret;
}

bool
EffectInstance::onOverlayFocusGained_public(double scaleX,
                                            double scaleY)
{
    ///cannot be run in another thread
    assert( QThread::currentThread() == qApp->thread() );
    if ( !hasOverlay() ) {
        return false;
    }

    NON_RECURSIVE_ACTION();
    _imp->setDuringInteractAction(true);
    bool ret = onOverlayFocusGained(scaleX,scaleY);
    _imp->setDuringInteractAction(false);
    checkIfRenderNeeded();

    return ret;
}

bool
EffectInstance::onOverlayFocusLost_public(double scaleX,
                                          double scaleY)
{
    ///cannot be run in another thread
    assert( QThread::currentThread() == qApp->thread() );
    if ( !hasOverlay() ) {
        return false;
    }


    NON_RECURSIVE_ACTION();
    _imp->setDuringInteractAction(true);
    bool ret = onOverlayFocusLost(scaleX,scaleY);
    _imp->setDuringInteractAction(false);
    checkIfRenderNeeded();

    return ret;
}

bool
EffectInstance::isDoingInteractAction() const
{
    QReadLocker l(&_imp->duringInteractActionMutex);

    return _imp->duringInteractAction;
}

Natron::StatusEnum
EffectInstance::render_public(SequenceTime time,
                              const RenderScale & scale,
                              const RectI & roi,
                              int view,
                              bool isSequentialRender,
                              bool isRenderResponseToUserInteraction,
                              boost::shared_ptr<Natron::Image> output)
{
    NON_RECURSIVE_ACTION();

    ///Clear any previous input image which may be left
    _imp->clearInputImagePointers();

    Natron::StatusEnum stat;

    try {
        stat = render(time, scale, roi, view, isSequentialRender, isRenderResponseToUserInteraction, output);
    } catch (const std::exception & e) {
        ///Also clear images when catching an exception
        _imp->clearInputImagePointers();
        throw e;
    }

    ///Clear any previous input image which may be left
    _imp->clearInputImagePointers();

    return stat;
}

bool
EffectInstance::isIdentity_public(U64 hash,
                                  SequenceTime time,
                                  const RenderScale & scale,
                                  const RectD& rod,
                                  const double par,
                                  int view,
                                  SequenceTime* inputTime,
                                  int* inputNb)
{
    
    assert( !( (supportsRenderScaleMaybe() == eSupportsNo) && !(scale.x == 1. && scale.y == 1.) ) );

    unsigned int mipMapLevel = Image::getLevelFromScale(scale.x);
    
    double timeF;
    bool foundInCache = _imp->actionsCache.getIdentityResult(hash, time, mipMapLevel, inputNb, &timeF);
    if (foundInCache) {
        *inputTime = timeF;
        return *inputNb >= 0 || *inputNb == -2;
    } else {
        
        ///If this is running on a render thread, attempt to find the info in the thread local storage.
        if (QThread::currentThread() != qApp->thread() && _imp->renderArgs.hasLocalData()) {
            const RenderArgs& args = _imp->renderArgs.localData();
            if (args._validArgs) {
                *inputNb = args._identityInputNb;
                *inputTime = args._identityTime;
                return *inputNb != -1 ;
            }
        }
        
        NON_RECURSIVE_ACTION();
        bool ret = false;
        if ( _node->isNodeDisabled() ) {
            ret = true;
            *inputTime = time;
            *inputNb = -1;
            ///we forward this node to the last connected non-optional input
            ///if there's only optional inputs connected, we return the last optional input
            int lastOptionalInput = -1;
            for (int i = getMaxInputCount() - 1; i >= 0; --i) {
                bool optional = isInputOptional(i);
                if ( !optional && _node->getInput(i) ) {
                    *inputNb = i;
                    break;
                } else if ( optional && (lastOptionalInput == -1) ) {
                    lastOptionalInput = i;
                }
            }
            if (*inputNb == -1) {
                *inputNb = lastOptionalInput;
            }
        } else {
            /// Don't call isIdentity if plugin is sequential only.
            if (getSequentialPreference() != Natron::eSequentialPreferenceOnlySequential) {
                try {
                    ret = isIdentity(time, scale,rod, par, view, inputTime, inputNb);
                } catch (...) {
                    throw;
                }
            }
        }
        if (!ret) {
            *inputNb = -1;
            *inputTime = time;
        }
        _imp->actionsCache.setIdentityResult(time, mipMapLevel, *inputNb, *inputTime);
        return ret;
    }
}

Natron::StatusEnum
EffectInstance::getRegionOfDefinition_public(U64 hash,
                                             SequenceTime time,
                                             const RenderScale & scale,
                                             int view,
                                             RectD* rod,
                                             bool* isProjectFormat)
{
    if (!isEffectCreated()) {
        return eStatusFailed;
    }
    
    unsigned int mipMapLevel = Image::getLevelFromScale(scale.x);
    bool foundInCache = _imp->actionsCache.getRoDResult(hash, time, mipMapLevel, rod);
    if (foundInCache) {
        *isProjectFormat = false;
        return Natron::eStatusOK;
    } else {
        
        
        ///If this is running on a render thread, attempt to find the RoD in the thread local storage.
        if (QThread::currentThread() != qApp->thread() && _imp->renderArgs.hasLocalData()) {
            const RenderArgs& args = _imp->renderArgs.localData();
            if (args._validArgs) {
                *rod = args._rod;
                *isProjectFormat = false;
                return Natron::eStatusOK;
            }
        }
        
        Natron::StatusEnum ret;
        RenderScale scaleOne;
        scaleOne.x = scaleOne.y = 1.;
        {
            NON_RECURSIVE_ACTION();
            ret = getRegionOfDefinition(hash,time, supportsRenderScaleMaybe() == eSupportsNo ? scaleOne : scale, view, rod);
            
            if ( (ret != eStatusOK) && (ret != eStatusReplyDefault) ) {
                // rod is not valid
                return ret;
            }
            
            if (rod->isNull()) {
                return eStatusFailed;
            }
            
            assert( (ret == eStatusOK || ret == eStatusReplyDefault) && (rod->x1 <= rod->x2 && rod->y1 <= rod->y2) );
            
        }
        *isProjectFormat = ifInfiniteApplyHeuristic(hash,time, scale, view, rod);
        assert(rod->x1 <= rod->x2 && rod->y1 <= rod->y2);

        _imp->actionsCache.setRoDResult( time, mipMapLevel, *rod);
        return ret;
    }
}

EffectInstance::RoIMap
EffectInstance::getRegionsOfInterest_public(SequenceTime time,
                                            const RenderScale & scale,
                                            const RectD & outputRoD, //!< effect RoD in canonical coordinates
                                            const RectD & renderWindow, //!< the region to be rendered in the output image, in Canonical Coordinates
                                            int view)
{
    NON_RECURSIVE_ACTION();
    assert(outputRoD.x2 >= outputRoD.x1 && outputRoD.y2 >= outputRoD.y1);
    assert(renderWindow.x2 >= renderWindow.x1 && renderWindow.y2 >= renderWindow.y1);
    EffectInstance::RoIMap ret;
    try {
        ret = getRegionsOfInterest(time, scale, outputRoD, renderWindow, view);
    } catch (const std::exception & e) {
        throw e;
    }

    return ret;
}

EffectInstance::FramesNeededMap
EffectInstance::getFramesNeeded_public(SequenceTime time)
{
    NON_RECURSIVE_ACTION();

    return getFramesNeeded(time);
}

void
EffectInstance::getFrameRange_public(U64 hash,
                                     SequenceTime *first,
                                     SequenceTime *last)
{
    double fFirst,fLast;
    bool foundInCache = _imp->actionsCache.getTimeDomainResult(hash, &fFirst, &fLast);
    if (foundInCache) {
        *first = std::floor(fFirst+0.5);
        *last = std::floor(fLast+0.5);
    } else {
        
        ///If this is running on a render thread, attempt to find the info in the thread local storage.
        if (QThread::currentThread() != qApp->thread() && _imp->renderArgs.hasLocalData()) {
            const RenderArgs& args = _imp->renderArgs.localData();
            if (args._validArgs) {
                *first = args._firstFrame;
                *last = args._lastFrame;
                return;
            }
        }
        
        NON_RECURSIVE_ACTION();
        getFrameRange(first, last);
        _imp->actionsCache.setTimeDomainResult(*first, *last);
    }
}

Natron::StatusEnum
EffectInstance::beginSequenceRender_public(SequenceTime first,
                                           SequenceTime last,
                                           SequenceTime step,
                                           bool interactive,
                                           const RenderScale & scale,
                                           bool isSequentialRender,
                                           bool isRenderResponseToUserInteraction,
                                           int view)
{
    NON_RECURSIVE_ACTION();
    {
        if ( !_imp->beginEndRenderCount.hasLocalData() ) {
            _imp->beginEndRenderCount.localData() = 1;
        } else {
            ++_imp->beginEndRenderCount.localData();
        }
    }

    return beginSequenceRender(first, last, step, interactive, scale,
                               isSequentialRender, isRenderResponseToUserInteraction, view);
}

Natron::StatusEnum
EffectInstance::endSequenceRender_public(SequenceTime first,
                                         SequenceTime last,
                                         SequenceTime step,
                                         bool interactive,
                                         const RenderScale & scale,
                                         bool isSequentialRender,
                                         bool isRenderResponseToUserInteraction,
                                         int view)
{
    NON_RECURSIVE_ACTION();
    {
        assert( _imp->beginEndRenderCount.hasLocalData() );
        --_imp->beginEndRenderCount.localData();
        assert(_imp->beginEndRenderCount.localData() >= 0);
    }

    return endSequenceRender(first, last, step, interactive, scale, isSequentialRender, isRenderResponseToUserInteraction, view);
}

bool
EffectInstance::isSupportedComponent(int inputNb,
                                     Natron::ImageComponentsEnum comp) const
{
    return _node->isSupportedComponent(inputNb, comp);
}

Natron::ImageBitDepthEnum
EffectInstance::getBitDepth() const
{
    return _node->getBitDepth();
}

bool
EffectInstance::isSupportedBitDepth(Natron::ImageBitDepthEnum depth) const
{
    return _node->isSupportedBitDepth(depth);
}

Natron::ImageComponentsEnum
EffectInstance::findClosestSupportedComponents(int inputNb,
                                               Natron::ImageComponentsEnum comp) const
{
    return _node->findClosestSupportedComponents(inputNb,comp);
}

void
EffectInstance::getPreferredDepthAndComponents(int inputNb,
                                               Natron::ImageComponentsEnum* comp,
                                               Natron::ImageBitDepthEnum* depth) const
{
    ///find closest to RGBA
    *comp = findClosestSupportedComponents(inputNb, Natron::eImageComponentRGBA);

    ///find deepest bitdepth
    *depth = getBitDepth();
}

int
EffectInstance::getMaskChannel(int inputNb) const
{
    return _node->getMaskChannel(inputNb);
}

bool
EffectInstance::isMaskEnabled(int inputNb) const
{
    return _node->isMaskEnabled(inputNb);
}

void
EffectInstance::onKnobValueChanged(KnobI* /*k*/,
                                   Natron::ValueChangedReasonEnum /*reason*/,
                                   SequenceTime /*time*/)
{
}

int
EffectInstance::getThreadLocalRenderTime() const
{
    if (_imp->renderArgs.hasLocalData()) {
        const RenderArgs& args = _imp->renderArgs.localData();
        if (args._validArgs) {
            return args._time;
        }
    }

    return getApp()->getTimeLine()->currentFrame();
}

bool
EffectInstance::getThreadLocalRenderedImage(boost::shared_ptr<Natron::Image>* image,RectI* renderWindow) const
{
    if (_imp->renderArgs.hasLocalData()) {
        const RenderArgs& args = _imp->renderArgs.localData();
        if (args._validArgs) {
            *image = args._outputImage;
            *renderWindow = args._renderWindowPixel;
            return true;
        }
    }
    return false;
}

void
EffectInstance::updateThreadLocalRenderTime(int time)
{
    if (QThread::currentThread() != qApp->thread() && _imp->renderArgs.hasLocalData()) {
         RenderArgs& args = _imp->renderArgs.localData();
        if (args._validArgs) {
            args._time = time;
        }
    }
}


void
EffectInstance::onKnobValueChanged_public(KnobI* k,
                                          Natron::ValueChangedReasonEnum reason,
                                          SequenceTime time)
{
    ///cannot run in another thread.
    assert( QThread::currentThread() == qApp->thread() );


    if ( isEvaluationBlocked() ) {
        return;
    }

    _node->onEffectKnobValueChanged(k, reason);
    KnobHelper* kh = dynamic_cast<KnobHelper*>(k);
    assert(kh);
    if ( kh && kh->isDeclaredByPlugin() ) {
        ////We set the thread storage render args so that if the instance changed action
        ////tries to call getImage it can render with good parameters.
        
        Node::ParallelRenderArgsSetter frameRenderArgs(_node.get(),
                                                       time,
                                                       0, /*view*/
                                                       true,
                                                       false,
                                                       false,
                                                       getHash());

        RECURSIVE_ACTION();
        knobChanged(k, reason, /*view*/ 0, time);
    }
    
    ///Clear input images pointers that were stored in getImage() for the main-thread.
    ///This is safe to do so because if this is called while in render() it won't clear the input images
    ///pointers for the render thread. This is helpful for analysis effects which call getImage() on the main-thread
    ///and whose render() function is never called.
    _imp->clearInputImagePointers();
    
} // onKnobValueChanged_public

void
EffectInstance::clearLastRenderedImage()
{
    {
        QMutexLocker l(&_imp->lastRenderArgsMutex);
        _imp->lastImage.reset();
    }
}

void
EffectInstance::aboutToRestoreDefaultValues()
{
    ///Invalidate the cache by incrementing the age
    _node->incrementKnobsAge();

    if ( _node->areKeyframesVisibleOnTimeline() ) {
        _node->hideKeyframesFromTimeline(true);
    }
}

/**
 * @brief Returns a pointer to the first non disabled upstream node.
 * When cycling through the tree, we prefer non optional inputs and we span inputs
 * from last to first.
 **/
Natron::EffectInstance*
EffectInstance::getNearestNonDisabled() const
{
    if ( !_node->isNodeDisabled() ) {
        return _node->getLiveInstance();
    } else {
        ///Test all inputs recursively, going from last to first, preferring non optional inputs.
        std::list<Natron::EffectInstance*> nonOptionalInputs;
        std::list<Natron::EffectInstance*> optionalInputs;
        int maxInp = getMaxInputCount();

        ///We cycle in reverse by default. It should be a setting of the application.
        ///In this case it will return input B instead of input A of a merge for example.
        for (int i = maxInp - 1; i >= 0; --i) {
            Natron::EffectInstance* inp = getInput(i);
            bool optional = isInputOptional(i);
            if (inp) {
                if (optional) {
                    optionalInputs.push_back(inp);
                } else {
                    nonOptionalInputs.push_back(inp);
                }
            }
        }

        ///Cycle through all non optional inputs first
        for (std::list<Natron::EffectInstance*> ::iterator it = nonOptionalInputs.begin(); it != nonOptionalInputs.end(); ++it) {
            Natron::EffectInstance* inputRet = (*it)->getNearestNonDisabled();
            if (inputRet) {
                return inputRet;
            }
        }

        ///Cycle through optional inputs...
        for (std::list<Natron::EffectInstance*> ::iterator it = optionalInputs.begin(); it != optionalInputs.end(); ++it) {
            Natron::EffectInstance* inputRet = (*it)->getNearestNonDisabled();
            if (inputRet) {
                return inputRet;
            }
        }

        ///We didn't find anything upstream, return
        return NULL;
    }
}

Natron::EffectInstance*
EffectInstance::getNearestNonIdentity(int time)
{
    
    U64 hash = getHash();
    RenderScale scale;
    scale.x = scale.y = 1.;
    
    RectD rod;
    bool isProjectFormat;
    Natron::StatusEnum stat = getRegionOfDefinition_public(hash, time, scale, 0, &rod, &isProjectFormat);
    
    double par = getPreferredAspectRatio();
    
    ///Ignore the result of getRoD if it failed
    (void)stat;
    
    SequenceTime inputTimeIdentity;
    int inputNbIdentity;
    
    if ( !isIdentity_public(hash, time, scale, rod, par, 0, &inputTimeIdentity, &inputNbIdentity) ) {
        return this;
    } else {
        
        if (inputNbIdentity < 0) {
            return this;
        }
        Natron::EffectInstance* effect = getInput(inputNbIdentity);
        return effect ? effect->getNearestNonIdentity(time) : this;
    }

}

void
EffectInstance::onNodeHashChanged(U64 hash)
{
    
    ///Always running in the MAIN THREAD
    assert(QThread::currentThread() == qApp->thread());
    
    ///Invalidate actions cache
    _imp->actionsCache.invalidateAll(hash);
}

bool
EffectInstance::canSetValue() const
{
    return !_node->isNodeRendering() || appPTR->isBackground();
}

SequenceTime
EffectInstance::getCurrentTime() const
{
    return getThreadLocalRenderTime();
}

#ifdef DEBUG
void
EffectInstance::checkCanSetValueAndWarn() const
{
    if (!checkCanSetValue()) {
        qDebug() << getName_mt_safe().c_str() << ": setValue()/setValueAtTime() was called during an action that is not allowed to call this function.";
    }
}
#endif

OutputEffectInstance::OutputEffectInstance(boost::shared_ptr<Node> node)
    : Natron::EffectInstance(node)
      , _writerCurrentFrame(0)
      , _writerFirstFrame(0)
      , _writerLastFrame(0)
      , _outputEffectDataLock(new QMutex)
      , _renderController(0)
      , _engine(0)
{
}

OutputEffectInstance::~OutputEffectInstance()
{
    if (_engine) {
        ///Thread must have been killed before.
        assert( !_engine->hasThreadsAlive() );
    }
    delete _engine;
    delete _outputEffectDataLock;
}

void
OutputEffectInstance::renderCurrentFrame(bool canAbort)
{
    _engine->renderCurrentFrame(canAbort);
}

bool
OutputEffectInstance::ifInfiniteclipRectToProjectDefault(RectD* rod) const
{
    if ( !getApp()->getProject() ) {
        return false;
    }
    /*If the rod is infinite clip it to the project's default*/
    Format projectDefault;
    getRenderFormat(&projectDefault);
    // BE CAREFUL:
    // std::numeric_limits<int>::infinity() does not exist (check std::numeric_limits<int>::has_infinity)
    // an int can not be equal to (or compared to) std::numeric_limits<double>::infinity()
    bool isRodProjctFormat = false;
    if (rod->left() <= kOfxFlagInfiniteMin) {
        rod->set_left( projectDefault.left() );
        isRodProjctFormat = true;
    }
    if (rod->bottom() <= kOfxFlagInfiniteMin) {
        rod->set_bottom( projectDefault.bottom() );
        isRodProjctFormat = true;
    }
    if (rod->right() >= kOfxFlagInfiniteMax) {
        rod->set_right( projectDefault.right() );
        isRodProjctFormat = true;
    }
    if (rod->top() >= kOfxFlagInfiniteMax) {
        rod->set_top( projectDefault.top() );
        isRodProjctFormat = true;
    }

    return isRodProjctFormat;
}

void
OutputEffectInstance::renderFullSequence(BlockingBackgroundRender* renderController,int first,int last)
{
    _renderController = renderController;
    
    ///Make sure that the file path exists
    boost::shared_ptr<KnobI> fileParam = getKnobByName(kOfxImageEffectFileParamName);
    if (fileParam) {
        Knob<std::string>* isString = dynamic_cast<Knob<std::string>*>(fileParam.get());
        if (isString) {
            std::string pattern = isString->getValue();
            std::string path = SequenceParsing::removePath(pattern);
            std::map<std::string,std::string> env;
            getApp()->getProject()->getEnvironmentVariables(env);
            Project::expandVariable(env, path);
            QDir().mkpath(path.c_str());
        }
    }
    ///If you want writers to render backward (from last to first), just change the flag in parameter here
    _engine->renderFrameRange(first,last,OutputSchedulerThread::RENDER_FORWARD);

}

void
OutputEffectInstance::notifyRenderFinished()
{
    if (_renderController) {
        _renderController->notifyFinished();
        _renderController = 0;
    }
}

int
OutputEffectInstance::getCurrentFrame() const
{
    QMutexLocker l(_outputEffectDataLock);

    return _writerCurrentFrame;
}

void
OutputEffectInstance::setCurrentFrame(int f)
{
    QMutexLocker l(_outputEffectDataLock);

    _writerCurrentFrame = f;
}

void
OutputEffectInstance::incrementCurrentFrame()
{
    QMutexLocker l(_outputEffectDataLock);
    ++_writerCurrentFrame;
}

void
OutputEffectInstance::decrementCurrentFrame()
{
    QMutexLocker l(_outputEffectDataLock);
    --_writerCurrentFrame;
}

int
OutputEffectInstance::getFirstFrame() const
{
    QMutexLocker l(_outputEffectDataLock);

    return _writerFirstFrame;
}

void
OutputEffectInstance::setFirstFrame(int f)
{
    QMutexLocker l(_outputEffectDataLock);

    _writerFirstFrame = f;
}

int
OutputEffectInstance::getLastFrame() const
{
    QMutexLocker l(_outputEffectDataLock);

    return _writerLastFrame;
}

void
OutputEffectInstance::setLastFrame(int f)
{
    QMutexLocker l(_outputEffectDataLock);

    _writerLastFrame = f;
}

void
OutputEffectInstance::initializeData()
{
    _engine= createRenderEngine();
}

RenderEngine*
OutputEffectInstance::createRenderEngine()
{
    return new RenderEngine(this);
}

<|MERGE_RESOLUTION|>--- conflicted
+++ resolved
@@ -906,10 +906,21 @@
     }
 
 
+    bool renderFullScaleThenDownscale = (!supportsRenderScale() && mipMapLevel != 0);
+    ///Do we want to render the graph upstream at scale 1 or at the requested render scale ? (user setting)
+    bool renderScaleOneUpstreamIfRenderScaleSupportDisabled = false;
+    unsigned int renderMappedMipMapLevel = mipMapLevel;
+    if (renderFullScaleThenDownscale) {
+        renderScaleOneUpstreamIfRenderScaleSupportDisabled = _node->useScaleOneImagesWhenRenderScaleSupportIsDisabled();
+        if (renderScaleOneUpstreamIfRenderScaleSupportDisabled) {
+            renderMappedMipMapLevel = 0;
+        }
+    }
+
     ///Both the result of getRegionsOfInterest and optionalBounds are in canonical coordinates, we have to convert in both cases
     ///Convert to pixel coordinates
     RectI pixelRoI;
-    roi.toPixelEnclosing(scale, par, &pixelRoI);
+    roi.toPixelEnclosing(renderScaleOneUpstreamIfRenderScaleSupportDisabled ? 0 : mipMapLevel, par, &pixelRoI);
 
     int channelForAlpha = !isMask ? -1 : getMaskChannel(inputNb);
 
@@ -933,10 +944,10 @@
         return boost::shared_ptr<Natron::Image>();
     }
 
-
+  
     boost::shared_ptr<Image > inputImg = n->renderRoI( RenderRoIArgs(time,
                                                                     scale,
-                                                                    mipMapLevel,
+                                                                    renderMappedMipMapLevel,
                                                                     view,
                                                                     byPassCache,
                                                                     pixelRoI,
@@ -961,16 +972,21 @@
     
     ///If the plug-in doesn't support the render scale, but the image is downscaled, up-scale it.
     ///Note that we do NOT cache it because it is really low def!
-    if ( !dontUpscale && (inputImgMipMapLevel != 0) && !supportsRenderScale() ) {
-        
+    if ( !dontUpscale  && renderFullScaleThenDownscale && !renderScaleOneUpstreamIfRenderScaleSupportDisabled ) {
+        assert(inputImgMipMapLevel != 0);
         ///Resize the image according to the requested scale
         Natron::ImageBitDepthEnum bitdepth = inputImg->getBitDepth();
         RectI bounds;
-        inputImg->getRoD().toPixelEnclosing(mipMapLevel, par, &bounds);
+        inputImg->getRoD().toPixelEnclosing(0, par, &bounds);
         boost::shared_ptr<Natron::Image> rescaledImg( new Natron::Image(inputImg->getComponents(), inputImg->getRoD(),
-                                                                           bounds, mipMapLevel, par, bitdepth) );
-        //inputImg->upscaleMipMap(inputImg->getBounds(), inputImgMipMapLevel, mipMapLevel, upscaledImg.get());
-        inputImg->scaleBox( inputImg->getBounds(), rescaledImg.get() );
+                                                                           bounds, 0, par, bitdepth) );
+        inputImg->upscaleMipMap(inputImg->getBounds(), inputImgMipMapLevel, 0, rescaledImg.get());
+        if (roiPixel) {
+            RectD canonicalPixelRoI;
+            pixelRoI.toCanonical(inputImgMipMapLevel, par, rod, &canonicalPixelRoI);
+            canonicalPixelRoI.toPixelEnclosing(0, par, roiPixel);
+        }
+        //inputImg->scaleBox( inputImg->getBounds(), rescaledImg.get() );
         return rescaledImg;
 
         
@@ -1444,6 +1460,12 @@
     renderMappedScale.x = renderMappedScale.y = Image::getScaleFromMipMapLevel(renderMappedMipMapLevel);
     assert( !( (supportsRS == eSupportsNo) && !(renderMappedScale.x == 1. && renderMappedScale.y == 1.) ) );
 
+    ///Do we want to render the graph upstream at scale 1 or at the requested render scale ? (user setting)
+    bool renderScaleOneUpstreamIfRenderScaleSupportDisabled = false;
+    if (renderFullScaleThenDownscale) {
+        renderScaleOneUpstreamIfRenderScaleSupportDisabled = _node->useScaleOneImagesWhenRenderScaleSupportIsDisabled();
+    }
+    
     ///if the rod is already passed as parameter, just use it and don't call getRegionOfDefinition
     if ( !args.preComputedRoD.isNull() ) {
         rod = args.preComputedRoD;
@@ -1493,16 +1515,8 @@
     }
 
     boost::shared_ptr<ImageParams> cachedImgParams;
-<<<<<<< HEAD
-    getImageFromCacheAndConvertIfNeeded(key, renderMappedMipMapLevel, args.bitdepth, args.components, args.channelForAlpha, &image);
-=======
-#ifdef RENDERFULLSCALEUPSTREAM
-    // TODO: use args.mipMapLevel instead of renderMappedMipMapLevel if user doesn not want to render upstream nodes at full scale when renderFullScaleThenDownscale
-    getImageFromCacheAndConvertIfNeeded(key, renderMappedMipMapLevel, args.bitdepth, args.components, args.channelForAlpha, &image);
-#else
-    getImageFromCacheAndConvertIfNeeded(key, args.mipMapLevel, args.bitdepth, args.components, args.channelForAlpha, &image);
-#endif
->>>>>>> 7ed741e9
+    getImageFromCacheAndConvertIfNeeded(key, renderMappedMipMapLevel,args.bitdepth, args.components, args.channelForAlpha, &image);
+
     
     if (args.byPassCache) {
         if (image) {
@@ -1517,6 +1531,8 @@
 
     boost::shared_ptr<Natron::Image> downscaledImage = image;
 
+    FramesNeededMap framesNeeded ;
+    
     if (!image) {
         ///The image is not cached
         
@@ -1524,7 +1540,6 @@
         /// to cache anything or render anything for this effect.
         SequenceTime inputTimeIdentity = 0.;
         int inputNbIdentity;
-        FramesNeededMap framesNeeded;
 
         assert( !( (supportsRS == eSupportsNo) && !(renderMappedScale.x == 1. && renderMappedScale.y == 1.) ) );
         bool identity;
@@ -1606,7 +1621,7 @@
             if (byPassCache) {
                 return image;
             }
-        } else {
+        } else { //if (identity) {
             ///set it to -1 so the cache knows it's not an identity
             inputNbIdentity = -1;
 
@@ -1626,26 +1641,6 @@
         if (identity) {
             cost = -1;
         }
-
-
-        ///Cache the image with the requested components instead of the remapped ones
-        cachedImgParams = Natron::Image::makeParams(cost,
-                                                    rod,
-                                                    par,
-                                                    args.mipMapLevel,
-                                                    isProjectFormat,
-                                                    args.components,
-                                                    args.bitdepth,
-                                                    inputNbIdentity,
-                                                    inputTimeIdentity,
-                                                    framesNeeded);
-
-        //Take the lock after getting the image from the cache or while allocating it
-        ///to make sure a thread will not attempt to write to the image while its being allocated.
-        ///When calling allocateMemory() on the image, the cache already has the lock since it added it
-        ///so taking this lock now ensures the image will be allocated completetly
-        
-        ImageLocker imageLock(this);
         
         ///even though we called getImage before and it returned false, it may now
         ///return true if another thread created the image in the cache, so we can't
@@ -1653,63 +1648,153 @@
         ///
         ///!!!Note that if isIdentity is true it will allocate an empty image object with 0 bytes of data.
         
-        ImagePtr newImage;
-    
-        appPTR->createImageInCache(key, cachedImgParams, &imageLock, &newImage);
-        
-        if (!newImage) {
-            std::stringstream ss;
-            ss << "Failed to allocate an image of ";
-            ss << printAsRAM( cachedImgParams->getElementsCount() * sizeof(Image::data_t) ).toStdString();
-            Natron::errorDialog( QObject::tr("Out of memory").toStdString(),ss.str() );
-
-            return newImage;
-        }
-        
-        assert(newImage);
-        assert(newImage->getRoD() == rod);
-        
-        newImage->allocateMemory();
-
-        ///if the plugin is an identity we just inserted in the cache the identity params, we can now return.
-        if (identity) {
-            ///don't return the empty allocated image but the input effect image instead!
-            return image;
-        }
-        image = newImage;
-        downscaledImage = image;
-
+        //If we're rendering full scale and with input images at full scale, don't cache the downscale image since it is cheap to
+        //recreate, instead cache the full-scale image
+        if (renderFullScaleThenDownscale && renderScaleOneUpstreamIfRenderScaleSupportDisabled) {
+            
+            RectI bounds;
+            rod.toPixelEnclosing(args.mipMapLevel, par, &bounds);
+            downscaledImage.reset( new Natron::Image(args.components, rod, bounds, args.mipMapLevel, par, args.bitdepth) );
+            
+        } else {
+            
+            
+            ///Cache the image with the requested components instead of the remapped ones
+            cachedImgParams = Natron::Image::makeParams(cost,
+                                                        rod,
+                                                        par,
+                                                        args.mipMapLevel,
+                                                        isProjectFormat,
+                                                        args.components,
+                                                        args.bitdepth,
+                                                        inputNbIdentity,
+                                                        inputTimeIdentity,
+                                                        framesNeeded);
+            
+            //Take the lock after getting the image from the cache or while allocating it
+            ///to make sure a thread will not attempt to write to the image while its being allocated.
+            ///When calling allocateMemory() on the image, the cache already has the lock since it added it
+            ///so taking this lock now ensures the image will be allocated completetly
+            
+            ImageLocker imageLock(this);
+
+            ImagePtr newImage;
+            
+            appPTR->createImageInCache(key, cachedImgParams, &imageLock, &newImage);
+            
+            if (!newImage) {
+                std::stringstream ss;
+                ss << "Failed to allocate an image of ";
+                ss << printAsRAM( cachedImgParams->getElementsCount() * sizeof(Image::data_t) ).toStdString();
+                Natron::errorDialog( QObject::tr("Out of memory").toStdString(),ss.str() );
+                
+                return newImage;
+            }
+            
+            assert(newImage);
+            assert(newImage->getRoD() == rod);
+            
+            newImage->allocateMemory();
+            
+            ///if the plugin is an identity we just inserted in the cache the identity params, we can now return.
+            if (identity) {
+                ///don't return the empty allocated image but the input effect image instead!
+                return image;
+            }
+            image = newImage;
+            downscaledImage = image;
+
+        }
+        
         if (renderFullScaleThenDownscale) {
+            
             ///Allocate the upscaled image
             assert(renderMappedMipMapLevel == 0);
+
+            if (!renderScaleOneUpstreamIfRenderScaleSupportDisabled) {
+                
+                ///The upscaled image will be rendered using input images at lower def... which means really crappy results, don't cache this image!
+                RectI bounds;
+                rod.toPixelEnclosing(renderMappedMipMapLevel, par, &bounds);
+                image.reset( new Natron::Image(args.components, rod, bounds, renderMappedMipMapLevel, downscaledImage->getPixelAspectRatio(), args.bitdepth) );
+                
+            } else {
+                //The upscaled image will be rendered with input images at full def, it is then the best possibly rendered image so cache it!
+                ImageLocker upscaledImageLock(this);
+                
+                image.reset();
+                boost::shared_ptr<Natron::ImageParams> upscaledImageParams = Natron::Image::makeParams(cost,
+                                                                                                       rod,
+                                                                                                       downscaledImage->getPixelAspectRatio(),
+                                                                                                       renderMappedMipMapLevel,
+                                                                                                       isProjectFormat,
+                                                                                                       args.components,
+                                                                                                       args.bitdepth,
+                                                                                                       inputNbIdentity,
+                                                                                                       inputTimeIdentity,
+                                                                                                       framesNeeded);
+                appPTR->createImageInCache(key, upscaledImageParams, &upscaledImageLock, &image);
+                image->allocateMemory();
+            }
+            
+        }
+
+    } // if (!image) (the image is not cached)
+    else {
+        if (renderFullScaleThenDownscale && image->getMipMapLevel() == 0) {
+            //Allocate a downscale image that will be cheap to create
+            ///The upscaled image will be rendered using input images at lower def... which means really crappy results, don't cache this image!
             RectI bounds;
-            rod.toPixelEnclosing(renderMappedMipMapLevel, par, &bounds);
-            image.reset( new Natron::Image(args.components, rod, bounds, renderMappedMipMapLevel, downscaledImage->getPixelAspectRatio(), args.bitdepth) );
-        }
-
-
-        assert(cachedImgParams);
-    }
-
+            rod.toPixelEnclosing(args.mipMapLevel, par, &bounds);
+            downscaledImage.reset( new Natron::Image(args.components, rod, bounds, args.mipMapLevel, image->getPixelAspectRatio(), args.bitdepth) );
+        }
+        framesNeeded = cachedImgParams->getFramesNeeded();
+    }
 
     ///If we reach here, it can be either because the image is cached or not, either way
     ///the image is NOT an identity, and it may have some content left to render.
+    /*We pass the 2 images (image & downscaledImage). Depending on the context we want to render in one or the other one:
+     If (renderFullScaleThenDownscale and renderScaleOneUpstreamIfRenderScaleSupportDisabled)
+     the image that is held by the cache will be 'image' and it will then be downscaled if needed.
+     However if the render scale is not supported but input images are not rendered at full-scale  ,
+     we don't want to cache the full-scale image because it will be low res. Instead in that case we cache the downscaled image
+    */
+    bool useImageAsOutput;
+    RectI roi;
+    if (renderFullScaleThenDownscale && renderScaleOneUpstreamIfRenderScaleSupportDisabled) {
+        
+        //We cache 'image', hence the RoI should be expressed in its coordinates
+        //renderRoIInternal should check the bitmap of 'image' and not downscaledImage!
+        RectD canonicalRoI;
+        args.roi.toCanonical(args.mipMapLevel, par, rod, &canonicalRoI);
+        canonicalRoI.toPixelEnclosing(0, par, &roi);
+        useImageAsOutput = true;
+    } else {
+        
+        //In that case the plug-in either supports render scale or doesn't support render scale but uses downscaled inputs
+        //renderRoIInternal should check the bitmap of downscaledImage and not 'image'!
+        roi = args.roi;
+        useImageAsOutput = false;
+    }
+    
     EffectInstance::RenderRoIStatusEnum renderRetCode = renderRoIInternal(args.time,
-                                                                      args.scale,
-                                                                      args.mipMapLevel,
-                                                                      args.view,
-                                                                      args.roi,
-                                                                      rod,
-                                                                      par,
-                                                                      cachedImgParams,
-                                                                      image,
-                                                                      downscaledImage,
-                                                                      frameRenderArgs.isSequentialRender,
-                                                                      frameRenderArgs.isRenderResponseToUserInteraction,
-                                                                      byPassCache,
-                                                                      nodeHash,
-                                                                      args.channelForAlpha,
-                                                                      renderFullScaleThenDownscale);
+                                                                          args.scale,
+                                                                          args.mipMapLevel,
+                                                                          args.view,
+                                                                          roi,
+                                                                          rod,
+                                                                          par,
+                                                                          framesNeeded,
+                                                                          image,
+                                                                          downscaledImage,
+                                                                          useImageAsOutput,
+                                                                          frameRenderArgs.isSequentialRender,
+                                                                          frameRenderArgs.isRenderResponseToUserInteraction,
+                                                                          byPassCache,
+                                                                          nodeHash,
+                                                                          args.channelForAlpha,
+                                                                          renderFullScaleThenDownscale,
+                                                                          renderScaleOneUpstreamIfRenderScaleSupportDisabled);
     
 #ifdef DEBUG
     if (renderRetCode != eRenderRoIStatusRenderFailed && !aborted()) {
@@ -1718,6 +1803,12 @@
         assert(restToRender.empty());
     }
 #endif
+    
+    //We have to return the downscale image, so make sure it has been computed
+    if (renderRetCode != eRenderRoIStatusRenderFailed && renderFullScaleThenDownscale && renderScaleOneUpstreamIfRenderScaleSupportDisabled) {
+        assert(image->getMipMapLevel() == 0);
+        image->downscaleMipMap( image->getBounds(), 0, args.mipMapLevel, false, downscaledImage.get() );
+    }
 
     if ( aborted() && renderRetCode != eRenderRoIStatusImageAlreadyRendered) {
         
@@ -1741,74 +1832,26 @@
 } // renderRoI
 
 
-void
-EffectInstance::renderRoI(SequenceTime time,
-                          const RenderScale & scale,
-                          unsigned int mipMapLevel,
-                          int view,
-                          const RectI & renderWindow,
-                          const RectD & rod, //!< effect rod in canonical coords
-                          const boost::shared_ptr<ImageParams> & cachedImgParams,
-                          const boost::shared_ptr<Image> & image,
-                          const boost::shared_ptr<Image> & downscaledImage)
-{
-    
-    assert(_imp->frameRenderArgs.hasLocalData());
-    ParallelRenderArgs& frameRenderArgs = _imp->frameRenderArgs.localData();
-    
-    SupportsEnum supportsRS = supportsRenderScaleMaybe();
-    ///This flag is relevant only when the mipMapLevel is different than 0. We use it to determine
-    ///wether the plug-in should render in the full scale image, and then we downscale afterwards or
-    ///if the plug-in can just use the downscaled image to render.
-    bool renderFullScaleThenDownscale = (supportsRS == eSupportsNo && mipMapLevel != 0);
-    EffectInstance::RenderRoIStatusEnum renderRetCode = renderRoIInternal(time,
-                                                                      scale,
-                                                                      mipMapLevel,
-                                                                      view,
-                                                                      renderWindow,
-                                                                      rod,
-                                                                      getPreferredAspectRatio(),
-                                                                      cachedImgParams,
-                                                                      image,
-                                                                      downscaledImage,
-                                                                      frameRenderArgs.isSequentialRender,
-                                                                      frameRenderArgs.isRenderResponseToUserInteraction,
-                                                                      false,
-                                                                      frameRenderArgs.nodeHash,
-                                                                      3,
-                                                                      renderFullScaleThenDownscale);
-
-#ifdef DEBUG
-    if (renderRetCode != eRenderRoIStatusRenderFailed && !aborted()) {
-        // Kindly check that everything we asked for is rendered!
-        std::list<RectI> restToRender = downscaledImage->getRestToRender(renderWindow);
-        assert(restToRender.empty());
-    }
-#endif
-    
-    if ( (renderRetCode == eRenderRoIStatusRenderFailed) && !aborted() ) {
-        throw std::runtime_error("Rendering Failed");
-    }
-}
-
 
 EffectInstance::RenderRoIStatusEnum
 EffectInstance::renderRoIInternal(SequenceTime time,
                                   const RenderScale & scale,
                                   unsigned int mipMapLevel,
                                   int view,
-                                  const RectI & renderWindow, //!<   in downscaledImage's pixel coordinates
+                                  const RectI & roi,
                                   const RectD & rod, //!< effect rod in canonical coords
                                   const double par,
-                                  const boost::shared_ptr<ImageParams> & cachedImgParams,
+                                  const FramesNeededMap &framesNeeded,
                                   const boost::shared_ptr<Image> & image,
                                   const boost::shared_ptr<Image> & downscaledImage,
+                                  bool outputUseImage, //< whether we output to image or downscaledImage
                                   bool isSequentialRender,
                                   bool isRenderMadeInResponseToUserInteraction,
                                   bool byPassCache,
                                   U64 nodeHash,
                                   int channelForAlpha,
-                                  bool renderFullScaleThenDownscale)
+                                  bool renderFullScaleThenDownscale,
+                                  bool useScaleOneInputImages)
 {
     EffectInstance::RenderRoIStatusEnum retCode;
     
@@ -1850,7 +1893,7 @@
     ///Any solution how to work around this ?
     if ( isReader() ) {
         Format frmt;
-        frmt.set( cachedImgParams->getRoD() );
+        frmt.set(rod);
         frmt.setPixelAspectRatio(par);
         getApp()->getProject()->setOrAddProjectFormat(frmt);
     }
@@ -1865,11 +1908,15 @@
     RectI intersection;
 
     // make sure the renderWindow falls within the image bounds
-    renderWindow.intersect(image->getBounds(), &intersection);
+    if (outputUseImage) {
+        roi.intersect(image->getBounds(), &intersection);
+    } else {
+        roi.intersect(downscaledImage->getBounds(), &intersection);
+    }
 
     /// If the list is empty then we already rendered it all
     /// Each rect in this list is in pixel coordinate (downscaled)
-    std::list<RectI> rectsToRender = downscaledImage->getRestToRender(intersection);
+    std::list<RectI> rectsToRender = outputUseImage ? image->getRestToRender(intersection) : downscaledImage->getRestToRender(intersection);
 
     ///if the effect doesn't support tiles and it has something left to render, just render the rod again
     ///note that it should NEVER happen because if it doesn't support tiles in the first place, it would
@@ -1964,11 +2011,12 @@
 
 
     for (std::list<RectI>::const_iterator it = rectsToRender.begin(); it != rectsToRender.end(); ++it) {
+        
         const RectI & downscaledRectToRender = *it; // please leave it as const, copy it if necessary
 
         ///Upscale the RoI to a region in the full scale image so it is in canonical coordinates
         RectD canonicalRectToRender;
-        downscaledRectToRender.toCanonical(mipMapLevel, par, rod, &canonicalRectToRender);
+        downscaledRectToRender.toCanonical(outputUseImage ? image->getMipMapLevel() : downscaledImage->getMipMapLevel(), par, rod, &canonicalRectToRender);
 
         ///the getRegionsOfInterest call will not be cached because it would be unnecessary
         ///To put that information (which depends on the RoI) into the cache. That's why we
@@ -2020,16 +2068,12 @@
         scopedArgs.setArgs_secondPass(inputsRoi,firstFrame,lastFrame);
         const RenderArgs & args = scopedArgs.getArgs();
 
-
-        ///Get the frames needed.
-        const FramesNeededMap & framesNeeeded = cachedImgParams->getFramesNeeded();
-
         ///We render each input first and stash their image in the inputImages list
         ///in order to maintain a shared_ptr use_count > 1 so the cache doesn't attempt
         ///to remove them.
         std::list< boost::shared_ptr<Natron::Image> > inputImages;
 
-        for (FramesNeededMap::const_iterator it2 = framesNeeeded.begin(); it2 != framesNeeeded.end(); ++it2) {
+        for (FramesNeededMap::const_iterator it2 = framesNeeded.begin(); it2 != framesNeeded.end(); ++it2) {
             ///We have to do this here because the enabledness of a mask is a feature added by Natron.
             bool inputIsMask = isInputMask(it2->first);
             if ( inputIsMask && !isMaskEnabled(it2->first) ) {
@@ -2050,7 +2094,7 @@
                 const double inputPar = inputEffect->getPreferredAspectRatio();
 
                 RectI inputRoIPixelCoords;
-                foundInputRoI->second.toPixelEnclosing(scale, inputPar, &inputRoIPixelCoords);
+                foundInputRoI->second.toPixelEnclosing(useScaleOneInputImages ? 0 : mipMapLevel, inputPar, &inputRoIPixelCoords);
 
                 ///Notify the node that we're going to render something with the input
                 assert(it2->first != -1); //< see getInputNumber
@@ -2066,13 +2110,13 @@
                             getPreferredDepthAndComponents(it2->first, &inputPrefComps, &inputPrefDepth);
                             
                             int channelForAlphaInput = inputIsMask ? getMaskChannel(it2->first) : 3;
-#ifdef RENDERFULLSCALEUPSTREAM
                             RenderScale scaleOne;
                             scaleOne.x = scaleOne.y = 1.;
+
                             boost::shared_ptr<Natron::Image> inputImg =
                             inputEffect->renderRoI( RenderRoIArgs(f, //< time
-                                                                  renderFullScaleThenDownscale ? scaleOne : scale, //< scale
-                                                                  renderFullScaleThenDownscale ? 0 : mipMapLevel, //< mipmapLevel (redundant with the scale)
+                                                                  useScaleOneInputImages ? scaleOne : scale, //< scale
+                                                                  useScaleOneInputImages ? 0 : mipMapLevel, //< mipmapLevel (redundant with the scale)
                                                                   view, //< view
                                                                   byPassCache,
                                                                   inputRoIPixelCoords, //< roi in pixel coordinates
@@ -2080,19 +2124,6 @@
                                                                   inputPrefComps, //< requested comps
                                                                   inputPrefDepth,
                                                                   channelForAlphaInput) ); //< requested bitdepth
-#else
-                            boost::shared_ptr<Natron::Image> inputImg =
-                            inputEffect->renderRoI( RenderRoIArgs(f, //< time
-                                                                  scale, //< scale
-                                                                  mipMapLevel, //< mipmapLevel (redundant with the scale)
-                                                                  view, //< view
-                                                                  byPassCache,
-                                                                  inputRoIPixelCoords, //< roi in pixel coordinates
-                                                                  RectD(), // < did we precompute any RoD to speed-up the call ?
-                                                                  inputPrefComps, //< requested comps
-                                                                  inputPrefDepth,
-                                                                  channelForAlphaInput) ); //< requested bitdepth
-#endif
                             
                             if (inputImg) {
                                 inputImages.push_back(inputImg);
@@ -2141,11 +2172,8 @@
         for (std::list< boost::shared_ptr<Natron::Image> >::const_iterator it = inputImages.begin();
              it != inputImages.end();
              ++it) {
-#ifdef RENDERFULLSCALEUPSTREAM
-            assert(renderFullScaleThenDownscale || (*it)->getMipMapLevel() == mipMapLevel);
-#else
-            assert((*it)->getMipMapLevel() == mipMapLevel);
-#endif
+
+            assert(useScaleOneInputImages || (*it)->getMipMapLevel() == mipMapLevel);
             const RectD & srcRodCanonical = (*it)->getRoD();
             RectI srcRod;
             srcRodCanonical.toPixelEnclosing(0, (*it)->getPixelAspectRatio(), &srcRod); // compute srcRod at level 0
@@ -2269,6 +2297,7 @@
             TiledRenderingFunctorArgs tiledArgs;
             tiledArgs.args = &args;
             tiledArgs.isSequentialRender = isSequentialRender;
+            tiledArgs.renderUseScaleOneInputs = useScaleOneInputImages;
             tiledArgs.isRenderResponseToUserInteraction = isRenderMadeInResponseToUserInteraction;
             tiledArgs.downscaledImage = downscaledImage;
             tiledArgs.downscaledMappedImage = downscaledMappedImage;
@@ -2335,6 +2364,7 @@
                                                  frameArgs,
                                                  false,
                                                  renderFullScaleThenDownscale,
+                                                 useScaleOneInputImages,
                                                  isSequentialRender,
                                                  isRenderMadeInResponseToUserInteraction,
                                                  downscaledRectToRender,
@@ -2374,6 +2404,7 @@
                                  frameArgs,
                                  setThreadLocalStorage,
                                  args.renderFullScaleThenDownscale,
+                                 args.renderUseScaleOneInputs,
                                  args.isSequentialRender,
                                  args.isRenderResponseToUserInteraction,
                                  roi,
@@ -2390,6 +2421,7 @@
                                       const ParallelRenderArgs& frameArgs,
                                       bool setThreadLocalStorage,
                                       bool renderFullScaleThenDownscale,
+                                      bool renderUseScaleOneInputs,
                                       bool isSequentialRender,
                                       bool isRenderResponseToUserInteraction,
                                       const RectI & downscaledRectToRender,
@@ -2495,10 +2527,17 @@
         return eStatusOK;
     }
     
-    Natron::StatusEnum st = render_public(time, renderMappedScale, renderRectToRender, view,
-                                      isSequentialRender,
-                                      isRenderResponseToUserInteraction,
-                                      renderMappedImage);
+    RenderScale originalScale;
+    originalScale.x = downscaledImage->getScale();
+    originalScale.y = originalScale.x;
+    
+    Natron::StatusEnum st = render_public(time,
+                                          originalScale,
+                                          renderMappedScale,
+                                          renderRectToRender, view,
+                                          isSequentialRender,
+                                          isRenderResponseToUserInteraction,
+                                          renderMappedImage);
     if (st != eStatusOK) {
         return st;
     }
@@ -2518,7 +2557,12 @@
                                                    channelForAlpha, false, true,unPremultIfNeeded,
                                                    fullScaleImage.get() );
             }
-            if (mipMapLevel != 0) {
+            
+            ///If we're using renderUseScaleOneInputs, the full scale image is cached, hence we're not sure that the whole part of the image will be downscaled.
+            ///Instead we do all the downscale at once at the end of renderRoI().
+            ///If !renderUseScaleOneInputs the image is not cached and we know it will be rendered completly so it is safe to do this here and take advantage
+            ///of the multi-threading.
+            if (mipMapLevel != 0 && !renderUseScaleOneInputs) {
                 assert(fullScaleImage != downscaledImage);
                 fullScaleImage->downscaleMipMap( renderRectToRender, 0, mipMapLevel, false, downscaledImage.get() );
                 downscaledImage->markForRendered(downscaledRectToRender);
@@ -2715,9 +2759,14 @@
 void
 EffectInstance::setSupportsRenderScaleMaybe(EffectInstance::SupportsEnum s) const
 {
-    QMutexLocker l(&_imp->supportsRenderScaleMutex);
-
-    _imp->supportsRenderScale = s;
+    {
+        QMutexLocker l(&_imp->supportsRenderScaleMutex);
+        
+        _imp->supportsRenderScale = s;
+    }
+    if (_node) {
+        _node->onSetSupportRenderScaleMaybeSet((int)s);
+    }
 }
 
 void
@@ -2994,7 +3043,8 @@
 
 Natron::StatusEnum
 EffectInstance::render_public(SequenceTime time,
-                              const RenderScale & scale,
+                              const RenderScale& originalScale,
+                              const RenderScale & mappedScale,
                               const RectI & roi,
                               int view,
                               bool isSequentialRender,
@@ -3009,7 +3059,7 @@
     Natron::StatusEnum stat;
 
     try {
-        stat = render(time, scale, roi, view, isSequentialRender, isRenderResponseToUserInteraction, output);
+        stat = render(time, originalScale, mappedScale, roi, view, isSequentialRender, isRenderResponseToUserInteraction, output);
     } catch (const std::exception & e) {
         ///Also clear images when catching an exception
         _imp->clearInputImagePointers();
