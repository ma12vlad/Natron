//  Natron
//
/* This Source Code Form is subject to the terms of the Mozilla Public
 * License, v. 2.0. If a copy of the MPL was not distributed with this
 * file, You can obtain one at http://mozilla.org/MPL/2.0/. */
/*
 * Created by Alexandre GAUTHIER-FOICHAT on 6/1/2012.
 * contact: immarespond at gmail dot com
 *
 */

#include "RotoContext.h"

#include <algorithm>
#include <sstream>

#include <boost/bind.hpp>
#include <boost/shared_ptr.hpp>

#include "Global/MemoryInfo.h"
#include "Engine/RotoContextPrivate.h"

#include "Engine/Interpolation.h"
#include "Engine/AppInstance.h"
#include "Engine/TimeLine.h"
#include "Engine/Image.h"
#include "Engine/ImageParams.h"
#include "Engine/Hash64.h"
#include "Engine/Settings.h"
#include "Engine/Format.h"
#include "Engine/RotoSerialization.h"
#include "Engine/Transform.h"

using namespace Natron;

////////////////////////////////////ControlPoint////////////////////////////////////

BezierCP::BezierCP()
    : _imp( new BezierCPPrivate(boost::shared_ptr<Bezier>()) )
{
}

BezierCP::BezierCP(const BezierCP & other)
    : _imp( new BezierCPPrivate(other._imp->holder.lock()) )
{
    clone(other);
}

BezierCP::BezierCP(const boost::shared_ptr<Bezier>& curve)
    : _imp( new BezierCPPrivate(curve) )
{
}

BezierCP::~BezierCP()
{
}

bool
BezierCP::getPositionAtTime(int time,
                            double* x,
                            double* y,
                            bool skipMasterOrRelative) const
{
    bool ret;
    KeyFrame k;

    if ( _imp->curveX->getKeyFrameWithTime(time, &k) ) {
        bool ok;
        *x = k.getValue();
        ok = _imp->curveY->getKeyFrameWithTime(time, &k);
        assert(ok);
        *y = k.getValue();
        ret = true;
    } else {
        try {
            *x = _imp->curveX->getValueAt(time);
            *y = _imp->curveY->getValueAt(time);
        } catch (const std::exception & e) {
            QMutexLocker l(&_imp->staticPositionMutex);
            *x = _imp->x;
            *y = _imp->y;
        }

        ret = false;
    }

    if (!skipMasterOrRelative) {
        SequenceTime offsetTime;
        Double_Knob* masterTrack;
        {
            QReadLocker l(&_imp->masterMutex);
            offsetTime = _imp->offsetTime;
            masterTrack = _imp->masterTrack ? _imp->masterTrack.get() : NULL;
        }
        if (masterTrack) {
            double masterX = masterTrack->getValueAtTime(time,0);
            double masterY = masterTrack->getValueAtTime(time,1);
            double masterOffsetTimeX = masterTrack->getValueAtTime(offsetTime,0);
            double masterOffsetTimeY = masterTrack->getValueAtTime(offsetTime,1);
            *x += (masterX - masterOffsetTimeX);
            *y += (masterY - masterOffsetTimeY);
        }
    }

    return ret;
}

void
BezierCP::setPositionAtTime(int time,
                            double x,
                            double y)
{
    ///only called on the main-thread
    assert( QThread::currentThread() == qApp->thread() );


    {
        KeyFrame k(time,x);
        k.setInterpolation(Natron::eKeyframeTypeLinear);
        _imp->curveX->addKeyFrame(k);
    }
    {
        KeyFrame k(time,y);
        k.setInterpolation(Natron::eKeyframeTypeLinear);
        _imp->curveY->addKeyFrame(k);
    }
}

void
BezierCP::setStaticPosition(double x,
                            double y)
{
    ///only called on the main-thread
    assert( QThread::currentThread() == qApp->thread() );
    QMutexLocker l(&_imp->staticPositionMutex);
    _imp->x = x;
    _imp->y = y;
}

void
BezierCP::setLeftBezierStaticPosition(double x,
                                      double y)
{
    ///only called on the main-thread
    assert( QThread::currentThread() == qApp->thread() );
    QMutexLocker l(&_imp->staticPositionMutex);
    _imp->leftX = x;
    _imp->leftY = y;
}

void
BezierCP::setRightBezierStaticPosition(double x,
                                       double y)
{
    ///only called on the main-thread
    assert( QThread::currentThread() == qApp->thread() );
    QMutexLocker l(&_imp->staticPositionMutex);
    _imp->rightX = x;
    _imp->rightY = y;
}

bool
BezierCP::getLeftBezierPointAtTime(int time,
                                   double* x,
                                   double* y,
                                   bool skipMasterOrRelative) const
{
    KeyFrame k;
    bool ret;

    if ( _imp->curveLeftBezierX->getKeyFrameWithTime(time, &k) ) {
        bool ok;
        *x = k.getValue();
        ok = _imp->curveLeftBezierY->getKeyFrameWithTime(time, &k);
        assert(ok);
        *y = k.getValue();
        ret =  true;
    } else {
        try {
            *x = _imp->curveLeftBezierX->getValueAt(time);
            *y = _imp->curveLeftBezierY->getValueAt(time);
        } catch (const std::exception & e) {
            QMutexLocker l(&_imp->staticPositionMutex);
            *x = _imp->leftX;
            *y = _imp->leftY;
        }

        ret =  false;
    }

    if (!skipMasterOrRelative) {
        Double_Knob* masterTrack;
        SequenceTime offsetTime;
        {
            QReadLocker l(&_imp->masterMutex);
            masterTrack = _imp->masterTrack ? _imp->masterTrack.get() : NULL;
            offsetTime = _imp->offsetTime;
        }
        if (masterTrack) {
            double masterX = masterTrack->getValueAtTime(time,0);
            double masterY = masterTrack->getValueAtTime(time,1);
            double masterOffsetTimeX = masterTrack->getValueAtTime(offsetTime,0);
            double masterOffsetTimeY = masterTrack->getValueAtTime(offsetTime,1);
            *x += (masterX - masterOffsetTimeX);
            *y += (masterY - masterOffsetTimeY);
        }
    }

    return ret;
}

bool
BezierCP::getRightBezierPointAtTime(int time,
                                    double *x,
                                    double *y,
                                    bool skipMasterOrRelative) const
{
    KeyFrame k;
    bool ret;

    if ( _imp->curveRightBezierX->getKeyFrameWithTime(time, &k) ) {
        bool ok;
        *x = k.getValue();
        ok = _imp->curveRightBezierY->getKeyFrameWithTime(time, &k);
        assert(ok);
        *y = k.getValue();
        ret = true;
    } else {
        try {
            *x = _imp->curveRightBezierX->getValueAt(time);
            *y = _imp->curveRightBezierY->getValueAt(time);
        } catch (const std::exception & e) {
            QMutexLocker l(&_imp->staticPositionMutex);
            *x = _imp->rightX;
            *y = _imp->rightY;
        }

        ret =  false;
    }


    if (!skipMasterOrRelative) {
        Double_Knob* masterTrack;
        SequenceTime offsetTime;
        {
            QReadLocker l(&_imp->masterMutex);
            masterTrack = _imp->masterTrack ? _imp->masterTrack.get() : NULL;
            offsetTime = _imp->offsetTime;
        }
        if (masterTrack) {
            double masterX = masterTrack->getValueAtTime(time,0);
            double masterY = masterTrack->getValueAtTime(time,1);
            double masterOffsetTimeX = masterTrack->getValueAtTime(offsetTime,0);
            double masterOffsetTimeY = masterTrack->getValueAtTime(offsetTime,1);
            *x += (masterX - masterOffsetTimeX);
            *y += (masterY - masterOffsetTimeY);
        }
    }

    return ret;
}

void
BezierCP::setLeftBezierPointAtTime(int time,
                                   double x,
                                   double y)
{
    ///only called on the main-thread
    assert( QThread::currentThread() == qApp->thread() );

    {
        KeyFrame k(time,x);
        k.setInterpolation(Natron::eKeyframeTypeLinear);
        _imp->curveLeftBezierX->addKeyFrame(k);
    }
    {
        KeyFrame k(time,y);
        k.setInterpolation(Natron::eKeyframeTypeLinear);
        _imp->curveLeftBezierY->addKeyFrame(k);
    }
}

void
BezierCP::setRightBezierPointAtTime(int time,
                                    double x,
                                    double y)
{
    ///only called on the main-thread
    assert( QThread::currentThread() == qApp->thread() );

    {
        KeyFrame k(time,x);
        k.setInterpolation(Natron::eKeyframeTypeLinear);
        _imp->curveRightBezierX->addKeyFrame(k);
    }
    {
        KeyFrame k(time,y);
        k.setInterpolation(Natron::eKeyframeTypeLinear);
        _imp->curveRightBezierY->addKeyFrame(k);
    }
}

void
BezierCP::removeKeyframe(int time)
{
    ///only called on the main-thread
    assert( QThread::currentThread() == qApp->thread() );

    ///if the keyframe count reaches 0 update the "static" values which may be fetched
    if (_imp->curveX->getKeyFramesCount() == 1) {
        QMutexLocker l(&_imp->staticPositionMutex);
        _imp->x = _imp->curveX->getValueAt(time);
        _imp->y = _imp->curveY->getValueAt(time);
        _imp->leftX = _imp->curveLeftBezierX->getValueAt(time);
        _imp->leftY = _imp->curveLeftBezierY->getValueAt(time);
        _imp->rightX = _imp->curveRightBezierX->getValueAt(time);
        _imp->rightY = _imp->curveRightBezierY->getValueAt(time);
    }

    try {
        _imp->curveX->removeKeyFrameWithTime(time);
        _imp->curveY->removeKeyFrameWithTime(time);
        _imp->curveLeftBezierX->removeKeyFrameWithTime(time);
        _imp->curveRightBezierX->removeKeyFrameWithTime(time);
        _imp->curveLeftBezierY->removeKeyFrameWithTime(time);
        _imp->curveRightBezierY->removeKeyFrameWithTime(time);
    } catch (...) {
    }
}

bool
BezierCP::hasKeyFrameAtTime(int time) const
{
    KeyFrame k;

    return _imp->curveX->getKeyFrameWithTime(time, &k);
}

void
BezierCP::getKeyframeTimes(std::set<int>* times) const
{
    KeyFrameSet set = _imp->curveX->getKeyFrames_mt_safe();

    for (KeyFrameSet::iterator it = set.begin(); it != set.end(); ++it) {
        times->insert( (int)it->getTime() );
    }
}

int
BezierCP::getKeyframeTime(int index) const
{
    KeyFrame k;
    bool ok = _imp->curveX->getKeyFrameWithIndex(index, &k);

    if (ok) {
        return k.getTime();
    } else {
        return INT_MAX;
    }
}

int
BezierCP::getKeyframesCount() const
{
    return _imp->curveX->getKeyFramesCount();
}

int
BezierCP::getControlPointsCount() const
{
    boost::shared_ptr<Bezier> b = _imp->holder.lock();
    assert(b);
    return b->getControlPointsCount();
}

boost::shared_ptr<Bezier>
BezierCP::getBezier() const
{
    boost::shared_ptr<Bezier> b = _imp->holder.lock();
    assert(b);
    return b;
}

int
BezierCP::isNearbyTangent(int time,
                          double x,
                          double y,
                          double acceptance) const
{
    double xp,yp,leftX,leftY,rightX,rightY;

    getPositionAtTime(time, &xp, &yp);
    getLeftBezierPointAtTime(time, &leftX, &leftY);
    getRightBezierPointAtTime(time, &rightX, &rightY);

    if ( (xp != leftX) || (yp != leftY) ) {
        if ( ( leftX >= (x - acceptance) ) && ( leftX <= (x + acceptance) ) && ( leftY >= (y - acceptance) ) && ( leftY <= (y + acceptance) ) ) {
            return 0;
        }
    }
    if ( (xp != rightX) || (yp != rightY) ) {
        if ( ( rightX >= (x - acceptance) ) && ( rightX <= (x + acceptance) ) && ( rightY >= (y - acceptance) ) && ( rightY <= (y + acceptance) ) ) {
            return 1;
        }
    }

    return -1;
}

#define TANGENTS_CUSP_LIMIT 50
namespace {
static void
cuspTangent(double x,
            double y,
            double *tx,
            double *ty,
            const std::pair<double,double>& pixelScale)
{
    ///decrease the tangents distance by 1 fourth
    ///if the tangents are equal to the control point, make them 10 pixels long
    double dx = *tx - x;
    double dy = *ty - y;
    double distSquare = dx * dx + dy * dy;

    if (distSquare <= pixelScale.first * pixelScale.second * TANGENTS_CUSP_LIMIT * TANGENTS_CUSP_LIMIT) {
        *tx = x;
        *ty = y;
    } else {
        double newDx = 0.75 * dx ;
        double newDy = 0.75 * dy;
        *tx = x + newDx;
        *ty = y + newDy;
    }
}

static void
smoothTangent(int time,
              bool left,
              const BezierCP* p,
              double x,
              double y,
              double *tx,
              double *ty,
              const std::pair<double,double>& pixelScale)
{
    if ( (x == *tx) && (y == *ty) ) {
        const std::list < boost::shared_ptr<BezierCP> > & cps = ( p->isFeatherPoint() ?
                                                                  p->getBezier()->getFeatherPoints() :
                                                                  p->getBezier()->getControlPoints() );

        if (cps.size() == 1) {
            return;
        }

        std::list < boost::shared_ptr<BezierCP> >::const_iterator prev = cps.end();
        --prev;
        std::list < boost::shared_ptr<BezierCP> >::const_iterator next = cps.begin();
        ++next;

        int index = 0;
        int cpCount = (int)cps.size();
        for (std::list < boost::shared_ptr<BezierCP> >::const_iterator it = cps.begin(); it != cps.end(); ++it,++prev,++next,++index) {
            if ( prev == cps.end() ) {
                prev = cps.begin();
            }
            if ( next == cps.end() ) {
                next = cps.begin();
            }
            if (it->get() == p) {
                break;
            }
        }

        assert(index < cpCount);

        double leftDx,leftDy,rightDx,rightDy;
        Bezier::leftDerivativeAtPoint(time, *p, **prev, &leftDx, &leftDy);
        Bezier::rightDerivativeAtPoint(time, *p, **next, &rightDx, &rightDy);
        double norm = sqrt( (rightDx - leftDx) * (rightDx - leftDx) + (rightDy - leftDy) * (rightDy - leftDy) );
        Point delta;
        ///normalize derivatives by their norm
        if (norm != 0) {
            delta.x = ( (rightDx - leftDx) / norm ) * TANGENTS_CUSP_LIMIT * pixelScale.first;
            delta.y = ( (rightDy - leftDy) / norm ) * TANGENTS_CUSP_LIMIT * pixelScale.second;
        } else {
            ///both derivatives are the same, use the direction of the left one
            norm = sqrt( (leftDx - x) * (leftDx - x) + (leftDy - y) * (leftDy - y) );
            if (norm != 0) {
                delta.x = ( (rightDx - x) / norm ) * TANGENTS_CUSP_LIMIT * pixelScale.first;
                delta.y = ( (leftDy - y) / norm ) * TANGENTS_CUSP_LIMIT * pixelScale.second;
            } else {
                ///both derivatives and control point are equal, just use 0
                delta.x = delta.y = 0;
            }
        }

        if (!left) {
            *tx = x + delta.x;
            *ty = y + delta.y;
        } else {
            *tx = x - delta.x;
            *ty = y - delta.y;
        }
    } else {
        ///increase the tangents distance by 1 fourth
        ///if the tangents are equal to the control point, make them 10 pixels long
        double dx = *tx - x;
        double dy = *ty - y;
        double newDx,newDy;
        if ( (dx == 0) && (dy == 0) ) {
            dx = (dx < 0 ? -TANGENTS_CUSP_LIMIT : TANGENTS_CUSP_LIMIT) * pixelScale.first;
            dy = (dy < 0 ? -TANGENTS_CUSP_LIMIT : TANGENTS_CUSP_LIMIT) * pixelScale.second;
        }
        newDx = dx * 1.25;
        newDy = dy * 1.25;

        *tx = x + newDx;
        *ty = y + newDy;
    }
} // smoothTangent
}

bool
BezierCP::cuspPoint(int time,
                    bool autoKeying,
                    bool rippleEdit,
                    const std::pair<double,double>& pixelScale)
{
    ///only called on the main-thread
    assert( QThread::currentThread() == qApp->thread() );
    {
        ///update the offset time
        QWriteLocker l(&_imp->masterMutex);
        if (_imp->masterTrack) {
            _imp->offsetTime = time;
        }
    }

    double x,y,leftX,leftY,rightX,rightY;
    getPositionAtTime(time, &x, &y,true);
    getLeftBezierPointAtTime(time, &leftX, &leftY,true);
    bool isOnKeyframe = getRightBezierPointAtTime(time, &rightX, &rightY,true);
    double newLeftX = leftX,newLeftY = leftY,newRightX = rightX,newRightY = rightY;
    cuspTangent(x, y, &newLeftX, &newLeftY, pixelScale);
    cuspTangent(x, y, &newRightX, &newRightY, pixelScale);

    bool keyframeSet = false;

    if (autoKeying || isOnKeyframe) {
        setLeftBezierPointAtTime(time, newLeftX, newLeftY);
        setRightBezierPointAtTime(time, newRightX, newRightY);
        if (!isOnKeyframe) {
            keyframeSet = true;
        }
    }

    if (rippleEdit) {
        std::set<int> times;
        getKeyframeTimes(&times);
        for (std::set<int>::iterator it = times.begin(); it != times.end(); ++it) {
            setLeftBezierPointAtTime(*it, newLeftX, newLeftY);
            setRightBezierPointAtTime(*it, newRightX, newRightY);
        }
    }

    return keyframeSet;
}

bool
BezierCP::smoothPoint(int time,
                      bool autoKeying,
                      bool rippleEdit,
                      const std::pair<double,double>& pixelScale)
{
    ///only called on the main-thread
    assert( QThread::currentThread() == qApp->thread() );
    {
        ///update the offset time
        QWriteLocker l(&_imp->masterMutex);
        if (_imp->masterTrack) {
            _imp->offsetTime = time;
        }
    }

    double x,y,leftX,leftY,rightX,rightY;
    getPositionAtTime(time, &x, &y,true);
    getLeftBezierPointAtTime(time, &leftX, &leftY,true);
    bool isOnKeyframe = getRightBezierPointAtTime(time, &rightX, &rightY,true);

    smoothTangent(time,true,this,x, y, &leftX, &leftY, pixelScale);
    smoothTangent(time,false,this,x, y, &rightX, &rightY, pixelScale);

    bool keyframeSet = false;

    if (autoKeying || isOnKeyframe) {
        setLeftBezierPointAtTime(time, leftX, leftY);
        setRightBezierPointAtTime(time, rightX, rightY);
        if (!isOnKeyframe) {
            keyframeSet = true;
        }
    }

    if (rippleEdit) {
        std::set<int> times;
        getKeyframeTimes(&times);
        for (std::set<int>::iterator it = times.begin(); it != times.end(); ++it) {
            setLeftBezierPointAtTime(*it, leftX, leftY);
            setRightBezierPointAtTime(*it, rightX, rightY);
        }
    }

    return keyframeSet;
}

boost::shared_ptr<Curve>
BezierCP::getXCurve() const
{
    return _imp->curveX;
}

boost::shared_ptr<Curve>
BezierCP::getYCurve() const
{
    return _imp->curveY;
}

boost::shared_ptr<Curve>
BezierCP::getLeftXCurve() const
{
    return _imp->curveLeftBezierX;
}

boost::shared_ptr<Curve>
BezierCP::getLeftYCurve() const
{
    return _imp->curveLeftBezierY;
}

boost::shared_ptr<Curve>
BezierCP::getRightXCurve() const
{
    return _imp->curveRightBezierX;
}

boost::shared_ptr<Curve>
BezierCP::getRightYCurve() const
{
    return _imp->curveRightBezierY;
}

void
BezierCP::clone(const BezierCP & other)
{
    _imp->curveX->clone(*other._imp->curveX);
    _imp->curveY->clone(*other._imp->curveY);
    _imp->curveLeftBezierX->clone(*other._imp->curveLeftBezierX);
    _imp->curveLeftBezierY->clone(*other._imp->curveLeftBezierY);
    _imp->curveRightBezierX->clone(*other._imp->curveRightBezierX);
    _imp->curveRightBezierY->clone(*other._imp->curveRightBezierY);

    {
        QMutexLocker l(&_imp->staticPositionMutex);
        _imp->x = other._imp->x;
        _imp->y = other._imp->y;
        _imp->leftX = other._imp->leftX;
        _imp->leftY = other._imp->leftY;
        _imp->rightX = other._imp->rightX;
        _imp->rightY = other._imp->rightY;
    }

    {
        QWriteLocker l(&_imp->masterMutex);
        _imp->masterTrack = other._imp->masterTrack;
        _imp->offsetTime = other._imp->offsetTime;
    }
}

bool
BezierCP::equalsAtTime(int time,
                       const BezierCP & other) const
{
    double x,y,leftX,leftY,rightX,rightY;

    getPositionAtTime(time, &x, &y,true);
    getLeftBezierPointAtTime(time, &leftX, &leftY,true);
    getRightBezierPointAtTime(time, &rightX, &rightY,true);

    double ox,oy,oLeftX,oLeftY,oRightX,oRightY;
    other.getPositionAtTime(time, &ox, &oy,true);
    other.getLeftBezierPointAtTime(time, &oLeftX, &oLeftY,true);
    other.getRightBezierPointAtTime(time, &oRightX, &oRightY,true);

    if ( (x == ox) && (y == oy) && (leftX == oLeftX) && (leftY == oLeftY) && (rightX == oRightX) && (rightY == oRightY) ) {
        return true;
    }

    return false;
}

SequenceTime
BezierCP::getOffsetTime() const
{
    QReadLocker l(&_imp->masterMutex);

    return _imp->offsetTime;
}

void
BezierCP::slaveTo(SequenceTime offsetTime,
                  const boost::shared_ptr<Double_Knob> & track)
{
    assert( QThread::currentThread() == qApp->thread() );
    assert(!_imp->masterTrack);
    QWriteLocker l(&_imp->masterMutex);
    _imp->masterTrack = track;
    _imp->offsetTime = offsetTime;
}

void
BezierCP::unslave()
{
    assert( QThread::currentThread() == qApp->thread() );
    assert(_imp->masterTrack);
    QWriteLocker l(&_imp->masterMutex);
    _imp->masterTrack.reset();
}

boost::shared_ptr<Double_Knob>
BezierCP::isSlaved() const
{
    QReadLocker l(&_imp->masterMutex);

    return _imp->masterTrack;
}

////////////////////////////////////RotoItem////////////////////////////////////
namespace {
class RotoMetaTypesRegistration
{
public:
    inline RotoMetaTypesRegistration()
    {
        qRegisterMetaType<RotoItem*>("RotoItem");
    }
};
}

static RotoMetaTypesRegistration registration;
RotoItem::RotoItem(const boost::shared_ptr<RotoContext>& context,
                   const std::string & name,
                   boost::shared_ptr<RotoLayer> parent)
    : itemMutex()
      , _imp( new RotoItemPrivate(context,name,parent) )
{
}

RotoItem::~RotoItem()
{
}

void
RotoItem::clone(const RotoItem*  other)
{
    QMutexLocker l(&itemMutex);

    _imp->parentLayer = other->_imp->parentLayer;
    _imp->name = other->_imp->name;
    _imp->globallyActivated = other->_imp->globallyActivated;
    _imp->locked = other->_imp->locked;
}

void
RotoItem::setParentLayer(boost::shared_ptr<RotoLayer> layer)
{
    ///called on the main-thread only
    assert( QThread::currentThread() == qApp->thread() );

    QMutexLocker l(&itemMutex);
    _imp->parentLayer = layer;
}

boost::shared_ptr<RotoLayer>
RotoItem::getParentLayer() const
{
    QMutexLocker l(&itemMutex);
    return _imp->parentLayer.lock();
}

void
RotoItem::setGloballyActivated_recursive(bool a)
{
    {
        QMutexLocker l(&itemMutex);
        _imp->globallyActivated = a;
        RotoLayer* layer = dynamic_cast<RotoLayer*>(this);
        if (layer) {
            const RotoItems & children = layer->getItems();
            for (RotoItems::const_iterator it = children.begin(); it != children.end(); ++it) {
                (*it)->setGloballyActivated_recursive(a);
            }
        }
    }
}

void
RotoItem::setGloballyActivated(bool a,
                               bool setChildren)
{
    ///called on the main-thread only
    assert( QThread::currentThread() == qApp->thread() );
    if (setChildren) {
        setGloballyActivated_recursive(a);
    } else {
        QMutexLocker l(&itemMutex);
        _imp->globallyActivated = a;
    }
    boost::shared_ptr<RotoContext> c = _imp->context.lock();
    if (c) {
        c->evaluateChange();
    }
}

bool
RotoItem::isGloballyActivated() const
{
    QMutexLocker l(&itemMutex);

    return _imp->globallyActivated;
}

static bool
isDeactivated_imp(const boost::shared_ptr<RotoLayer>& item)
{
    if ( !item->isGloballyActivated() ) {
        return true;
    } else {
        boost::shared_ptr<RotoLayer> parent = item->getParentLayer();
        if (parent) {
            return isDeactivated_imp(parent);
        }
    }
    return false;
}

bool
RotoItem::isDeactivatedRecursive() const
{
    boost::shared_ptr<RotoLayer> parent;
    {
        QMutexLocker l(&itemMutex);
        if (!_imp->globallyActivated) {
            return true;
        }
        parent = _imp->parentLayer.lock();
    }

    if (parent) {
        return isDeactivated_imp(parent);
    }
    return false;
}

void
RotoItem::setLocked_recursive(bool locked)
{
    {
        {
            QMutexLocker m(&itemMutex);
            _imp->locked = locked;
        }
        getContext()->onItemLockedChanged(shared_from_this());
        RotoLayer* layer = dynamic_cast<RotoLayer*>(this);
        if (layer) {
            const RotoItems & children = layer->getItems();
            for (RotoItems::const_iterator it = children.begin(); it != children.end(); ++it) {
                (*it)->setLocked_recursive(locked);
            }
        }
    }
}

void
RotoItem::setLocked(bool l,
                    bool lockChildren)
{
    ///called on the main-thread only
    assert( QThread::currentThread() == qApp->thread() );
    if (!lockChildren) {
        {
            QMutexLocker m(&itemMutex);
            _imp->locked = l;
        }
        getContext()->onItemLockedChanged(shared_from_this());
    } else {
        setLocked_recursive(l);
    }
}

bool
RotoItem::getLocked() const
{
    QMutexLocker l(&itemMutex);

    return _imp->locked;
}

static
bool
isLocked_imp(const boost::shared_ptr<RotoLayer>& item)
{
    if ( item->getLocked() ) {
        return true;
    } else {
        boost::shared_ptr<RotoLayer> parent = item->getParentLayer();
        if (parent) {
            return isLocked_imp(parent);
        }
    }
    return false;
}

bool
RotoItem::isLockedRecursive() const
{
    boost::shared_ptr<RotoLayer> parent;
    {
        QMutexLocker l(&itemMutex);
        if (_imp->locked) {
            return true;
        }
        parent = _imp->parentLayer.lock();
    }

    if (parent) {
        return isLocked_imp(parent);
    } else {
        return false;
    }
}

int
RotoItem::getHierarchyLevel() const
{
    int ret = 0;
    boost::shared_ptr<RotoLayer> parent;

    {
        QMutexLocker l(&itemMutex);
        parent = _imp->parentLayer.lock();
    }

    while (parent) {
        parent = parent->getParentLayer();
        ++ret;
    }

    return ret;
}

boost::shared_ptr<RotoContext>
RotoItem::getContext() const
{
    return _imp->context.lock();
}

void
RotoItem::setName(const std::string & name)
{
    ///called on the main-thread only
    assert( QThread::currentThread() == qApp->thread() );
    {
        QMutexLocker l(&itemMutex);
        _imp->name = name;
    }
    boost::shared_ptr<RotoContext> c = _imp->context.lock();
    if (c) {
        c->onItemNameChanged(shared_from_this());
    }
}

std::string
RotoItem::getName_mt_safe() const
{
    QMutexLocker l(&itemMutex);

    return _imp->name;
}

void
RotoItem::save(RotoItemSerialization *obj) const
{
    boost::shared_ptr<RotoLayer> parent;
    {
        QMutexLocker l(&itemMutex);
        obj->activated = _imp->globallyActivated;
        obj->name = _imp->name;
        obj->locked = _imp->locked;
        parent = _imp->parentLayer.lock();
    }

    if (parent) {
        obj->parentLayerName = parent->getName_mt_safe();
    }
}

void
RotoItem::load(const RotoItemSerialization &obj)
{
    {
        QMutexLocker l(&itemMutex);
        _imp->globallyActivated = obj.activated;
        _imp->locked = obj.locked;
        _imp->name = obj.name;
    }
    boost::shared_ptr<RotoLayer> parent = getContext()->getLayerByName(obj.parentLayerName);

    {
        QMutexLocker l(&itemMutex);
        _imp->parentLayer = parent;
    }
}

std::string
RotoItem::getRotoNodeName() const
{
    return getContext()->getRotoNodeName();
}

////////////////////////////////////RotoDrawableItem////////////////////////////////////

RotoDrawableItem::RotoDrawableItem(const boost::shared_ptr<RotoContext>& context,
                                   const std::string & name,
                                   const boost::shared_ptr<RotoLayer>& parent)
    : RotoItem(context,name,parent)
      , _imp( new RotoDrawableItemPrivate() )
{
#ifdef NATRON_ROTO_INVERTIBLE
    QObject::connect( _imp->inverted->getSignalSlotHandler().get(), SIGNAL( valueChanged(int,int) ), this, SIGNAL( invertedStateChanged() ) );
#endif
    QObject::connect( this, SIGNAL( overlayColorChanged() ), context.get(), SIGNAL( refreshViewerOverlays() ) );
    QObject::connect( _imp->color->getSignalSlotHandler().get(), SIGNAL( valueChanged(int,int) ), this, SIGNAL( shapeColorChanged() ) );
    QObject::connect( _imp->compOperator->getSignalSlotHandler().get(), SIGNAL( valueChanged(int,int) ), this,
                      SIGNAL( compositingOperatorChanged(int,int) ) );
}

RotoDrawableItem::~RotoDrawableItem()
{
}

void
RotoDrawableItem::clone(const RotoItem* other)
{
    const RotoDrawableItem* otherDrawable = dynamic_cast<const RotoDrawableItem*>(other);
    if (!otherDrawable) {
        return;
    }
    {
        _imp->activated->clone( otherDrawable->_imp->activated.get() );
        _imp->feather->clone( otherDrawable->_imp->feather.get() );
        _imp->featherFallOff->clone( otherDrawable->_imp->featherFallOff.get() );
        _imp->opacity->clone( otherDrawable->_imp->opacity.get() );
#ifdef NATRON_ROTO_INVERTIBLE
        _imp->inverted->clone( otherDrawable->_imp->inverted.get() );
#endif
        QMutexLocker l(&itemMutex);
        memcpy(_imp->overlayColor, otherDrawable->_imp->overlayColor, sizeof(double) * 4);
    }
    RotoItem::clone(other);
}

static void
serializeRotoKnob(const boost::shared_ptr<KnobI> & knob,
                  KnobSerialization* serialization)
{
    std::pair<int, boost::shared_ptr<KnobI> > master = knob->getMaster(0);
    bool wasSlaved = false;

    if (master.second) {
        wasSlaved = true;
        knob->unSlave(0,false);
    }

    serialization->initialize(knob,false);

    if (wasSlaved) {
        knob->slaveTo(0, master.second, master.first);
    }
}

void
RotoDrawableItem::save(RotoItemSerialization *obj) const
{
    RotoDrawableItemSerialization* s = dynamic_cast<RotoDrawableItemSerialization*>(obj);

    assert(s);

    {
        QMutexLocker l(&itemMutex);
        serializeRotoKnob(_imp->activated, &s->_activated);
        serializeRotoKnob(_imp->feather, &s->_feather);
        serializeRotoKnob(_imp->opacity, &s->_opacity);
        serializeRotoKnob(_imp->featherFallOff, &s->_featherFallOff);
#ifdef NATRON_ROTO_INVERTIBLE
        serializeRotoKnob(_imp->inverted, &s->_inverted);
#endif
        serializeRotoKnob(_imp->color, &s->_color);
        serializeRotoKnob(_imp->compOperator, &s->_compOp);
        memcpy(s->_overlayColor, _imp->overlayColor, sizeof(double) * 4);
    }
    RotoItem::save(obj);
}

void
RotoDrawableItem::load(const RotoItemSerialization &obj)
{
    const RotoDrawableItemSerialization & s = dynamic_cast<const RotoDrawableItemSerialization &>(obj);


    {
        _imp->activated->clone( s._activated.getKnob().get() );
        _imp->opacity->clone( s._opacity.getKnob().get() );
        _imp->feather->clone( s._feather.getKnob().get() );
        _imp->featherFallOff->clone( s._featherFallOff.getKnob().get() );
#ifdef NATRON_ROTO_INVERTIBLE
        _imp->inverted->clone( s._inverted.getKnob().get() );
#endif
        if (s._hasColorAndCompOp) {
            _imp->color->clone( s._color.getKnob().get() );
            _imp->compOperator->clone( s._compOp.getKnob().get() );
        }
        QMutexLocker l(&itemMutex);
        memcpy(_imp->overlayColor, s._overlayColor, sizeof(double) * 4);
    }
    RotoItem::load(obj);
}

bool
RotoDrawableItem::isActivated(int time) const
{
    bool deactivated = isDeactivatedRecursive();
    if (deactivated) {
        return false;
    } else {
        return _imp->activated->getValueAtTime(time);
    }
}

double
RotoDrawableItem::getOpacity(int time) const
{
    ///MT-safe thanks to Knob
    return _imp->opacity->getValueAtTime(time);
}

double
RotoDrawableItem::getFeatherDistance(int time) const
{
    ///MT-safe thanks to Knob
    return _imp->feather->getValueAtTime(time);
}

double
RotoDrawableItem::getFeatherFallOff(int time) const
{
    ///MT-safe thanks to Knob
    return _imp->featherFallOff->getValueAtTime(time);
}

#ifdef NATRON_ROTO_INVERTIBLE
bool
RotoDrawableItem::getInverted(int time) const
{
    ///MT-safe thanks to Knob
    return _imp->inverted->getValueAtTime(time);
}

#endif

void
RotoDrawableItem::getColor(int time,
                           double* color) const
{
    color[0] = _imp->color->getValueAtTime(time,0);
    color[1] = _imp->color->getValueAtTime(time,1);
    color[2] = _imp->color->getValueAtTime(time,2);
}

int
RotoDrawableItem::getCompositingOperator(int time) const
{
    return _imp->compOperator->getValueAtTime(time);
}

std::string
RotoDrawableItem::getCompositingOperatorToolTip() const
{
    return _imp->compOperator->getHintToolTipFull();
}

void
RotoDrawableItem::getOverlayColor(double* color) const
{
    QMutexLocker l(&itemMutex);

    memcpy(color, _imp->overlayColor, sizeof(double) * 4);
}

void
RotoDrawableItem::setOverlayColor(const double *color)
{
    ///MT-safe: only called on the main-thread
    assert( QThread::currentThread() == qApp->thread() );
    {
        QMutexLocker l(&itemMutex);
        memcpy(_imp->overlayColor, color, sizeof(double) * 4);
    }
    Q_EMIT overlayColorChanged();
}

boost::shared_ptr<Bool_Knob> RotoDrawableItem::getActivatedKnob() const
{
    return _imp->activated;
}

boost::shared_ptr<Double_Knob> RotoDrawableItem::getFeatherKnob() const
{
    return _imp->feather;
}

boost::shared_ptr<Double_Knob> RotoDrawableItem::getFeatherFallOffKnob() const
{
    return _imp->featherFallOff;
}

boost::shared_ptr<Double_Knob> RotoDrawableItem::getOpacityKnob() const
{
    return _imp->opacity;
}

#ifdef NATRON_ROTO_INVERTIBLE
boost::shared_ptr<Bool_Knob> RotoDrawableItem::getInvertedKnob() const
{
    return _imp->inverted;
}

#endif
boost::shared_ptr<Choice_Knob> RotoDrawableItem::getOperatorKnob() const
{
    return _imp->compOperator;
}

boost::shared_ptr<Color_Knob> RotoDrawableItem::getColorKnob() const
{
    return _imp->color;
}

const std::list<boost::shared_ptr<KnobI> >&
RotoDrawableItem::getKnobs() const
{
    return _imp->knobs;
}

////////////////////////////////////Layer////////////////////////////////////

RotoLayer::RotoLayer(const boost::shared_ptr<RotoContext>& context,
                     const std::string & n,
                     const boost::shared_ptr<RotoLayer>& parent)
    : RotoItem(context,n,parent)
      , _imp( new RotoLayerPrivate() )
{
}

RotoLayer::RotoLayer(const RotoLayer & other)
    : RotoItem( other.getContext(),other.getName_mt_safe(),other.getParentLayer() )
      ,_imp( new RotoLayerPrivate() )
{
    clone(&other);
}

RotoLayer::~RotoLayer()
{
}

#if 0
void
RotoLayer::clone(const RotoLayer & other)
{
    RotoItem::clone(other);
    QMutexLocker l(&itemMutex);

    _imp->items.clear();
    for (std::list<boost::shared_ptr<RotoItem> >::const_iterator it = other._imp->items.begin(); it != other._imp->items.end(); ++it) {
        boost::shared_ptr<RotoLayer> isLayer = boost::dynamic_pointer_cast<RotoLayer>(it);
        boost::shared_ptr<Bezier> isBezier = boost::dynamic_pointer_cast<Bezier>(it);
        if (isBezier) {
            boost::shared_ptr<Bezier> copy( new Bezier(*isBezier, this) );
            copy->setParentLayer(this);
            _imp->items.push_back(copy);
        } else {
            assert(isLayer);
            if (isLayer) {
                boost::shared_ptr<RotoLayer> copy( new RotoLayer(*isLayer) );
                copy->setParentLayer(this);
                _imp->items.push_back(copy);
                getContext()->addLayer(copy);
            }
        }
    }
}
#endif

void
RotoLayer::save(RotoItemSerialization *obj) const
{
    RotoLayerSerialization* s = dynamic_cast<RotoLayerSerialization*>(obj);

    assert(s);
    RotoItems items;
    {
        QMutexLocker l(&itemMutex);
        items = _imp->items;
    }

    for (RotoItems::const_iterator it = items.begin(); it != items.end(); ++it) {
        boost::shared_ptr<Bezier> isBezier = boost::dynamic_pointer_cast<Bezier>(*it);
        boost::shared_ptr<RotoLayer> layer = boost::dynamic_pointer_cast<RotoLayer>(*it);
        boost::shared_ptr<RotoItemSerialization> childSerialization;
        if (isBezier) {
            childSerialization.reset(new BezierSerialization);
            isBezier->save( childSerialization.get() );
        } else {
            assert(layer);
            if (layer) {
                childSerialization.reset(new RotoLayerSerialization);
                layer->save( childSerialization.get() );
            }
        }
        assert(childSerialization);
        s->children.push_back(childSerialization);
    }


    RotoItem::save(obj);
}

void
RotoLayer::load(const RotoItemSerialization &obj)
{
    const RotoLayerSerialization & s = dynamic_cast<const RotoLayerSerialization &>(obj);
    boost::shared_ptr<RotoLayer> this_layer = boost::dynamic_pointer_cast<RotoLayer>(shared_from_this());
    assert(this_layer);
    RotoItem::load(obj);
    {
        for (std::list<boost::shared_ptr<RotoItemSerialization> >::const_iterator it = s.children.begin(); it != s.children.end(); ++it) {
            boost::shared_ptr<BezierSerialization> b = boost::dynamic_pointer_cast<BezierSerialization>(*it);
            boost::shared_ptr<RotoLayerSerialization> l = boost::dynamic_pointer_cast<RotoLayerSerialization>(*it);
            if (b) {
                boost::shared_ptr<Bezier> bezier( new Bezier(getContext(), kRotoBezierBaseName, this_layer) );
                bezier->load(*b);

                QMutexLocker l(&itemMutex);
                _imp->items.push_back(bezier);
            } else if (l) {
                boost::shared_ptr<RotoLayer> layer( new RotoLayer(getContext(), kRotoLayerBaseName, this_layer) );
                _imp->items.push_back(layer);
                getContext()->addLayer(layer);
                layer->load(*l);
            }
        }
    }
}

void
RotoLayer::addItem(const boost::shared_ptr<RotoItem> & item)
{
    ///only called on the main-thread
    assert( QThread::currentThread() == qApp->thread() );
    QMutexLocker l(&itemMutex);
    _imp->items.push_back(item);
}

void
RotoLayer::insertItem(const boost::shared_ptr<RotoItem> & item,
                      int index)
{
    ///only called on the main-thread
    assert( QThread::currentThread() == qApp->thread() );
    assert(index >= 0);
    QMutexLocker l(&itemMutex);
    RotoItems::iterator it = _imp->items.begin();
    if ( index >= (int)_imp->items.size() ) {
        it = _imp->items.end();
    } else {
        std::advance(it, index);
    }
    ///insert before the iterator
    _imp->items.insert(it, item);
}

void
RotoLayer::removeItem(const boost::shared_ptr<RotoItem>& item)
{
    ///only called on the main-thread
    assert( QThread::currentThread() == qApp->thread() );
    QMutexLocker l(&itemMutex);
    for (RotoItems::iterator it = _imp->items.begin(); it != _imp->items.end(); ++it) {
        if (*it == item) {
            _imp->items.erase(it);
            break;
        }
    }
}

int
RotoLayer::getChildIndex(const boost::shared_ptr<RotoItem> & item) const
{
    QMutexLocker l(&itemMutex);
    int i = 0;

    for (RotoItems::iterator it = _imp->items.begin(); it != _imp->items.end(); ++it,++i) {
        if (*it == item) {
            return i;
        }
    }

    return -1;
}

const RotoItems &
RotoLayer::getItems() const
{
    ///only called on the main-thread
    assert( QThread::currentThread() == qApp->thread() );

    return _imp->items;
}

RotoItems
RotoLayer::getItems_mt_safe() const
{
    QMutexLocker l(&itemMutex);

    return _imp->items;
}

////////////////////////////////////Bezier////////////////////////////////////

namespace  {
enum SplineChangedReason
{
    DERIVATIVES_CHANGED = 0,
    CONTROL_POINT_CHANGED = 1
};
}

static inline double
lerp(double a,
     double b,
     double t)
{
    return a + (b - a) * t;
}

static inline void
lerpPoint(const Point & a,
          const Point & b,
          double t,
          Point *dest)
{
    dest->x = lerp(a.x, b.x, t);
    dest->y = lerp(a.y, b.y, t);
}

// compute value using the de Casteljau recursive formula
static inline double
bezier(double p0,
       double p1,
       double p2,
       double p3,
       double t)
{
    double p0p1, p1p2, p2p3, p0p1_p1p2, p1p2_p2p3;

    p0p1 = lerp(p0, p1, t);
    p1p2 = lerp(p1, p2, t);
    p2p3 = lerp(p2, p3, t);
    p0p1_p1p2 = lerp(p0p1, p1p2, t);
    p1p2_p2p3 = lerp(p1p2, p2p3, t);

    return lerp(p0p1_p1p2, p1p2_p2p3, t);
}

// compute point using the de Casteljau recursive formula
static inline void
bezierFullPoint(const Point & p0,
                const Point & p1,
                const Point & p2,
                const Point & p3,
                double t,
                Point *p0p1,
                Point *p1p2,
                Point *p2p3,
                Point *p0p1_p1p2,
                Point *p1p2_p2p3,
                Point *dest)
{
    lerpPoint(p0, p1, t, p0p1);
    lerpPoint(p1, p2, t, p1p2);
    lerpPoint(p2, p3, t, p2p3);
    lerpPoint(*p0p1, *p1p2, t, p0p1_p1p2);
    lerpPoint(*p1p2, *p2p3, t, p1p2_p2p3);
    lerpPoint(*p0p1_p1p2, *p1p2_p2p3, t, dest);
}

static inline void
bezierPoint(const Point & p0,
            const Point & p1,
            const Point & p2,
            const Point & p3,
            double t,
            Point *dest)
{
    Point p0p1, p1p2, p2p3, p0p1_p1p2, p1p2_p2p3;

    return bezierFullPoint(p0, p1, p2, p3, t, &p0p1, &p1p2, &p2p3, &p0p1_p1p2, &p1p2_p2p3, dest);
}

#if 0 //UNUSED CODE
// compute polynomial coefficients so that
// P(t) = A*t^3 + B*t^2 + C*t + D
static inline void
bezierPolyCoeffs(double p0,
                 double p1,
                 double p2,
                 double p3,
                 double *a,
                 double *b,
                 double *c,
                 double *d)
{
    // d = P0
    *d = p0;
    // c = 3*P1-3*P0
    *c = 3 * p1 - 3 * p0;
    // b = 3*P2-6*P1+3*P0
    *b = 3 * p2 - 6 * p1 + 3 * p0;
    // a = P3-3*P2+3*P1-P0
    *a = p3 - 3 * p2 + 3 * p1 - p0;
}

#endif

// compute polynomial coefficients so that
// P'(t) = A*t^2 + B*t + C
static inline void
bezierPolyDerivativeCoeffs(double p0,
                           double p1,
                           double p2,
                           double p3,
                           double *a,
                           double *b,
                           double *c)
{
    // c = 3*P1-3*P0
    *c = 3 * p1 - 3 * p0;
    // b = 2*(3*P2-6*P1+3*P0)
    *b = 2 * (3 * p2 - 6 * p1 + 3 * p0);
    // a = 3*(P3-3*P2+3*P1-P0)
    *a = 3 * (p3 - 3 * p2 + 3 * p1 - p0);
}

static inline void
updateRange(double x,
            double *xmin,
            double *xmax)
{
    if (x < *xmin) {
        *xmin = x;
    }
    if (x > *xmax) {
        *xmax = x;
    }
}

// compute the bounds of the Bezier for t \in [0,1]
// algorithm:
// - compute extrema of the cubic, i.e. values of t for
// which the derivative of the x coordinate of the
// Bezier is 0. If they are in [0,1] then they take part in
// range computation (there can be up to two extrema). the
// Bbox is the Bbox of these points and the
// extremal points (P0,P3)
static inline void
bezierBounds(double p0,
             double p1,
             double p2,
             double p3,
             double *xmin,
             double *xmax)
{
    // initialize with the range of the endpoints
    *xmin = std::min(p0, p3);
    *xmax = std::max(p0, p3);
    double a, b, c;
    bezierPolyDerivativeCoeffs(p0, p1, p2, p3, &a, &b, &c);
    if (a == 0) {
        //aX^2 + bX + c well then then this is a simple line
        //x= -c / b
        double t = -c / b;
        if ( (0 < t) && (t < 1) ) {
            updateRange(bezier(p0, p1, p2, p3, t), xmin, xmax);
        }

        return;
    }
    double disc = b * b - 4 * a * c;
    if (disc < 0) {
        // no real solution
    } else if (disc == 0) {
        double t = -b / (2 * a);
        if ( (0 < t) && (t < 1) ) {
            updateRange(bezier(p0, p1, p2, p3, t), xmin, xmax);
        }
    } else {
        double t;
        t = ( -b - std::sqrt(disc) ) / (2 * a);
        if ( (0 < t) && (t < 1) ) {
            updateRange(bezier(p0, p1, p2, p3, t), xmin, xmax);
        }
        t = ( -b + std::sqrt(disc) ) / (2 * a);
        if ( (0 < t) && (t < 1) ) {
            updateRange(bezier(p0, p1, p2, p3, t), xmin, xmax);
        }
    }
}

// updates param bbox with the bbox of this segment
static void
bezierPointBboxUpdate(const Point & p0,
                      const Point & p1,
                      const Point & p2,
                      const Point & p3,
                      RectD *bbox) ///< input/output
{
    {
        double x1, x2;
        bezierBounds(p0.x, p1.x, p2.x, p3.x, &x1, &x2);
        if (x1 < bbox->x1) {
            bbox->x1 = x1;
        }
        if (x2 > bbox->x2) {
            bbox->x2 = x2;
        }
    }
    {
        double y1, y2;
        bezierBounds(p0.y, p1.y, p2.y, p3.y, &y1, &y2);
        if (y1 < bbox->y1) {
            bbox->y1 = y1;
        }
        if (y2 > bbox->y2) {
            bbox->y2 = y2;
        }
    }
}

// compute a bounding box for the bezier segment
// algorithm:
// - compute extrema of the cubic, i.e. values of t for
// which the derivative of the x or y coordinate of the
// Bezier is 0. If they are in [0,1] then they take part in
// bbox computation (there can be up to four extrema, 2 for
// x and 2 for y). the Bbox is the Bbox of these points and the
// extremal points (P0,P3)
static void
bezierSegmentBboxUpdate(const BezierCP & first,
                        const BezierCP & last,
                        int time,
                        unsigned int mipMapLevel,
                        RectD* bbox) ///< input/output
{
    Point p0,p1,p2,p3;

    assert(bbox);

    try {
        first.getPositionAtTime(time, &p0.x, &p0.y);
        first.getRightBezierPointAtTime(time, &p1.x, &p1.y);
        last.getPositionAtTime(time, &p3.x, &p3.y);
        last.getLeftBezierPointAtTime(time, &p2.x, &p2.y);
    } catch (const std::exception & e) {
        assert(false);
    }

    if (mipMapLevel > 0) {
        int pot = 1 << mipMapLevel;
        p0.x /= pot;
        p0.y /= pot;

        p1.x /= pot;
        p1.y /= pot;

        p2.x /= pot;
        p2.y /= pot;

        p3.x /= pot;
        p3.y /= pot;
    }
    bezierPointBboxUpdate(p0, p1, p2, p3, bbox);
}

static void
bezierSegmentListBboxUpdate(const BezierCPs & points,
                            bool finished,
                            int time,
                            unsigned int mipMapLevel,
                            RectD* bbox) ///< input/output
{
    if ( points.empty() ) {
        return;
    }
    if (points.size() == 1) {
        // only one point
        Point p0;
        points.front()->getPositionAtTime(time, &p0.x, &p0.y);
        updateRange(p0.x, &bbox->x1, &bbox->x2);
        updateRange(p0.y, &bbox->y1, &bbox->y2);
    }
    BezierCPs::const_iterator next = points.begin();
    ++next;
    for (BezierCPs::const_iterator it = points.begin(); it != points.end(); ++it,++next) {
        if ( next == points.end() ) {
            if (!finished) {
                break;
            }
            next = points.begin();
        }
        bezierSegmentBboxUpdate(*(*it), *(*next), time, mipMapLevel, bbox);
    }
}

// compute nbPointsperSegment points and update the bbox bounding box for the Bezier
// segment from 'first' to 'last' evaluated at 'time'
static void
bezierSegmentEval(const BezierCP & first,
                  const BezierCP & last,
                  int time,
                  unsigned int mipMapLevel,
                  int nbPointsPerSegment,
                  std::list< Point >* points, ///< output
                  RectD* bbox = NULL) ///< input/output (optional)
{
    Point p0,p1,p2,p3;

    try {
        first.getPositionAtTime(time, &p0.x, &p0.y);
        first.getRightBezierPointAtTime(time, &p1.x, &p1.y);
        last.getPositionAtTime(time, &p3.x, &p3.y);
        last.getLeftBezierPointAtTime(time, &p2.x, &p2.y);
    } catch (const std::exception & e) {
        assert(false);
    }

    if (mipMapLevel > 0) {
        int pot = 1 << mipMapLevel;
        p0.x /= pot;
        p0.y /= pot;

        p1.x /= pot;
        p1.y /= pot;

        p2.x /= pot;
        p2.y /= pot;

        p3.x /= pot;
        p3.y /= pot;
    }

    double incr = 1. / (double)(nbPointsPerSegment - 1);
    Point cur;
    for (double t = 0.; t <= 1.; t += incr) {
        bezierPoint(p0, p1, p2, p3, t, &cur);
        points->push_back(cur);
    }
    if (bbox) {
        bezierPointBboxUpdate(p0,  p1,  p2,  p3, bbox);
    }
}

/**
 * @brief Determines if the point (x,y) lies on the bezier curve segment defined by first and last.
 * @returns True if the point is close (according to the acceptance) to the curve, false otherwise.
 * @param param[out] It is set to the parametric value at which the subdivision of the bezier segment
 * yields the closest point to (x,y) on the curve.
 **/
static bool
bezierSegmentMeetsPoint(const BezierCP & first,
                        const BezierCP & last,
                        int time,
                        double x,
                        double y,
                        double distance,
                        double *param) ///< output
{
    Point p0,p1,p2,p3;

    first.getPositionAtTime(time, &p0.x, &p0.y);
    first.getRightBezierPointAtTime(time, &p1.x, &p1.y);
    last.getPositionAtTime(time, &p3.x, &p3.y);
    last.getLeftBezierPointAtTime(time, &p2.x, &p2.y);

    ///Use the control polygon to approximate segment length
    double length = ( std::sqrt( (p1.x - p0.x) * (p1.x - p0.x) + (p1.y - p0.y) * (p1.y - p0.y) ) +
                      std::sqrt( (p2.x - p1.x) * (p2.x - p1.x) + (p2.y - p1.y) * (p2.y - p1.y) ) +
                      std::sqrt( (p3.x - p2.x) * (p3.x - p2.x) + (p3.y - p2.y) * (p3.y - p2.y) ) );
    // increment is the distance divided by the  segment length
    double incr = length == 0. ? 1. : distance / length;

    ///the minimum square distance between a decasteljau point an the given (x,y) point
    ///we save a sqrt call
    double sqDistance = distance * distance;
    double minSqDistance = std::numeric_limits<double>::infinity();
    double tForMin = -1.;
    for (double t = 0.; t <= 1.; t += incr) {
        Point p;
        bezierPoint(p0, p1, p2, p3, t, &p);
        double sqdist = (p.x - x) * (p.x - x) + (p.y - y) * (p.y - y);
        if ( (sqdist <= sqDistance) && (sqdist < minSqDistance) ) {
            minSqDistance = sqdist;
            tForMin = t;
        }
    }

    if (minSqDistance <= sqDistance) {
        *param = tForMin;

        return true;
    }

    return false;
}

static bool
isPointCloseTo(int time,
               const BezierCP & p,
               double x,
               double y,
               double acceptance)
{
    double px,py;

    p.getPositionAtTime(time, &px, &py);
    if ( ( px >= (x - acceptance) ) && ( px <= (x + acceptance) ) && ( py >= (y - acceptance) ) && ( py <= (y + acceptance) ) ) {
        return true;
    }

    return false;
}

static bool
bezierSegmenEqual(int time,
                  const BezierCP & p0,
                  const BezierCP & p1,
                  const BezierCP & s0,
                  const BezierCP & s1)
{
    double prevX,prevY,prevXF,prevYF;
    double nextX,nextY,nextXF,nextYF;

    p0.getPositionAtTime(time, &prevX, &prevY);
    p1.getPositionAtTime(time, &nextX, &nextY);
    s0.getPositionAtTime(time, &prevXF, &prevYF);
    s1.getPositionAtTime(time, &nextXF, &nextYF);
    if ( (prevX != prevXF) || (prevY != prevYF) || (nextX != nextXF) || (nextY != nextYF) ) {
        return true;
    } else {
        ///check derivatives
        double prevRightX,prevRightY,nextLeftX,nextLeftY;
        double prevRightXF,prevRightYF,nextLeftXF,nextLeftYF;
        p0.getRightBezierPointAtTime(time, &prevRightX, &prevRightY);
        p1.getLeftBezierPointAtTime(time, &nextLeftX, &nextLeftY);
        s0.getRightBezierPointAtTime(time,&prevRightXF, &prevRightYF);
        s1.getLeftBezierPointAtTime(time, &nextLeftXF, &nextLeftYF);
        if ( (prevRightX != prevRightXF) || (prevRightY != prevRightYF) || (nextLeftX != nextLeftXF) || (nextLeftY != nextLeftYF) ) {
            return true;
        } else {
            return false;
        }
    }
}

Bezier::Bezier(const boost::shared_ptr<RotoContext>& ctx,
               const std::string & name,
               const boost::shared_ptr<RotoLayer>& parent)
    : RotoDrawableItem(ctx,name,parent)
      , _imp( new BezierPrivate() )
{
}


Bezier::Bezier(const Bezier & other,
               const boost::shared_ptr<RotoLayer>& parent)
: RotoDrawableItem( other.getContext(), other.getName_mt_safe(), other.getParentLayer() )
, _imp( new BezierPrivate() )
{
    clone(&other);
    setParentLayer(parent);
}

void
Bezier::clone(const RotoItem* other)
{
    boost::shared_ptr<Bezier> this_shared = boost::dynamic_pointer_cast<Bezier>(shared_from_this());
    assert(this_shared);
    
    const Bezier* otherBezier = dynamic_cast<const Bezier*>(other);
    if (!otherBezier) {
        return;
    }
    
    Q_EMIT aboutToClone();
    {
        QMutexLocker l(&itemMutex);
        assert( otherBezier->_imp->featherPoints.size() == otherBezier->_imp->points.size() );

        _imp->featherPoints.clear();
        _imp->points.clear();
        BezierCPs::const_iterator itF = otherBezier->_imp->featherPoints.begin();
        for (BezierCPs::const_iterator it = otherBezier->_imp->points.begin(); it != otherBezier->_imp->points.end(); ++it,++itF) {
            boost::shared_ptr<BezierCP> cp( new BezierCP(this_shared) );
            boost::shared_ptr<BezierCP> fp( new BezierCP(this_shared) );
            cp->clone(**it);
            fp->clone(**itF);
            _imp->featherPoints.push_back(fp);
            _imp->points.push_back(cp);
        }
        _imp->finished = otherBezier->_imp->finished;
    }
    RotoDrawableItem::clone(other);
    Q_EMIT cloned();
}

Bezier::~Bezier()
{
    BezierCPs::iterator itFp = _imp->featherPoints.begin();

    for (BezierCPs::iterator itCp = _imp->points.begin(); itCp != _imp->points.end(); ++itCp,++itFp) {
        boost::shared_ptr<Double_Knob> masterCp = (*itCp)->isSlaved();
        boost::shared_ptr<Double_Knob> masterFp = (*itFp)->isSlaved();
        if (masterCp) {
            masterCp->removeSlavedTrack(*itCp);
        }
        if (masterFp) {
            masterFp->removeSlavedTrack(*itFp);
        }
    }
}

boost::shared_ptr<BezierCP>
Bezier::addControlPoint(double x,
                        double y)
{
    ///only called on the main-thread
    assert( QThread::currentThread() == qApp->thread() );
    boost::shared_ptr<BezierCP> p;
    boost::shared_ptr<Bezier> this_shared = boost::dynamic_pointer_cast<Bezier>(shared_from_this());
    assert(this_shared);
    bool autoKeying = getContext()->isAutoKeyingEnabled();
    {
        QMutexLocker l(&itemMutex);
        assert(!_imp->finished);

        int keyframeTime;
        ///if the curve is empty make a new keyframe at the current timeline's time
        ///otherwise re-use the time at which the keyframe was set on the first control point
        if ( _imp->points.empty() ) {
            keyframeTime = getContext()->getTimelineCurrentTime();
        } else {
            keyframeTime = _imp->points.front()->getKeyframeTime(0);
            if (keyframeTime == INT_MAX) {
                keyframeTime = getContext()->getTimelineCurrentTime();
            }
        }
        p.reset( new BezierCP(this_shared) );
        if (autoKeying) {
            p->setPositionAtTime(keyframeTime, x, y);
            p->setLeftBezierPointAtTime(keyframeTime, x,y);
            p->setRightBezierPointAtTime(keyframeTime, x, y);
        } else {
            p->setStaticPosition(x, y);
            p->setLeftBezierStaticPosition(x, y);
            p->setRightBezierStaticPosition(x, y);
        }
        _imp->points.insert(_imp->points.end(),p);

        boost::shared_ptr<BezierCP> fp( new FeatherPoint(this_shared) );
        if (autoKeying) {
            fp->setPositionAtTime(keyframeTime, x, y);
            fp->setLeftBezierPointAtTime(keyframeTime, x, y);
            fp->setRightBezierPointAtTime(keyframeTime, x, y);
        } else {
            fp->setStaticPosition(x, y);
            fp->setLeftBezierStaticPosition(x, y);
            fp->setRightBezierStaticPosition(x, y);
        }
        _imp->featherPoints.insert(_imp->featherPoints.end(),fp);
    }
    Q_EMIT controlPointAdded();
    return p;
}

boost::shared_ptr<BezierCP>
Bezier::addControlPointAfterIndex(int index,
                                  double t)
{
    ///only called on the main-thread
    assert( QThread::currentThread() == qApp->thread() );
    
    boost::shared_ptr<Bezier> this_shared = boost::dynamic_pointer_cast<Bezier>(shared_from_this());
    assert(this_shared);

    boost::shared_ptr<BezierCP> p( new BezierCP(this_shared) );
    boost::shared_ptr<BezierCP> fp( new FeatherPoint(this_shared) );
    {
        QMutexLocker l(&itemMutex);
        
        if ( ( index >= (int)_imp->points.size() ) || (index < -1) ) {
            throw std::invalid_argument("Spline control point index out of range.");
        }
        
        
        ///we set the new control point position to be in the exact position the curve would have at each keyframe
        std::set<int> existingKeyframes;
        _imp->getKeyframeTimes(&existingKeyframes);
        
        BezierCPs::const_iterator prev,next,prevF,nextF;
        if (index == -1) {
            prev = _imp->points.end();
            --prev;
            next = _imp->points.begin();
            
            prevF = _imp->featherPoints.end();
            --prevF;
            nextF = _imp->featherPoints.begin();
        } else {
            prev = _imp->atIndex(index);
            next = prev;
            ++next;
            if ( _imp->finished && ( next == _imp->points.end() ) ) {
                next = _imp->points.begin();
            }
            assert( next != _imp->points.end() );
            prevF = _imp->featherPoints.begin();
            std::advance(prevF, index);
            nextF = prevF;
            ++nextF;
            if ( _imp->finished && ( nextF == _imp->featherPoints.end() ) ) {
                nextF = _imp->featherPoints.begin();
            }
        }
        
        
        for (std::set<int>::iterator it = existingKeyframes.begin(); it != existingKeyframes.end(); ++it) {
            Point p0,p1,p2,p3;
            (*prev)->getPositionAtTime(*it, &p0.x, &p0.y);
            (*prev)->getRightBezierPointAtTime(*it, &p1.x, &p1.y);
            (*next)->getPositionAtTime(*it, &p3.x, &p3.y);
            (*next)->getLeftBezierPointAtTime(*it, &p2.x, &p2.y);
            
            
            Point dest;
            Point p0p1, p1p2, p2p3, p0p1_p1p2, p1p2_p2p3;
            bezierFullPoint(p0, p1, p2, p3, t, &p0p1, &p1p2, &p2p3, &p0p1_p1p2, &p1p2_p2p3, &dest);
            
            //update prev and next inner control points
            (*prev)->setRightBezierPointAtTime(*it, p0p1.x, p0p1.y);
            (*prevF)->setRightBezierPointAtTime(*it, p0p1.x, p0p1.y);
            
            (*next)->setLeftBezierPointAtTime(*it, p2p3.x, p2p3.y);
            (*nextF)->setLeftBezierPointAtTime(*it, p2p3.x, p2p3.y);
            
            p->setPositionAtTime(*it, dest.x, dest.y);
            ///The left control point of p is p0p1_p1p2 and the right control point is p1p2_p2p3
            p->setLeftBezierPointAtTime(*it, p0p1_p1p2.x, p0p1_p1p2.y);
            p->setRightBezierPointAtTime(*it, p1p2_p2p3.x, p1p2_p2p3.y);
            
            fp->setPositionAtTime(*it, dest.x, dest.y);
            fp->setLeftBezierPointAtTime(*it, p0p1_p1p2.x, p0p1_p1p2.y);
            fp->setRightBezierPointAtTime(*it, p1p2_p2p3.x, p1p2_p2p3.y);
        }
        
        ///if there's no keyframes
        if ( existingKeyframes.empty() ) {
            Point p0,p1,p2,p3;
            
            (*prev)->getPositionAtTime(0, &p0.x, &p0.y);
            (*prev)->getRightBezierPointAtTime(0, &p1.x, &p1.y);
            (*next)->getPositionAtTime(0, &p3.x, &p3.y);
            (*next)->getLeftBezierPointAtTime(0, &p2.x, &p2.y);
            
            
            Point dest;
            Point p0p1, p1p2, p2p3, p0p1_p1p2, p1p2_p2p3;
            bezierFullPoint(p0, p1, p2, p3, t, &p0p1, &p1p2, &p2p3, &p0p1_p1p2, &p1p2_p2p3, &dest);
            
            //update prev and next inner control points
            (*prev)->setRightBezierStaticPosition(p0p1.x, p0p1.y);
            (*prevF)->setRightBezierStaticPosition(p0p1.x, p0p1.y);
            
            (*next)->setLeftBezierStaticPosition(p2p3.x, p2p3.y);
            (*nextF)->setLeftBezierStaticPosition(p2p3.x, p2p3.y);
            
            p->setStaticPosition(dest.x, dest.y);
            ///The left control point of p is p0p1_p1p2 and the right control point is p1p2_p2p3
            p->setLeftBezierStaticPosition(p0p1_p1p2.x, p0p1_p1p2.y);
            p->setRightBezierStaticPosition(p1p2_p2p3.x, p1p2_p2p3.y);
            
            fp->setStaticPosition(dest.x, dest.y);
            fp->setLeftBezierStaticPosition(p0p1_p1p2.x, p0p1_p1p2.y);
            fp->setRightBezierStaticPosition(p1p2_p2p3.x, p1p2_p2p3.y);
        }
        
        
        ////Insert the point into the container
        if (index != -1) {
            BezierCPs::iterator it = _imp->points.begin();
            ///it will point at the element right after index
            std::advance(it, index + 1);
            _imp->points.insert(it,p);
            
            ///insert the feather point
            BezierCPs::iterator itF = _imp->featherPoints.begin();
            std::advance(itF, index + 1);
            _imp->featherPoints.insert(itF, fp);
        } else {
            _imp->points.push_front(p);
            _imp->featherPoints.push_front(fp);
        }
        
        
        ///If auto-keying is enabled, set a new keyframe
        int currentTime = getContext()->getTimelineCurrentTime();
        if ( !_imp->hasKeyframeAtTime(currentTime) && getContext()->isAutoKeyingEnabled() ) {
            l.unlock();
            setKeyframe(currentTime);
        }
    }
    Q_EMIT controlPointAdded();
    return p;
} // addControlPointAfterIndex

int
Bezier::getControlPointsCount() const
{
    QMutexLocker l(&itemMutex);

    return (int)_imp->points.size();
}

int
Bezier::isPointOnCurve(double x,
                       double y,
                       double distance,
                       double *t,
                       bool* feather) const
{
    ///only called on the main-thread
    assert( QThread::currentThread() == qApp->thread() );

    int time = getContext()->getTimelineCurrentTime();
    QMutexLocker l(&itemMutex);

    ///special case: if the curve has only 1 control point, just check if the point
    ///is nearby that sole control point
    if (_imp->points.size() == 1) {
        const boost::shared_ptr<BezierCP> & cp = _imp->points.front();
        if ( isPointCloseTo(time, *cp, x, y, distance) ) {
            *feather = false;

            return 0;
        } else {
            ///do the same with the feather points
            const boost::shared_ptr<BezierCP> & fp = _imp->featherPoints.front();
            if ( isPointCloseTo(time, *fp, x, y, distance) ) {
                *feather = true;

                return 0;
            }
        }

        return -1;
    }

    ///For each segment find out if the point lies on the bezier
    int index = 0;

    assert( _imp->featherPoints.size() == _imp->points.size() );

    BezierCPs::const_iterator fp = _imp->featherPoints.begin();
    for (BezierCPs::const_iterator it = _imp->points.begin(); it != _imp->points.end(); ++it, ++index,++fp) {
        BezierCPs::const_iterator next = it;
        BezierCPs::const_iterator nextFp = fp;
        ++nextFp;
        ++next;
        if ( next == _imp->points.end() ) {
            if (!_imp->finished) {
                return -1;
            } else {
                next = _imp->points.begin();
                nextFp = _imp->featherPoints.begin();
            }
        }
        if ( bezierSegmentMeetsPoint(*(*it), *(*next), time, x, y, distance, t) ) {
            *feather = false;

            return index;
        }
        if ( bezierSegmentMeetsPoint(**fp, **nextFp, time, x, y, distance, t) ) {
            *feather = true;

            return index;
        }
    }

    ///now check the feather points segments only if they are different from the base bezier


    return -1;
} // isPointOnCurve

void
Bezier::setCurveFinished(bool finished)
{
    ///only called on the main-thread
    assert( QThread::currentThread() == qApp->thread() );
    QMutexLocker l(&itemMutex);
    _imp->finished = finished;
}

bool
Bezier::isCurveFinished() const
{
    QMutexLocker l(&itemMutex);

    return _imp->finished;
}

void
Bezier::removeControlPointByIndex(int index)
{
    ///only called on the main-thread
    assert( QThread::currentThread() == qApp->thread() );
    
    {
        QMutexLocker l(&itemMutex);
        BezierCPs::iterator it;
        try {
            it = _imp->atIndex(index);
        } catch (...) {
            ///attempt to remove an unexsiting point
            return;
        }
        
        boost::shared_ptr<Double_Knob> isSlaved = (*it)->isSlaved();
        if (isSlaved) {
            isSlaved->removeSlavedTrack(*it);
        }
        _imp->points.erase(it);
        
        BezierCPs::iterator itF = _imp->featherPoints.begin();
        std::advance(itF, index);
        _imp->featherPoints.erase(itF);
    }
    Q_EMIT controlPointRemoved();
}

#pragma message WARN("Roto: refactor the following!!! too much copy/paste between these move* functions!!!")
void
Bezier::movePointByIndex(int index,
                         int time,
                         double dx,
                         double dy)
{
    ///only called on the main-thread
    assert( QThread::currentThread() == qApp->thread() );

    bool autoKeying = getContext()->isAutoKeyingEnabled();
    bool keySet = false;
    {
        QMutexLocker l(&itemMutex);
        BezierCPs::iterator it = _imp->atIndex(index);
        double x,y,leftX,leftY,rightX,rightY;
        bool isOnKeyframe = (*it)->getPositionAtTime(time, &x, &y,true);
        (*it)->getLeftBezierPointAtTime(time, &leftX, &leftY,true);
        (*it)->getRightBezierPointAtTime(time, &rightX, &rightY,true);


        BezierCPs::iterator itF = _imp->featherPoints.begin();
        std::advance(itF, index);
        double xF,yF,leftXF,leftYF,rightXF,rightYF;
        (*itF)->getPositionAtTime(time, &xF, &yF,true);
        (*itF)->getLeftBezierPointAtTime(time, &leftXF, &leftYF,true);
        (*itF)->getRightBezierPointAtTime(time, &rightXF, &rightYF,true);

        bool fLinkEnabled = getContext()->isFeatherLinkEnabled();
        bool moveFeather = ( fLinkEnabled || ( !fLinkEnabled && (*it)->equalsAtTime(time, **itF) ) );


        if (autoKeying || isOnKeyframe) {
            (*it)->setPositionAtTime(time, x + dx, y + dy);
            (*it)->setLeftBezierPointAtTime(time, leftX + dx, leftY + dy);
            (*it)->setRightBezierPointAtTime(time, rightX + dx, rightY + dy);
            if (!isOnKeyframe) {
                keySet = true;
            }
        }

        if (moveFeather) {
            if (autoKeying || isOnKeyframe) {
                (*itF)->setPositionAtTime(time, xF + dx, yF + dy);
                (*itF)->setLeftBezierPointAtTime(time, leftXF + dx, leftYF + dy);
                (*itF)->setRightBezierPointAtTime(time, rightXF + dx, rightYF + dy);
            }
        }

        if ( getContext()->isRippleEditEnabled() ) {
            std::set<int> keyframes;
            _imp->getKeyframeTimes(&keyframes);
            for (std::set<int>::iterator it2 = keyframes.begin(); it2 != keyframes.end(); ++it2) {
                if (*it2 == time) {
                    continue;
                }
                (*it)->getPositionAtTime(*it2, &x, &y,true);
                (*it)->getLeftBezierPointAtTime(*it2, &leftX, &leftY,true);
                (*it)->getRightBezierPointAtTime(*it2, &rightX, &rightY,true);

                (*it)->setPositionAtTime(*it2, x + dx, y + dy);
                (*it)->setLeftBezierPointAtTime(*it2, leftX + dx, leftY + dy);
                (*it)->setRightBezierPointAtTime(*it2, rightX + dx, rightY + dy);
                if (moveFeather) {
                    (*itF)->getPositionAtTime(*it2, &xF, &yF,true);
                    (*itF)->getLeftBezierPointAtTime(*it2, &leftXF, &leftYF,true);
                    (*itF)->getRightBezierPointAtTime(*it2, &rightXF, &rightYF,true);

                    (*itF)->setPositionAtTime(*it2, xF + dx, yF + dy);
                    (*itF)->setLeftBezierPointAtTime(*it2, leftXF + dx, leftYF + dy);
                    (*itF)->setRightBezierPointAtTime(*it2, rightXF + dx, rightYF + dy);
                }
            }
        }
    }
    if (autoKeying) {
        setKeyframe(time);
    }
    if (keySet) {
        Q_EMIT keyframeSet(time);
    }
} // movePointByIndex

void
Bezier::moveFeatherByIndex(int index,
                           int time,
                           double dx,
                           double dy)
{
    ///only called on the main-thread
    assert( QThread::currentThread() == qApp->thread() );

    bool autoKeying = getContext()->isAutoKeyingEnabled();
    bool keySet = false;
    {
        QMutexLocker l(&itemMutex);
        BezierCPs::iterator itF = _imp->featherPoints.begin();
        std::advance(itF, index);
        double xF,yF,leftXF,leftYF,rightXF,rightYF;
        bool isOnkeyframe = (*itF)->getPositionAtTime(time, &xF, &yF,true);

        if (isOnkeyframe || autoKeying) {
            (*itF)->setPositionAtTime(time, xF + dx, yF + dy);
        }

        (*itF)->getLeftBezierPointAtTime(time, &leftXF, &leftYF,true);
        (*itF)->getRightBezierPointAtTime(time, &rightXF, &rightYF,true);

        if (isOnkeyframe || autoKeying) {
            (*itF)->setLeftBezierPointAtTime(time, leftXF + dx, leftYF + dy);
            (*itF)->setRightBezierPointAtTime(time, rightXF + dx, rightYF + dy);
            if (!isOnkeyframe) {
                keySet = true;
            }
        }

        if ( getContext()->isRippleEditEnabled() ) {
            std::set<int> keyframes;
            _imp->getKeyframeTimes(&keyframes);
            for (std::set<int>::iterator it2 = keyframes.begin(); it2 != keyframes.end(); ++it2) {
                if (*it2 == time) {
                    continue;
                }

                (*itF)->getPositionAtTime(*it2, &xF, &yF,true);
                (*itF)->getLeftBezierPointAtTime(*it2, &leftXF, &leftYF,true);
                (*itF)->getRightBezierPointAtTime(*it2, &rightXF, &rightYF,true);

                (*itF)->setPositionAtTime(*it2, xF + dx, yF + dy);
                (*itF)->setLeftBezierPointAtTime(*it2, leftXF + dx, leftYF + dy);
                (*itF)->setRightBezierPointAtTime(*it2, rightXF + dx, rightYF + dy);
            }
        }
    }
    if (autoKeying) {
        setKeyframe(time);
    }
    if (keySet) {
        Q_EMIT keyframeSet(time);
    }
} // moveFeatherByIndex

void
Bezier::transformPoint(const boost::shared_ptr<BezierCP> & point,
                       int time,
                       Transform::Matrix3x3* matrix)
{
    bool autoKeying = getContext()->isAutoKeyingEnabled();
    bool keySet = false;
    {
        QMutexLocker l(&itemMutex);
        Transform::Point3D cp,leftCp,rightCp;
        point->getPositionAtTime(time, &cp.x, &cp.y,true);
        point->getLeftBezierPointAtTime(time, &leftCp.x, &leftCp.y,true);
        bool isonKeyframe = point->getRightBezierPointAtTime(time, &rightCp.x, &rightCp.y,true);


        cp.z = 1.;
        leftCp.z = 1.;
        rightCp.z = 1.;

        cp = matApply(*matrix, cp);
        leftCp = matApply(*matrix, leftCp);
        rightCp = matApply(*matrix, rightCp);

        cp.x /= cp.z; cp.y /= cp.z;
        leftCp.x /= leftCp.z; leftCp.y /= leftCp.z;
        rightCp.x /= rightCp.z; rightCp.y /= rightCp.z;

        if (autoKeying || isonKeyframe) {
            point->setPositionAtTime(time, cp.x, cp.y);
            point->setLeftBezierPointAtTime(time, leftCp.x, leftCp.y);
            point->setRightBezierPointAtTime(time, rightCp.x, rightCp.y);
            if (!isonKeyframe) {
                keySet = true;
            }
        }
    }

    if (keySet) {
        Q_EMIT keyframeSet(time);
    }
}

void
Bezier::moveLeftBezierPoint(int index,
                            int time,
                            double dx,
                            double dy)
{
    ///only called on the main-thread
    assert( QThread::currentThread() == qApp->thread() );

    bool autoKeying = getContext()->isAutoKeyingEnabled();
    bool featherLink = getContext()->isFeatherLinkEnabled();
    bool rippleEdit = getContext()->isRippleEditEnabled();
    bool keySet = false;
    {
        QMutexLocker l(&itemMutex);
        BezierCPs::iterator cp = _imp->atIndex(index);
        assert( cp != _imp->points.end() );

        BezierCPs::iterator fp = _imp->featherPoints.begin();
        std::advance(fp, index);
        double x,y,xF,yF;
        (*cp)->getLeftBezierPointAtTime(time, &x, &y,true);
        bool isOnKeyframe = (*fp)->getLeftBezierPointAtTime(time, &xF, &yF,true);
        bool moveFeather = featherLink || (x == xF && y == yF);

        if (autoKeying || isOnKeyframe) {
            (*cp)->setLeftBezierPointAtTime(time,x + dx, y + dy);
            if (moveFeather) {
                (*fp)->setLeftBezierPointAtTime(time, xF + dx, yF + dy);
            }
            if (!isOnKeyframe) {
                keySet = true;
            }
        } else {
            ///this function is called when building a new bezier we must
            ///move the static position if there is no keyframe, otherwise the
            ///curve would never be built
            (*cp)->setLeftBezierStaticPosition(x + dx, y + dy);
            if (moveFeather) {
                (*fp)->setLeftBezierStaticPosition(xF + dx, yF + dy);
            }
        }

        if (rippleEdit) {
            std::set<int> keyframes;
            _imp->getKeyframeTimes(&keyframes);
            for (std::set<int>::iterator it2 = keyframes.begin(); it2 != keyframes.end(); ++it2) {
                if (*it2 == time) {
                    continue;
                }

                (*cp)->getLeftBezierPointAtTime(*it2, &x, &y,true);
                (*cp)->setLeftBezierPointAtTime(*it2, x + dx, y + dy);
                if (moveFeather) {
                    (*fp)->getLeftBezierPointAtTime(*it2, &xF, &yF,true);
                    (*fp)->setLeftBezierPointAtTime(*it2, xF + dx, yF + dy);
                }
            }
        }
    }
    if (autoKeying) {
        setKeyframe(time);
    }
    if (keySet) {
        Q_EMIT keyframeSet(time);
    }
} // moveLeftBezierPoint

void
Bezier::moveRightBezierPoint(int index,
                             int time,
                             double dx,
                             double dy)
{
    ///only called on the main-thread
    assert( QThread::currentThread() == qApp->thread() );

    bool autoKeying = getContext()->isAutoKeyingEnabled();
    bool featherLink = getContext()->isFeatherLinkEnabled();
    bool rippleEdit = getContext()->isRippleEditEnabled();
    bool keySet = false;
    {
        QMutexLocker l(&itemMutex);
        BezierCPs::iterator cp = _imp->atIndex(index);
        assert( cp != _imp->points.end() );

        BezierCPs::iterator fp = _imp->featherPoints.begin();
        std::advance(fp, index);
        double x,y,xF,yF;
        (*cp)->getRightBezierPointAtTime(time, &x, &y,true);
        bool isOnKeyframe = (*fp)->getRightBezierPointAtTime(time, &xF, &yF,true);
        bool moveFeather = featherLink || (x == xF && y == yF);

        if (autoKeying || isOnKeyframe) {
            (*cp)->setRightBezierPointAtTime(time,x + dx, y + dy);
            if (moveFeather) {
                (*fp)->setRightBezierPointAtTime(time, xF + dx, yF + dy);
            }
            if (!isOnKeyframe) {
                keySet = true;
            }
        } else {
            ///this function is called when building a new bezier we must
            ///move the static position if there is no keyframe, otherwise the
            ///curve would never be built
            (*cp)->setRightBezierStaticPosition(x + dx, y + dy);
            if (moveFeather) {
                (*fp)->setRightBezierStaticPosition(xF + dx, yF + dy);
            }
        }

        if (rippleEdit) {
            std::set<int> keyframes;
            _imp->getKeyframeTimes(&keyframes);
            for (std::set<int>::iterator it2 = keyframes.begin(); it2 != keyframes.end(); ++it2) {
                if (*it2 == time) {
                    continue;
                }


                (*cp)->getRightBezierPointAtTime(*it2, &x, &y,true);
                (*cp)->setRightBezierPointAtTime(*it2, x + dx, y + dy);
                if (moveFeather) {
                    (*fp)->getRightBezierPointAtTime(*it2, &xF, &yF,true);
                    (*fp)->setRightBezierPointAtTime(*it2, xF + dx, yF + dy);
                }
            }
        }
    }
    if (autoKeying) {
        setKeyframe(time);
    }
    if (keySet) {
        Q_EMIT keyframeSet(time);
    }
} // moveRightBezierPoint

#pragma message WARN("Roto: refactor the following!!! too much copy/paste between these set* functions!!!")
void
Bezier::setLeftBezierPoint(int index,
                           int time,
                           double x,
                           double y)
{
    ///only called on the main-thread
    assert( QThread::currentThread() == qApp->thread() );

    bool autoKeying = getContext()->isAutoKeyingEnabled();
    bool keySet = false;
    bool rippleEditEnabled = getContext()->isRippleEditEnabled();
    {
        QMutexLocker l(&itemMutex);
        BezierCPs::iterator cp = _imp->atIndex(index);
        assert( cp != _imp->points.end() );

        BezierCPs::iterator fp = _imp->featherPoints.begin();
        std::advance(fp, index);
        bool isOnKeyframe = _imp->hasKeyframeAtTime(time);

        if (autoKeying || isOnKeyframe) {
            (*cp)->setLeftBezierPointAtTime(time, x, y);
            (*fp)->setLeftBezierPointAtTime(time, x, y);
            if (!isOnKeyframe) {
                keySet = true;
            }
        } else {
            (*cp)->setLeftBezierStaticPosition(x, y);
            (*fp)->setLeftBezierStaticPosition(x, y);
        }

        if (rippleEditEnabled) {
            std::set<int> keyframes;
            _imp->getKeyframeTimes(&keyframes);
            for (std::set<int>::iterator it2 = keyframes.begin(); it2 != keyframes.end(); ++it2) {
                (*cp)->setLeftBezierPointAtTime(*it2, x,y);
                (*fp)->setLeftBezierPointAtTime(*it2,x,y);
            }
        }
    }
    if (autoKeying) {
        setKeyframe(time);
    }
    if (keySet) {
        Q_EMIT keyframeSet(time);
    }
}

void
Bezier::setRightBezierPoint(int index,
                            int time,
                            double x,
                            double y)
{
    ///only called on the main-thread
    assert( QThread::currentThread() == qApp->thread() );

    bool autoKeying = getContext()->isAutoKeyingEnabled();
    bool keySet = false;
    bool rippleEditEnabled = getContext()->isRippleEditEnabled();
    {
        QMutexLocker l(&itemMutex);
        BezierCPs::iterator cp = _imp->atIndex(index);
        assert( cp != _imp->points.end() );

        BezierCPs::iterator fp = _imp->featherPoints.begin();
        std::advance(fp, index);
        bool isOnKeyframe = _imp->hasKeyframeAtTime(time);

        if (autoKeying || isOnKeyframe) {
            (*cp)->setRightBezierPointAtTime(time, x, y);
            (*fp)->setRightBezierPointAtTime(time, x, y);
            if (!isOnKeyframe) {
                keySet = true;
            }
        } else {
            (*cp)->setRightBezierStaticPosition(x, y);
            (*fp)->setRightBezierStaticPosition(x, y);
        }

        if (rippleEditEnabled) {
            std::set<int> keyframes;
            _imp->getKeyframeTimes(&keyframes);
            for (std::set<int>::iterator it2 = keyframes.begin(); it2 != keyframes.end(); ++it2) {
                (*cp)->setRightBezierPointAtTime(*it2, x,y);
                (*fp)->setRightBezierPointAtTime(*it2,x,y);
            }
        }
    }
    if (autoKeying) {
        setKeyframe(time);
    }
    if (keySet) {
        Q_EMIT keyframeSet(time);
    }
}

void
Bezier::setPointAtIndex(bool feather,
                        int index,
                        int time,
                        double x,
                        double y,
                        double lx,
                        double ly,
                        double rx,
                        double ry)
{
    ///only called on the main-thread
    assert( QThread::currentThread() == qApp->thread() );

    bool autoKeying = getContext()->isAutoKeyingEnabled();
    bool rippleEdit = getContext()->isRippleEditEnabled();
    bool keySet = false;

    {
        QMutexLocker l(&itemMutex);
        bool isOnKeyframe = _imp->hasKeyframeAtTime(time);

        if ( index >= (int)_imp->featherPoints.size() ) {
            throw std::invalid_argument("Bezier::setPointAtIndex: Index out of range.");
        }

        BezierCPs::iterator fp = feather ?  _imp->featherPoints.begin() : _imp->points.begin();
        std::advance(fp, index);

        if (autoKeying || isOnKeyframe) {
            (*fp)->setPositionAtTime(time, x, y);
            (*fp)->setLeftBezierPointAtTime(time, lx, ly);
            (*fp)->setRightBezierPointAtTime(time, rx, ry);
            if (!isOnKeyframe) {
                keySet = true;
            }
        }

        if (rippleEdit) {
            std::set<int> keyframes;
            _imp->getKeyframeTimes(&keyframes);
            for (std::set<int>::iterator it2 = keyframes.begin(); it2 != keyframes.end(); ++it2) {
                (*fp)->setPositionAtTime(*it2, x, y);
                (*fp)->setLeftBezierPointAtTime(*it2, lx, ly);
                (*fp)->setRightBezierPointAtTime(*it2, rx, ry);
            }
        }
    }
    if (autoKeying) {
        setKeyframe(time);
    }
    if (keySet) {
        Q_EMIT keyframeSet(time);
    }
}

void
Bezier::movePointLeftAndRightIndex(BezierCP & p,
                                   int time,
                                   double lx,
                                   double ly,
                                   double rx,
                                   double ry)
{
    ///only called on the main-thread
    assert( QThread::currentThread() == qApp->thread() );

    bool autoKeying = getContext()->isAutoKeyingEnabled();
    bool rippleEdit = getContext()->isRippleEditEnabled();
    bool keySet = false;
    {
        QMutexLocker l(&itemMutex);
        bool isOnKeyframe = _imp->hasKeyframeAtTime(time);
        double leftX,leftY,rightX,rightY;
        p.getLeftBezierPointAtTime(time, &leftX, &leftY,true);
        p.getRightBezierPointAtTime(time, &rightX, &rightY,true);

        if (autoKeying || isOnKeyframe) {
            p.setLeftBezierPointAtTime(time, leftX + lx,leftY +  ly);
            p.setRightBezierPointAtTime(time, rightX + rx, rightY + ry);
            if (!isOnKeyframe) {
                keySet = true;
            }
        }

        if (rippleEdit) {
            std::set<int> keyframes;
            _imp->getKeyframeTimes(&keyframes);
            for (std::set<int>::iterator it2 = keyframes.begin(); it2 != keyframes.end(); ++it2) {
                if (*it2 == time) {
                    continue;
                }
                p.getLeftBezierPointAtTime(*it2, &leftX, &leftY,true);
                p.getRightBezierPointAtTime(*it2, &rightX, &rightY,true);
                p.setLeftBezierPointAtTime(*it2, leftX + lx,leftY +  ly);
                p.setRightBezierPointAtTime(*it2, rightX + rx, rightY + ry);
            }
        }
    }
    if (autoKeying) {
        setKeyframe(time);
    }
    if (keySet) {
        Q_EMIT keyframeSet(time);
    }
}

void
Bezier::removeFeatherAtIndex(int index)
{
    ///only called on the main-thread
    assert( QThread::currentThread() == qApp->thread() );
    QMutexLocker l(&itemMutex);

    if ( index >= (int)_imp->points.size() ) {
        throw std::invalid_argument("Bezier::removeFeatherAtIndex: Index out of range.");
    }

    BezierCPs::iterator cp = _imp->atIndex(index);
    BezierCPs::iterator fp = _imp->featherPoints.begin();
    std::advance(fp, index);

    assert( cp != _imp->points.end() && fp != _imp->featherPoints.end() );

    (*fp)->clone(**cp);
}

void
Bezier::smoothPointAtIndex(int index,
                           int time,
                           const std::pair<double,double>& pixelScale)
{
    ///only called on the main-thread
    assert( QThread::currentThread() == qApp->thread() );
    bool keySet = false;
    bool autoKeying = getContext()->isAutoKeyingEnabled();
    bool rippleEdit = getContext()->isRippleEditEnabled();

    {
        QMutexLocker l(&itemMutex);
        if ( index >= (int)_imp->points.size() ) {
            throw std::invalid_argument("Bezier::smoothPointAtIndex: Index out of range.");
        }

        BezierCPs::iterator cp = _imp->atIndex(index);
        BezierCPs::iterator fp = _imp->featherPoints.begin();
        std::advance(fp, index);

        assert( cp != _imp->points.end() && fp != _imp->featherPoints.end() );
        (*cp)->smoothPoint(time,autoKeying,rippleEdit,pixelScale);
        keySet = (*fp)->smoothPoint(time,autoKeying,rippleEdit,pixelScale);
    }
    if (autoKeying) {
        setKeyframe(time);
    }
    if (keySet) {
        Q_EMIT keyframeSet(time);
    }
}

void
Bezier::cuspPointAtIndex(int index,
                         int time,
                         const std::pair<double,double>& pixelScale)
{
    ///only called on the main-thread
    assert( QThread::currentThread() == qApp->thread() );

    bool autoKeying = getContext()->isAutoKeyingEnabled();
    bool rippleEdit = getContext()->isRippleEditEnabled();
    bool keySet = false;
    {
        QMutexLocker l(&itemMutex);
        if ( index >= (int)_imp->points.size() ) {
            throw std::invalid_argument("Bezier::cuspPointAtIndex: Index out of range.");
        }

        BezierCPs::iterator cp = _imp->atIndex(index);
        BezierCPs::iterator fp = _imp->featherPoints.begin();
        std::advance(fp, index);

        assert( cp != _imp->points.end() && fp != _imp->featherPoints.end() );
        (*cp)->cuspPoint(time,autoKeying,rippleEdit, pixelScale);
        keySet = (*fp)->cuspPoint(time,autoKeying,rippleEdit,pixelScale);
    }
    if (autoKeying) {
        setKeyframe(time);
    }
    if (keySet) {
        Q_EMIT keyframeSet(time);
    }
}

void
Bezier::setKeyframe(int time)
{
    ///only called on the main-thread
    assert( QThread::currentThread() == qApp->thread() );

    {
        QMutexLocker l(&itemMutex);
        if ( _imp->hasKeyframeAtTime(time) ) {
            return;
        }


        assert( _imp->points.size() == _imp->featherPoints.size() );

        BezierCPs::iterator itF = _imp->featherPoints.begin();
        for (BezierCPs::iterator it = _imp->points.begin(); it != _imp->points.end(); ++it,++itF) {
            double x,y;
            double leftDerivX,rightDerivX,leftDerivY,rightDerivY;

            {
                (*it)->getPositionAtTime(time, &x, &y,true);
                (*it)->setPositionAtTime(time, x, y);

                (*it)->getLeftBezierPointAtTime(time, &leftDerivX, &leftDerivY,true);
                (*it)->getRightBezierPointAtTime(time, &rightDerivX, &rightDerivY,true);
                (*it)->setLeftBezierPointAtTime(time, leftDerivX, leftDerivY);
                (*it)->setRightBezierPointAtTime(time, rightDerivX, rightDerivY);
            }

            {
                (*itF)->getPositionAtTime(time, &x, &y,true);
                (*itF)->setPositionAtTime(time, x, y);

                (*itF)->getLeftBezierPointAtTime(time, &leftDerivX, &leftDerivY,true);
                (*itF)->getRightBezierPointAtTime(time, &rightDerivX, &rightDerivY,true);
                (*itF)->setLeftBezierPointAtTime(time, leftDerivX, leftDerivY);
                (*itF)->setRightBezierPointAtTime(time, rightDerivX, rightDerivY);
            }
        }
    }
    Q_EMIT keyframeSet(time);
}

void
Bezier::removeKeyframe(int time)
{
    ///only called on the main-thread
    assert( QThread::currentThread() == qApp->thread() );

    {
        QMutexLocker l(&itemMutex);

        if ( !_imp->hasKeyframeAtTime(time) ) {
            return;
        }
        assert( _imp->featherPoints.size() == _imp->points.size() );

        BezierCPs::iterator fp = _imp->featherPoints.begin();
        for (BezierCPs::iterator it = _imp->points.begin(); it != _imp->points.end(); ++it,++fp) {
            (*it)->removeKeyframe(time);
            (*fp)->removeKeyframe(time);
        }
    }
    Q_EMIT keyframeRemoved(time);
}

void
Bezier::moveKeyframe(int oldTime,int newTime)
{
    
    BezierCPs::iterator fp = _imp->featherPoints.begin();
    for (BezierCPs::iterator it = _imp->points.begin(); it != _imp->points.end(); ++it,++fp) {
        double x,y,lx,ly,rx,ry;
        (*it)->getPositionAtTime(oldTime, &x, &y);
        (*it)->getLeftBezierPointAtTime(oldTime, &lx, &ly);
        (*it)->getRightBezierPointAtTime(oldTime, &rx, &ry);
        
        (*it)->removeKeyframe(oldTime);
        
        (*it)->setPositionAtTime(newTime, x, y);
        (*it)->setLeftBezierPointAtTime(newTime, lx, ly);
        (*it)->setRightBezierPointAtTime(newTime, rx, ry);
        
        (*fp)->getPositionAtTime(oldTime, &x, &y);
        (*fp)->getLeftBezierPointAtTime(oldTime, &lx, &ly);
        (*fp)->getRightBezierPointAtTime(oldTime, &rx, &ry);
        
        (*fp)->removeKeyframe(oldTime);
        
        (*fp)->setPositionAtTime(newTime, x, y);
        (*fp)->setLeftBezierPointAtTime(newTime, lx, ly);
        (*fp)->setRightBezierPointAtTime(newTime, rx, ry);
        
    }
    Q_EMIT keyframeRemoved(oldTime);
    Q_EMIT keyframeSet(newTime);
}

int
Bezier::getKeyframesCount() const
{
    QMutexLocker l(&itemMutex);

    if ( _imp->points.empty() ) {
        return 0;
    } else {
        return _imp->points.front()->getKeyframesCount();
    }
}

void
Bezier::evaluateAtTime_DeCasteljau(int time,
                                   unsigned int mipMapLevel,
                                   int nbPointsPerSegment,
                                   std::list< Natron::Point >* points,
                                   RectD* bbox) const
{
    QMutexLocker l(&itemMutex);
    BezierCPs::const_iterator next = _imp->points.begin();

    if ( _imp->points.empty() ) {
        return;
    }
    ++next;
    for (BezierCPs::const_iterator it = _imp->points.begin(); it != _imp->points.end(); ++it,++next) {
        if ( next == _imp->points.end() ) {
            if (!_imp->finished) {
                break;
            }
            next = _imp->points.begin();
        }
        bezierSegmentEval(*(*it),*(*next), time,mipMapLevel, nbPointsPerSegment, points,bbox);
    }
}

void
Bezier::evaluateFeatherPointsAtTime_DeCasteljau(int time,
                                                unsigned int mipMapLevel,
                                                int nbPointsPerSegment,
                                                bool evaluateIfEqual, ///< evaluate only if feather points are different from control points
                                                std::list< Natron::Point >* points, ///< output
                                                RectD* bbox) const ///< output
{
    QMutexLocker l(&itemMutex);

    if ( _imp->points.empty() ) {
        return;
    }
    BezierCPs::const_iterator itCp = _imp->points.begin();
    BezierCPs::const_iterator next = _imp->featherPoints.begin();
    ++next;
    BezierCPs::const_iterator nextCp = itCp;
    ++nextCp;
    for (BezierCPs::const_iterator it = _imp->featherPoints.begin(); it != _imp->featherPoints.end(); ++it,++itCp,++next,++nextCp) {
        if ( next == _imp->featherPoints.end() ) {
            next = _imp->featherPoints.begin();
        }
        if ( nextCp == _imp->points.end() ) {
            if (!_imp->finished) {
                break;
            }
            nextCp = _imp->points.begin();
        }
        if ( !evaluateIfEqual && bezierSegmenEqual(time, **itCp, **nextCp, **it, **next) ) {
            continue;
        }

        bezierSegmentEval(*(*it),*(*next), time, mipMapLevel, nbPointsPerSegment, points, bbox);
    }
}

RectD
Bezier::getBoundingBox(int time) const
{
    std::list<Point> pts;
    RectD bbox; // a very empty bbox

    bbox.x1 = std::numeric_limits<double>::infinity();
    bbox.x2 = -std::numeric_limits<double>::infinity();
    bbox.y1 = std::numeric_limits<double>::infinity();
    bbox.y2 = -std::numeric_limits<double>::infinity();

    QMutexLocker l(&itemMutex);
    bezierSegmentListBboxUpdate(_imp->points, _imp->finished, time, 0, &bbox);
#pragma message WARN("TODO: use featherPointsAtDistance")
    // BUG https://github.com/MrKepzie/Natron/issues/145 : the feather Bezier must be moved by featherdistance before RoD computation!
    bezierSegmentListBboxUpdate(_imp->featherPoints, _imp->finished, time, 0, &bbox);
    
    
    // EDIT: Partial fix, just pad the BBOX by the feather distance. This might not be accurate but gives at least something
    // enclosing the real bbox and close enough
    double featherDistance = getFeatherDistance(time);
    bbox.x1 -= featherDistance;
    bbox.x2 += featherDistance;
    bbox.y1 -= featherDistance;
    bbox.y2 += featherDistance;
    return bbox;
}

const std::list< boost::shared_ptr<BezierCP> > &
Bezier::getControlPoints() const
{
    ///only called on the main-thread
    assert( QThread::currentThread() == qApp->thread() );

    return _imp->points;
}

std::list< boost::shared_ptr<BezierCP> >
Bezier::getControlPoints_mt_safe() const
{
    QMutexLocker l(&itemMutex);

    return _imp->points;
}

const std::list< boost::shared_ptr<BezierCP> > &
Bezier::getFeatherPoints() const
{
    ///only called on the main-thread
    assert( QThread::currentThread() == qApp->thread() );

    return _imp->featherPoints;
}

std::list< boost::shared_ptr<BezierCP> >
Bezier::getFeatherPoints_mt_safe() const
{
    QMutexLocker l(&itemMutex);

    return _imp->featherPoints;
}

std::pair<boost::shared_ptr<BezierCP>,boost::shared_ptr<BezierCP> >
Bezier::isNearbyControlPoint(double x,
                             double y,
                             double acceptance,
                             ControlPointSelectionPref pref,
                             int* index) const
{
    ///only called on the main-thread
    assert( QThread::currentThread() == qApp->thread() );
    int time = getContext()->getTimelineCurrentTime();
    QMutexLocker l(&itemMutex);
    boost::shared_ptr<BezierCP> cp,fp;

    switch (pref) {
    case FEATHER_FIRST: {
        BezierCPs::const_iterator itF = _imp->findFeatherPointNearby(x, y, acceptance, time, index);
        if ( itF != _imp->featherPoints.end() ) {
            fp = *itF;
            BezierCPs::const_iterator it = _imp->points.begin();
            std::advance(it, *index);
            cp = *it;

            return std::make_pair(fp, cp);
        } else {
            BezierCPs::const_iterator it = _imp->findControlPointNearby(x, y, acceptance, time, index);
            if ( it != _imp->points.end() ) {
                cp = *it;
                itF = _imp->featherPoints.begin();
                std::advance(itF, *index);
                fp = *itF;

                return std::make_pair(cp, fp);
            }
        }
        break;
    }
    case CONTROL_POINT_FIRST:
    case WHATEVER_FIRST:
    default: {
        BezierCPs::const_iterator it = _imp->findControlPointNearby(x, y, acceptance, time, index);
        if ( it != _imp->points.end() ) {
            cp = *it;
            BezierCPs::const_iterator itF = _imp->featherPoints.begin();
            std::advance(itF, *index);
            fp = *itF;

            return std::make_pair(cp, fp);
        } else {
            BezierCPs::const_iterator itF = _imp->findFeatherPointNearby(x, y, acceptance, time, index);
            if ( itF != _imp->featherPoints.end() ) {
                fp = *itF;
                it = _imp->points.begin();
                std::advance(it, *index);
                cp = *it;

                return std::make_pair(fp, cp);
            }
        }
        break;
    }
    }

    ///empty pair
    *index = -1;

    return std::make_pair(cp,fp);
} // isNearbyControlPoint

int
Bezier::getControlPointIndex(const boost::shared_ptr<BezierCP> & cp) const
{
    return getControlPointIndex( cp.get() );
}

int
Bezier::getControlPointIndex(const BezierCP* cp) const
{
    ///only called on the main-thread
    assert(cp);
    QMutexLocker l(&itemMutex);
    int i = 0;
    for (BezierCPs::const_iterator it = _imp->points.begin(); it != _imp->points.end(); ++it,++i) {
        if (it->get() == cp) {
            return i;
        }
    }

    return -1;
}

int
Bezier::getFeatherPointIndex(const boost::shared_ptr<BezierCP> & fp) const
{
    ///only called on the main-thread
    QMutexLocker l(&itemMutex);
    int i = 0;

    for (BezierCPs::const_iterator it = _imp->featherPoints.begin(); it != _imp->featherPoints.end(); ++it,++i) {
        if (*it == fp) {
            return i;
        }
    }

    return -1;
}

boost::shared_ptr<BezierCP>
Bezier::getControlPointAtIndex(int index) const
{
    QMutexLocker l(&itemMutex);

    if ( (index < 0) || ( index >= (int)_imp->points.size() ) ) {
        return boost::shared_ptr<BezierCP>();
    }

    BezierCPs::const_iterator it = _imp->points.begin();
    std::advance(it, index);

    return *it;
}

boost::shared_ptr<BezierCP>
Bezier::getFeatherPointAtIndex(int index) const
{
    QMutexLocker l(&itemMutex);

    if ( (index < 0) || ( index >= (int)_imp->featherPoints.size() ) ) {
        return boost::shared_ptr<BezierCP>();
    }

    BezierCPs::const_iterator it = _imp->featherPoints.begin();
    std::advance(it, index);

    return *it;
}

std::list< std::pair<boost::shared_ptr<BezierCP>,boost::shared_ptr<BezierCP> > >
Bezier::controlPointsWithinRect(double l,
                                double r,
                                double b,
                                double t,
                                double acceptance,
                                int mode) const
{
    std::list< std::pair<boost::shared_ptr<BezierCP>,boost::shared_ptr<BezierCP> > > ret;

    ///only called on the main-thread
    assert( QThread::currentThread() == qApp->thread() );
    QMutexLocker locker(&itemMutex);
    int time = getContext()->getTimelineCurrentTime();
    int i = 0;
    if ( (mode == 0) || (mode == 1) ) {
        for (BezierCPs::const_iterator it = _imp->points.begin(); it != _imp->points.end(); ++it,++i) {
            double x,y;
            (*it)->getPositionAtTime(time, &x, &y);
            if ( ( x >= (l - acceptance) ) && ( x <= (r + acceptance) ) && ( y >= (b - acceptance) ) && ( y <= (t - acceptance) ) ) {
                std::pair<boost::shared_ptr<BezierCP>,boost::shared_ptr<BezierCP> > p;
                p.first = *it;
                BezierCPs::const_iterator itF = _imp->featherPoints.begin();
                std::advance(itF, i);
                p.second = *itF;
                ret.push_back(p);
            }
        }
    }
    i = 0;
    if ( (mode == 0) || (mode == 2) ) {
        for (BezierCPs::const_iterator it = _imp->featherPoints.begin(); it != _imp->featherPoints.end(); ++it,++i) {
            double x,y;
            (*it)->getPositionAtTime(time, &x, &y);
            if ( ( x >= (l - acceptance) ) && ( x <= (r + acceptance) ) && ( y >= (b - acceptance) ) && ( y <= (t - acceptance) ) ) {
                std::pair<boost::shared_ptr<BezierCP>,boost::shared_ptr<BezierCP> > p;
                p.first = *it;
                BezierCPs::const_iterator itF = _imp->points.begin();
                std::advance(itF, i);
                p.second = *itF;

                ///avoid duplicates
                bool found = false;
                for (std::list< std::pair<boost::shared_ptr<BezierCP>,boost::shared_ptr<BezierCP> > >::iterator it2 = ret.begin();
                     it2 != ret.end(); ++it2) {
                    if (it2->first == *itF) {
                        found = true;
                        break;
                    }
                }
                if (!found) {
                    ret.push_back(p);
                }
            }
        }
    }

    return ret;
} // controlPointsWithinRect

boost::shared_ptr<BezierCP>
Bezier::getFeatherPointForControlPoint(const boost::shared_ptr<BezierCP> & cp) const
{
    assert( !cp->isFeatherPoint() );
    int index = getControlPointIndex(cp);
    assert(index != -1);

    return getFeatherPointAtIndex(index);
}

boost::shared_ptr<BezierCP>
Bezier::getControlPointForFeatherPoint(const boost::shared_ptr<BezierCP> & fp) const
{
    assert( fp->isFeatherPoint() );
    int index = getFeatherPointIndex(fp);
    assert(index != -1);

    return getControlPointAtIndex(index);
}

void
Bezier::leftDerivativeAtPoint(int time,
                              const BezierCP & p,
                              const BezierCP & prev,
                              double *dx,
                              double *dy)
{
    ///First-off, determine if the segment is a linear/quadratic/cubic bezier segment.
    assert( !p.equalsAtTime(time, prev) );
    bool p0equalsP1,p1equalsP2,p2equalsP3;
    Point p0,p1,p2,p3;
    prev.getPositionAtTime(time, &p0.x, &p0.y);
    prev.getRightBezierPointAtTime(time, &p1.x, &p1.y);
    p.getLeftBezierPointAtTime(time, &p2.x, &p2.y);
    p.getPositionAtTime(time, &p3.x, &p3.y);
    p0equalsP1 = p0.x == p1.x && p0.y == p1.y;
    p1equalsP2 = p1.x == p2.x && p1.y == p2.y;
    p2equalsP3 = p2.x == p3.x && p2.y == p3.y;
    int degree = 3;
    if (p0equalsP1) {
        --degree;
    }
    if (p1equalsP2) {
        --degree;
    }
    if (p2equalsP3) {
        --degree;
    }
    assert(degree >= 1 && degree <= 3);

    ///derivatives for t == 1.
    if (degree == 1) {
        *dx = p0.x - p3.x;
        *dy = p0.y - p3.y;
    } else if (degree == 2) {
        if (p0equalsP1) {
            p1 = p2;
        }
        *dx = 2. * (p1.x - p3.x);
        *dy = 2. * (p1.y - p3.y);
    } else {
        *dx = 3. * (p2.x - p3.x);
        *dy = 3. * (p2.y - p3.y);
    }
}

void
Bezier::rightDerivativeAtPoint(int time,
                               const BezierCP & p,
                               const BezierCP & next,
                               double *dx,
                               double *dy)
{
    ///First-off, determine if the segment is a linear/quadratic/cubic bezier segment.
    assert( !p.equalsAtTime(time, next) );
    bool p0equalsP1,p1equalsP2,p2equalsP3;
    Point p0,p1,p2,p3;
    p.getPositionAtTime(time, &p0.x, &p0.y);
    p.getRightBezierPointAtTime(time, &p1.x, &p1.y);
    next.getLeftBezierPointAtTime(time, &p2.x, &p2.y);
    next.getPositionAtTime(time, &p3.x, &p3.y);
    p0equalsP1 = p0.x == p1.x && p0.y == p1.y;
    p1equalsP2 = p1.x == p2.x && p1.y == p2.y;
    p2equalsP3 = p2.x == p3.x && p2.y == p3.y;
    int degree = 3;
    if (p0equalsP1) {
        --degree;
    }
    if (p1equalsP2) {
        --degree;
    }
    if (p2equalsP3) {
        --degree;
    }
    assert(degree >= 1 && degree <= 3);

    ///derivatives for t == 0.
    if (degree == 1) {
        *dx = p3.x - p0.x;
        *dy = p3.y - p0.y;
    } else if (degree == 2) {
        if (p0equalsP1) {
            p1 = p2;
        }
        *dx = 2. * (p1.x - p0.x);
        *dy = 2. * (p1.y - p0.y);
    } else {
        *dx = 3. * (p1.x - p0.x);
        *dy = 3. * (p1.y - p0.y);
    }
}

void
Bezier::save(RotoItemSerialization* obj) const
{
    BezierSerialization* s = dynamic_cast<BezierSerialization*>(obj);
    if (s) {
        QMutexLocker l(&itemMutex);

        s->_closed = _imp->finished;

        assert( _imp->featherPoints.size() == _imp->points.size() );


        BezierCPs::const_iterator fp = _imp->featherPoints.begin();
        for (BezierCPs::const_iterator it = _imp->points.begin(); it != _imp->points.end(); ++it,++fp) {
            BezierCP c,f;
            c.clone(**it);
            f.clone(**fp);
            s->_controlPoints.push_back(c);
            s->_featherPoints.push_back(f);
        }
    }
    RotoDrawableItem::save(obj);
}

void
Bezier::load(const RotoItemSerialization & obj)
{
    boost::shared_ptr<Bezier> this_shared = boost::dynamic_pointer_cast<Bezier>(shared_from_this());
    assert(this_shared);

    const BezierSerialization & s = dynamic_cast<const BezierSerialization &>(obj);
    {
        QMutexLocker l(&itemMutex);
        _imp->finished = s._closed;


        if ( s._controlPoints.size() != s._featherPoints.size() ) {
            ///do not load broken serialization objects
            return;
        }

        std::list<BezierCP>::const_iterator itF = s._featherPoints.begin();
        for (std::list<BezierCP>::const_iterator it = s._controlPoints.begin(); it != s._controlPoints.end(); ++it,++itF) {
            boost::shared_ptr<BezierCP> cp( new BezierCP(this_shared) );
            cp->clone(*it);
            _imp->points.push_back(cp);

            boost::shared_ptr<BezierCP> fp( new FeatherPoint(this_shared) );
            fp->clone(*itF);
            _imp->featherPoints.push_back(fp);
        }
    }
    RotoDrawableItem::load(obj);
}

void
Bezier::getKeyframeTimes(std::set<int> *times) const
{
    QMutexLocker l(&itemMutex);

    _imp->getKeyframeTimes(times);
}

int
Bezier::getPreviousKeyframeTime(int time) const
{
    std::set<int> times;
    QMutexLocker l(&itemMutex);

    _imp->getKeyframeTimes(&times);
    for (std::set<int>::reverse_iterator it = times.rbegin(); it != times.rend(); ++it) {
        if (*it < time) {
            return *it;
        }
    }

    return INT_MIN;
}

int
Bezier::getNextKeyframeTime(int time) const
{
    std::set<int> times;
    QMutexLocker l(&itemMutex);

    _imp->getKeyframeTimes(&times);
    for (std::set<int>::iterator it = times.begin(); it != times.end(); ++it) {
        if (*it > time) {
            return *it;
        }
    }

    return INT_MAX;
}

static
void
point_line_intersection(const Point &p1,
                        const Point &p2,
                        const Point &pos,
                        int *winding)
{
    double x1 = p1.x;
    double y1 = p1.y;
    double x2 = p2.x;
    double y2 = p2.y;
    double y = pos.y;
    int dir = 1;

    if ( qFuzzyCompare(y1, y2) ) {
        // ignore horizontal lines according to scan conversion rule
        return;
    } else if (y2 < y1) {
        double x_tmp = x2; x2 = x1; x1 = x_tmp;
        double y_tmp = y2; y2 = y1; y1 = y_tmp;
        dir = -1;
    }

    if ( (y >= y1) && (y < y2) ) {
        double x = x1 + ( (x2 - x1) / (y2 - y1) ) * (y - y1);

        // count up the winding number if we're
        if (x <= pos.x) {
            (*winding) += dir;
        }
    }
}

#pragma message WARN("pointInPolygon should not be used, see comment")
/*
   The pointInPolygon function should not be used.
   The algorithm to know which side is the outside of a polygon consists in computing the global polygon orientation.
   To compute the orientation, compute its surface. If positive the polygon is clockwise, if negative it's counterclockwise.
   to compute the surface, take the starting point of the polygon, and imagine a fan made of all the triangles
   pointing at this point. The surface of a tringle is half the cross-product of two of its sides issued from
   the same point (the starting point of the polygon, in this case.
   The orientation of a polygon has to be computed only once for each modification of the polygon (whenever it's edited), and
   should be stored with the polygon.
   Of course an 8-shaped polygon doesn't have an outside, but it still has an orientation. The feather direction
   should follow this orientation.
 */
bool
Bezier::pointInPolygon(const Point & p,
                       const std::list<Point> & polygon,
                       const RectD & featherPolyBBox,
                       FillRule rule)
{
    ///first check if the point lies inside the bounding box
    if ( (p.x < featherPolyBBox.x1) || (p.x >= featherPolyBBox.x2) || (p.y < featherPolyBBox.y1) || (p.y >= featherPolyBBox.y2)
         || polygon.empty() ) {
        return false;
    }

    int winding_number = 0;
    std::list<Point>::const_iterator last_pt = polygon.begin();
    std::list<Point>::const_iterator last_start = last_pt;
    std::list<Point>::const_iterator cur = last_pt;
    ++cur;
    for (; cur != polygon.end(); ++cur,++last_pt) {
        point_line_intersection(*last_pt, *cur, p, &winding_number);
    }

    // implicitly close last subpath
    if (last_pt != last_start) {
        point_line_intersection(*last_pt, *last_start, p, &winding_number);
    }

    return rule == WindingFill
           ? (winding_number != 0)
           : ( (winding_number % 2) != 0 );
}

/**
 * @brief Computes the location of the feather extent relative to the current feather point position and
 * the given feather distance.
 * In the case the control point and the feather point of the bezier are distinct, this function just makes use
 * of Thales theorem.
 * If the feather point and the control point are equal then this function computes the left and right derivative
 * of the bezier at that point to determine the direction in which the extent is.
 * @returns The delta from the given feather point to apply to find out the extent position.
 *
 * Note that the delta will be applied to fp.
 **/
Point
Bezier::expandToFeatherDistance(const Point & cp, //< the point
                                Point* fp, //< the feather point
                                double featherDistance, //< feather distance
                                const std::list<Point> & featherPolygon, //< the polygon of the bezier
                                const RectD & featherPolyBBox, //< helper to speed-up pointInPolygon computations
                                int time, //< time
                                BezierCPs::const_iterator prevFp, //< iterator pointing to the feather before curFp
                                BezierCPs::const_iterator curFp, //< iterator pointing to fp
                                BezierCPs::const_iterator nextFp) //< iterator pointing after curFp
{
    Point ret;

    if (featherDistance != 0) {
        ///shortcut when the feather point is different than the control point
        if ( (cp.x != fp->x) && (cp.y != fp->y) ) {
            double dx = (fp->x - cp.x);
            double dy = (fp->y - cp.y);
            double dist = sqrt(dx * dx + dy * dy);
            ret.x = ( dx * (dist + featherDistance) ) / dist;
            ret.y = ( dy * (dist + featherDistance) ) / dist;
            fp->x =  ret.x + cp.x;
            fp->y =  ret.y + cp.y;
        } else {
            //compute derivatives to determine the feather extent
            double leftX,leftY,rightX,rightY,norm;
            Bezier::leftDerivativeAtPoint(time, **curFp, **prevFp, &leftX, &leftY);
            Bezier::rightDerivativeAtPoint(time, **curFp, **nextFp, &rightX, &rightY);
            norm = sqrt( (rightX - leftX) * (rightX - leftX) + (rightY - leftY) * (rightY - leftY) );

            ///normalize derivatives by their norm
            if (norm != 0) {
                ret.x = -( (rightY - leftY) / norm );
                ret.y = ( (rightX - leftX) / norm );
            } else {
                ///both derivatives are the same, use the direction of the left one
                norm = sqrt( (leftX - cp.x) * (leftX - cp.x) + (leftY - cp.y) * (leftY - cp.y) );
                if (norm != 0) {
                    ret.x = -( (leftY - cp.y) / norm );
                    ret.y = ( (leftX - cp.x) / norm );
                } else {
                    ///both derivatives and control point are equal, just use 0
                    ret.x = ret.y = 0;
                }
            }


            ///retrieve the position of the extent of the feather
            ///To retrieve the extent which is in not inside the polygon we test the 2 points

            ///Note that we're testing with a normalized vector because the polygon could be 1 pixel thin
            ///and the test would yield wrong results. We multiply by the distance once we've done the test.
            Point extent;
            extent.x = cp.x + ret.x;
            extent.y = cp.y + ret.y;

#pragma message WARN("pointInPolygon should not be used, see comment")
            /*
               The pointInPolygon function should not be used.
               The algorithm to know which side is the outside of a polygon consists in computing the global polygon orientation.
               To compute the orientation, compute its surface. If positive the polygon is clockwise, if negative it's counterclockwise.
               to compute the surface, take the starting point of the polygon, and imagine a fan made of all the triangles
               pointing at this point. The surface of a tringle is half the cross-product of two of its sides issued from
               the same point (the starting point of the polygon, in this case.
               The orientation of a polygon has to be computed only once for each modification of the polygon (whenever it's edited), and
               should be stored with the polygon.
               Of course an 8-shaped polygon doesn't have an outside, but it still has an orientation. The feather direction
               should follow this orientation.
             */
            bool inside = pointInPolygon(extent, featherPolygon,featherPolyBBox,Bezier::OddEvenFill);
            if ( ( !inside && (featherDistance > 0) ) || ( inside && (featherDistance < 0) ) ) {
                //*fp = extent;
                fp->x = cp.x + ret.x * featherDistance;
                fp->y = cp.y + ret.y * featherDistance;
            } else {
                fp->x = cp.x - ret.x * featherDistance;
                fp->y = cp.y - ret.y * featherDistance;
            }
        }
    } else {
        ret.x = ret.y = 0;
    }

    return ret;
} // expandToFeatherDistance

////////////////////////////////////RotoContext////////////////////////////////////


RotoContext::RotoContext(const boost::shared_ptr<Natron::Node>& node)
    : _imp( new RotoContextPrivate(node) )
{
   
}

///Must be done here because at the time of the constructor, the shared_ptr doesn't exist yet but
///addLayer() needs it to get a shared ptr to this
void
RotoContext::createBaseLayer()
{
    ////Add the base layer
    boost::shared_ptr<RotoLayer> base = addLayer();
    
    deselect(base,RotoContext::OTHER);
}

RotoContext::~RotoContext()
{
}

boost::shared_ptr<RotoLayer>
RotoContext::addLayer()
{
    int no;
    boost::shared_ptr<RotoContext> this_shared = shared_from_this();
    assert(this_shared);

    ///MT-safe: only called on the main-thread
    assert( QThread::currentThread() == qApp->thread() );
    boost::shared_ptr<RotoLayer> item;
    {
        QMutexLocker l(&_imp->rotoContextMutex);
        std::map<std::string, int>::iterator it = _imp->itemCounters.find(kRotoLayerBaseName);
        if ( it != _imp->itemCounters.end() ) {
            ++it->second;
            no = it->second;
        } else {
            _imp->itemCounters.insert( std::make_pair(kRotoLayerBaseName, 1) );
            no = 1;
        }
        std::stringstream ss;
        ss << kRotoLayerBaseName << ' ' << no;

        boost::shared_ptr<RotoLayer> deepestLayer = findDeepestSelectedLayer();
        boost::shared_ptr<RotoLayer> parentLayer;
        if (!deepestLayer) {
            ///find out if there's a base layer, if so add to the base layer,
            ///otherwise create the base layer
            for (std::list<boost::shared_ptr<RotoLayer> >::iterator it = _imp->layers.begin(); it != _imp->layers.end(); ++it) {
                int hierarchy = (*it)->getHierarchyLevel();
                if (hierarchy == 0) {
                    parentLayer = *it;
                    break;
                }
            }
        } else {
            parentLayer = deepestLayer;
        }

        item.reset( new RotoLayer(this_shared, ss.str(), parentLayer) );
        if (parentLayer) {
            parentLayer->addItem(item);
        }
        _imp->layers.push_back(item);

        _imp->lastInsertedItem = item;
    }
    Q_EMIT itemInserted(RotoContext::OTHER);

    clearSelection(RotoContext::OTHER);
    select(item, RotoContext::OTHER);

    return item;
} // addLayer

void
RotoContext::addLayer(const boost::shared_ptr<RotoLayer> & layer)
{
    std::list<boost::shared_ptr<RotoLayer> >::iterator it = std::find(_imp->layers.begin(), _imp->layers.end(), layer);

    if ( it == _imp->layers.end() ) {
        _imp->layers.push_back(layer);
    }
}

boost::shared_ptr<RotoItem>
RotoContext::getLastInsertedItem() const
{
    ///MT-safe: only called on the main-thread
    assert( QThread::currentThread() == qApp->thread() );

    return _imp->lastInsertedItem;
}

#ifdef NATRON_ROTO_INVERTIBLE
boost::shared_ptr<Bool_Knob>
RotoContext::getInvertedKnob() const
{
    return _imp->inverted;
}

#endif

boost::shared_ptr<Color_Knob>
RotoContext::getColorKnob() const
{
    return _imp->colorKnob;
}

void
RotoContext::setAutoKeyingEnabled(bool enabled)
{
    ///MT-safe: only called on the main-thread
    assert( QThread::currentThread() == qApp->thread() );

    QMutexLocker l(&_imp->rotoContextMutex);
    _imp->autoKeying = enabled;
}

bool
RotoContext::isAutoKeyingEnabled() const
{
    ///MT-safe: only called on the main-thread
    assert( QThread::currentThread() == qApp->thread() );

    QMutexLocker l(&_imp->rotoContextMutex);

    return _imp->autoKeying;
}

void
RotoContext::setFeatherLinkEnabled(bool enabled)
{
    ///MT-safe: only called on the main-thread
    assert( QThread::currentThread() == qApp->thread() );

    QMutexLocker l(&_imp->rotoContextMutex);
    _imp->featherLink = enabled;
}

bool
RotoContext::isFeatherLinkEnabled() const
{
    ///MT-safe: only called on the main-thread
    assert( QThread::currentThread() == qApp->thread() );

    QMutexLocker l(&_imp->rotoContextMutex);

    return _imp->featherLink;
}

void
RotoContext::setRippleEditEnabled(bool enabled)
{
    ///MT-safe: only called on the main-thread
    assert( QThread::currentThread() == qApp->thread() );

    QMutexLocker l(&_imp->rotoContextMutex);
    _imp->rippleEdit = enabled;
}

bool
RotoContext::isRippleEditEnabled() const
{
    ///MT-safe: only called on the main-thread
    assert( QThread::currentThread() == qApp->thread() );

    QMutexLocker l(&_imp->rotoContextMutex);

    return _imp->rippleEdit;
}

boost::shared_ptr<Natron::Node>
RotoContext::getNode() const
{
    return _imp->node.lock();
}

int
RotoContext::getTimelineCurrentTime() const
{
    return getNode()->getApp()->getTimeLine()->currentFrame();
}

boost::shared_ptr<Bezier>
RotoContext::makeBezier(double x,
                        double y,
                        const std::string & baseName)
{
    ///MT-safe: only called on the main-thread
    assert( QThread::currentThread() == qApp->thread() );
    boost::shared_ptr<RotoLayer> parentLayer;
    boost::shared_ptr<RotoContext> this_shared = boost::dynamic_pointer_cast<RotoContext>(shared_from_this());
    assert(this_shared);
    std::stringstream ss;
    {
        QMutexLocker l(&_imp->rotoContextMutex);
        int no;
        std::map<std::string, int>::iterator it = _imp->itemCounters.find(baseName);
        if ( it != _imp->itemCounters.end() ) {
            ++it->second;
            no = it->second;
        } else {
            _imp->itemCounters.insert( std::make_pair(baseName, 1) );
            no = 1;
        }

        ss << baseName << ' ' << no;

        boost::shared_ptr<RotoLayer> deepestLayer = findDeepestSelectedLayer();


        if (!deepestLayer) {
            ///if there is no base layer, create one
            if ( _imp->layers.empty() ) {
                l.unlock();
                addLayer();
                l.relock();
            }
            parentLayer = _imp->layers.front();
        } else {
            parentLayer = deepestLayer;
        }
    }
    assert(parentLayer);
    boost::shared_ptr<Bezier> curve( new Bezier(this_shared, ss.str(), parentLayer) );
    if (parentLayer) {
        parentLayer->addItem(curve);
    }
    _imp->lastInsertedItem = curve;
    Q_EMIT itemInserted(RotoContext::OTHER);

    clearSelection(RotoContext::OTHER);
    select(curve, RotoContext::OTHER);

    if ( isAutoKeyingEnabled() ) {
        curve->setKeyframe( getTimelineCurrentTime() );
    }
    curve->addControlPoint(x, y);

    return curve;
} // makeBezier

void
RotoContext::removeItemRecursively(const boost::shared_ptr<RotoItem>& item,
                                   SelectionReason reason)
{
    boost::shared_ptr<RotoLayer> isLayer = boost::dynamic_pointer_cast<RotoLayer>(item);
    boost::shared_ptr<RotoItem> foundSelected;

    for (std::list< boost::shared_ptr<RotoItem> >::iterator it = _imp->selectedItems.begin(); it != _imp->selectedItems.end(); ++it) {
        if (*it == item) {
            foundSelected = *it;
            break;
        }
    }
    if (foundSelected) {
        deselectInternal(foundSelected);
    }

    if (isLayer) {
        const RotoItems & items = isLayer->getItems();
        for (RotoItems::const_iterator it = items.begin(); it != items.end(); ++it) {
            removeItemRecursively(*it, reason);
        }
        for (std::list<boost::shared_ptr<RotoLayer> >::iterator it = _imp->layers.begin(); it != _imp->layers.end(); ++it) {
            if (*it == isLayer) {
                _imp->layers.erase(it);
                break;
            }
        }
    }
    Q_EMIT itemRemoved(item,(int)reason);
}

void
RotoContext::removeItem(const boost::shared_ptr<RotoItem>& item,
                        SelectionReason reason)
{
    ///MT-safe: only called on the main-thread
    assert( QThread::currentThread() == qApp->thread() );
    {
        QMutexLocker l(&_imp->rotoContextMutex);
        boost::shared_ptr<RotoLayer> layer = item->getParentLayer();
        if (layer) {
            layer->removeItem(item);
        }
        removeItemRecursively(item,reason);
    }
    Q_EMIT selectionChanged( (int)reason );
}

void
RotoContext::addItem(const boost::shared_ptr<RotoLayer>& layer,
                     int indexInLayer,
                     const boost::shared_ptr<RotoItem> & item,
                     SelectionReason reason)
{
    ///MT-safe: only called on the main-thread
    assert( QThread::currentThread() == qApp->thread() );
    {
        QMutexLocker l(&_imp->rotoContextMutex);
        if (layer) {
            layer->insertItem(item,indexInLayer);
        }
        boost::shared_ptr<RotoLayer> isLayer = boost::dynamic_pointer_cast<RotoLayer>(item);
        if (isLayer) {
            std::list<boost::shared_ptr<RotoLayer> >::iterator foundLayer = std::find(_imp->layers.begin(), _imp->layers.end(), isLayer);
            if ( foundLayer == _imp->layers.end() ) {
                _imp->layers.push_back(isLayer);
            }
        }
        _imp->lastInsertedItem = item;
    }
    Q_EMIT itemInserted(reason);
}

const std::list< boost::shared_ptr<RotoLayer> > &
RotoContext::getLayers() const
{
    ///MT-safe: only called on the main-thread
    assert( QThread::currentThread() == qApp->thread() );

    return _imp->layers;
}

boost::shared_ptr<Bezier>
RotoContext::isNearbyBezier(double x,
                            double y,
                            double acceptance,
                            int* index,
                            double* t,
                            bool* feather) const
{
    ///MT-safe: only called on the main-thread
    assert( QThread::currentThread() == qApp->thread() );

    QMutexLocker l(&_imp->rotoContextMutex);
    for (std::list< boost::shared_ptr<RotoLayer> >::const_iterator it = _imp->layers.begin(); it != _imp->layers.end(); ++it) {
        const RotoItems & items = (*it)->getItems();
        for (RotoItems::const_iterator it2 = items.begin(); it2 != items.end(); ++it2) {
            boost::shared_ptr<Bezier> b = boost::dynamic_pointer_cast<Bezier>(*it2);
            if (b && !b->isLockedRecursive()) {
                double param;
                int i = b->isPointOnCurve(x, y, acceptance, &param,feather);
                if (i != -1) {
                    *index = i;
                    *t = param;

                    return b;
                }
            }
        }
    }

    return boost::shared_ptr<Bezier>();
}

void
RotoContext::onAutoKeyingChanged(bool enabled)
{
    ///MT-safe: only called on the main-thread
    assert( QThread::currentThread() == qApp->thread() );
    QMutexLocker l(&_imp->rotoContextMutex);
    _imp->autoKeying = enabled;
}

void
RotoContext::onFeatherLinkChanged(bool enabled)
{
    ///MT-safe: only called on the main-thread
    assert( QThread::currentThread() == qApp->thread() );
    QMutexLocker l(&_imp->rotoContextMutex);
    _imp->featherLink = enabled;
}

void
RotoContext::onRippleEditChanged(bool enabled)
{
    ///MT-safe: only called on the main-thread
    assert( QThread::currentThread() == qApp->thread() );
    QMutexLocker l(&_imp->rotoContextMutex);
    _imp->rippleEdit = enabled;
}

void
RotoContext::getMaskRegionOfDefinition(int time,
                                       int /*view*/,
                                       RectD* rod) // rod is in canonical coordinates
const
{
    QMutexLocker l(&_imp->rotoContextMutex);
    bool first = true;

    for (std::list<boost::shared_ptr<RotoLayer> >::const_iterator it = _imp->layers.begin(); it != _imp->layers.end(); ++it) {
        RotoItems items = (*it)->getItems_mt_safe();
        for (RotoItems::iterator it2 = items.begin(); it2 != items.end(); ++it2) {
            boost::shared_ptr<Bezier> isBezier = boost::dynamic_pointer_cast<Bezier>(*it2);
            if ( isBezier && isBezier->isActivated(time) && isBezier->isCurveFinished() && (isBezier->getControlPointsCount() > 1) ) {
                RectD splineRoD = isBezier->getBoundingBox(time);
                if ( splineRoD.isNull() ) {
                    continue;
                }

                if (first) {
                    first = false;
                    *rod = splineRoD;
                } else {
                    rod->merge(splineRoD);
                }
            }
        }
    }
}

bool
RotoContext::isEmpty() const
{
    QMutexLocker l(&_imp->rotoContextMutex);

    return _imp->layers.empty();
}

void
RotoContext::save(RotoContextSerialization* obj) const
{
    QMutexLocker l(&_imp->rotoContextMutex);

    obj->_autoKeying = _imp->autoKeying;
    obj->_featherLink = _imp->featherLink;
    obj->_rippleEdit = _imp->rippleEdit;

    ///There must always be the base layer
    assert( !_imp->layers.empty() );

    ///Serializing this layer will recursively serialize everything
    _imp->layers.front()->save( dynamic_cast<RotoItemSerialization*>(&obj->_baseLayer) );

    ///the age of the context is not serialized as the images are wiped from the cache anyway

    ///Serialize the selection
    for (std::list<boost::shared_ptr<RotoItem> >::const_iterator it = _imp->selectedItems.begin(); it != _imp->selectedItems.end(); ++it) {
        obj->_selectedItems.push_back( (*it)->getName_mt_safe() );
    }

    obj->_itemCounters = _imp->itemCounters;
}

static void
linkItemsKnobsRecursively(RotoContext* ctx,
                          const boost::shared_ptr<RotoLayer> & layer)
{
    const RotoItems & items = layer->getItems();

    for (RotoItems::const_iterator it = items.begin(); it != items.end(); ++it) {
        boost::shared_ptr<Bezier> isBezier = boost::dynamic_pointer_cast<Bezier>(*it);
        boost::shared_ptr<RotoLayer> isLayer = boost::dynamic_pointer_cast<RotoLayer>(*it);

        if (isBezier) {
            ctx->select(isBezier,RotoContext::OTHER);
        } else if (isLayer) {
            linkItemsKnobsRecursively(ctx, isLayer);
        }
    }
}

void
RotoContext::load(const RotoContextSerialization & obj)
{
    assert( QThread::currentThread() == qApp->thread() );
    ///no need to lock here, when this is called the main-thread is the only active thread

    _imp->autoKeying = obj._autoKeying;
    _imp->featherLink = obj._featherLink;
    _imp->rippleEdit = obj._rippleEdit;

    _imp->activated->setAllDimensionsEnabled(false);
    _imp->opacity->setAllDimensionsEnabled(false);
    _imp->feather->setAllDimensionsEnabled(false);
    _imp->featherFallOff->setAllDimensionsEnabled(false);
#ifdef NATRON_ROTO_INVERTIBLE
    _imp->inverted->setAllDimensionsEnabled(false);
#endif

    assert(_imp->layers.size() == 1);

    boost::shared_ptr<RotoLayer> baseLayer = _imp->layers.front();

    baseLayer->load(obj._baseLayer);

    _imp->itemCounters = obj._itemCounters;

    for (std::list<std::string>::const_iterator it = obj._selectedItems.begin(); it != obj._selectedItems.end(); ++it) {
        boost::shared_ptr<RotoItem> item = getItemByName(*it);
        boost::shared_ptr<Bezier> isBezier = boost::dynamic_pointer_cast<Bezier>(item);
        boost::shared_ptr<RotoLayer> isLayer = boost::dynamic_pointer_cast<RotoLayer>(item);
        if (isBezier) {
            select(isBezier,RotoContext::OTHER);
        } else if (isLayer) {
            linkItemsKnobsRecursively(this, isLayer);
        }
    }
}

void
RotoContext::select(const boost::shared_ptr<RotoItem> & b,
                    RotoContext::SelectionReason reason)
{
    {
        QMutexLocker l(&_imp->rotoContextMutex);
        selectInternal(b);
    }
    Q_EMIT selectionChanged( (int)reason );
}

void
RotoContext::select(const std::list<boost::shared_ptr<Bezier> > & beziers,
                    RotoContext::SelectionReason reason)
{
    {
        QMutexLocker l(&_imp->rotoContextMutex);
        for (std::list<boost::shared_ptr<Bezier> >::const_iterator it = beziers.begin(); it != beziers.end(); ++it) {
            selectInternal(*it);
        }
    }
    Q_EMIT selectionChanged( (int)reason );
}

void
RotoContext::select(const std::list<boost::shared_ptr<RotoItem> > & items,
                    RotoContext::SelectionReason reason)
{
    {
        QMutexLocker l(&_imp->rotoContextMutex);
        for (std::list<boost::shared_ptr<RotoItem> >::const_iterator it = items.begin(); it != items.end(); ++it) {
            selectInternal(*it);
        }
    }
    Q_EMIT selectionChanged( (int)reason );
}

void
RotoContext::deselect(const boost::shared_ptr<RotoItem> & b,
                      RotoContext::SelectionReason reason)
{
    {
        QMutexLocker l(&_imp->rotoContextMutex);
        deselectInternal(b);
    }
    Q_EMIT selectionChanged( (int)reason );
}

void
RotoContext::deselect(const std::list<boost::shared_ptr<Bezier> > & beziers,
                      RotoContext::SelectionReason reason)
{
    {
        QMutexLocker l(&_imp->rotoContextMutex);
        for (std::list<boost::shared_ptr<Bezier> >::const_iterator it = beziers.begin(); it != beziers.end(); ++it) {
            deselectInternal(*it);
        }
    }
    Q_EMIT selectionChanged( (int)reason );
}

void
RotoContext::deselect(const std::list<boost::shared_ptr<RotoItem> > & items,
                      RotoContext::SelectionReason reason)
{
    {
        QMutexLocker l(&_imp->rotoContextMutex);
        for (std::list<boost::shared_ptr<RotoItem> >::const_iterator it = items.begin(); it != items.end(); ++it) {
            deselectInternal(*it);
        }
    }
    Q_EMIT selectionChanged( (int)reason );
}

void
RotoContext::clearSelection(RotoContext::SelectionReason reason)
{
    {
        QMutexLocker l(&_imp->rotoContextMutex);
        while ( !_imp->selectedItems.empty() ) {
            deselectInternal( _imp->selectedItems.front() );
        }
    }
    Q_EMIT selectionChanged( (int)reason );
}

void
RotoContext::selectInternal(const boost::shared_ptr<RotoItem> & item)
{
    ///only called on the main-thread
    assert( QThread::currentThread() == qApp->thread() );

    assert( !_imp->rotoContextMutex.tryLock() );

    int nbUnlockedBeziers = 0;
    bool foundItem = false;
    for (std::list<boost::shared_ptr<RotoItem> >::iterator it = _imp->selectedItems.begin(); it != _imp->selectedItems.end(); ++it) {
        boost::shared_ptr<Bezier> isBezier = boost::dynamic_pointer_cast<Bezier>(*it);
        if ( isBezier && !isBezier->isLockedRecursive() ) {
            ++nbUnlockedBeziers;
        }
        if ( it->get() == item.get() ) {
            foundItem = true;
        }
    }

    ///the item is already selected, exit
    if (foundItem) {
        return;
    }


    boost::shared_ptr<Bezier> isBezier = boost::dynamic_pointer_cast<Bezier>(item);
    boost::shared_ptr<RotoLayer> isLayer = boost::dynamic_pointer_cast<RotoLayer>(item);

    if (isBezier) {
        if ( !isBezier->isLockedRecursive() ) {
            ++nbUnlockedBeziers;
        }
        
        const std::list<boost::shared_ptr<KnobI> >& bezierKnobs = isBezier->getKnobs();
        for (std::list<boost::shared_ptr<KnobI> >::const_iterator it = bezierKnobs.begin(); it != bezierKnobs.end(); ++it) {
            
            for (std::list<boost::shared_ptr<KnobI> >::iterator it2 = _imp->knobs.begin(); it2 != _imp->knobs.end(); ++it2) {
                if ((*it2)->getName() == (*it)->getName()) {
                    
                    //Clone current state
                    (*it2)->cloneAndUpdateGui(it->get());
                    
                    //Slave internal knobs of the bezier
                    assert((*it)->getDimension() == (*it2)->getDimension());
                    for (int i = 0; i < (*it)->getDimension(); ++i) {
                        (*it)->slaveTo(i, (*it2), i);
                    }
                    
                    QObject::connect((*it)->getSignalSlotHandler().get(), SIGNAL(keyFrameSet(SequenceTime,int,int,bool)),
                                     this, SLOT(onSelectedKnobCurveChanged()));
                    QObject::connect((*it)->getSignalSlotHandler().get(), SIGNAL(keyFrameRemoved(SequenceTime,int,int)),
                                     this, SLOT(onSelectedKnobCurveChanged()));
                    QObject::connect((*it)->getSignalSlotHandler().get(), SIGNAL(keyFrameMoved(int,int,int)),
                                     this, SLOT(onSelectedKnobCurveChanged()));
                    QObject::connect((*it)->getSignalSlotHandler().get(), SIGNAL(animationRemoved(int)),
                                     this, SLOT(onSelectedKnobCurveChanged()));
                    QObject::connect((*it)->getSignalSlotHandler().get(), SIGNAL(derivativeMoved(SequenceTime,int)),
                                     this, SLOT(onSelectedKnobCurveChanged()));

                    QObject::connect((*it)->getSignalSlotHandler().get(), SIGNAL(keyFrameInterpolationChanged(SequenceTime,int)),
                                     this, SLOT(onSelectedKnobCurveChanged()));

                    break;
                }
            }
            
        }

    } else if (isLayer) {
        const RotoItems & children = isLayer->getItems();
        for (RotoItems::const_iterator it = children.begin(); it != children.end(); ++it) {
            selectInternal(*it);
        }
    }

        ///enable the knobs
        
        for (std::list<boost::shared_ptr<KnobI> >::iterator it2 = _imp->knobs.begin(); it2 != _imp->knobs.end(); ++it2) {
            if (nbUnlockedBeziers > 0) {
                (*it2)->setAllDimensionsEnabled(true);
                
                ///if there are multiple selected beziers, notify the gui knobs so they appear like not displaying an accurate value
                ///(maybe black or something)
                
                if (nbUnlockedBeziers >= 2) {
                    (*it2)->setDirty(true);
                }
            }
        }

    _imp->selectedItems.push_back(item);
} // selectInternal

void
RotoContext::onSelectedKnobCurveChanged()
{
    KnobSignalSlotHandler* handler = qobject_cast<KnobSignalSlotHandler*>(sender());
    if (handler) {
        boost::shared_ptr<KnobI> knob = handler->getKnob();
        for (std::list<boost::shared_ptr<KnobI> >::const_iterator it = _imp->knobs.begin(); it!=_imp->knobs.end(); ++it) {
            if ((*it)->getName() == knob->getName()) {
                (*it)->clone(knob.get());
                break;
            }
        }
    }
}

void
RotoContext::deselectInternal(boost::shared_ptr<RotoItem> b)
{
    ///only called on the main-thread
    assert( QThread::currentThread() == qApp->thread() );

    assert( !_imp->rotoContextMutex.tryLock() );

    std::list<boost::shared_ptr<RotoItem> >::iterator foundSelected = std::find(_imp->selectedItems.begin(),_imp->selectedItems.end(),b);

    ///if the item is not selected, exit
    if ( foundSelected == _imp->selectedItems.end() ) {
        return;
    }

    _imp->selectedItems.erase(foundSelected);

    int nbBeziersUnLockedBezier = 0;
    for (std::list<boost::shared_ptr<RotoItem> >::iterator it = _imp->selectedItems.begin(); it != _imp->selectedItems.end(); ++it) {
        boost::shared_ptr<Bezier> isBezier = boost::dynamic_pointer_cast<Bezier>(*it);
        if ( isBezier && !isBezier->isLockedRecursive() ) {
            ++nbBeziersUnLockedBezier;
        }
    }
    bool notDirty = nbBeziersUnLockedBezier <= 1;
    boost::shared_ptr<Bezier> isBezier = boost::dynamic_pointer_cast<Bezier>(b);
    boost::shared_ptr<RotoLayer> isLayer = boost::dynamic_pointer_cast<RotoLayer>(b);
    if (isBezier) {
        ///first-off set the context knobs to the value of this bezier
        
        const std::list<boost::shared_ptr<KnobI> >& bezierKnobs = isBezier->getKnobs();
        for (std::list<boost::shared_ptr<KnobI> >::const_iterator it = bezierKnobs.begin(); it != bezierKnobs.end(); ++it) {
            
            for (std::list<boost::shared_ptr<KnobI> >::iterator it2 = _imp->knobs.begin(); it2 != _imp->knobs.end(); ++it2) {
                if ((*it2)->getName() == (*it)->getName()) {
                    
                    //Clone current state
                    (*it2)->cloneAndUpdateGui(it->get());
                    
                    //Slave internal knobs of the bezier
                    assert((*it)->getDimension() == (*it2)->getDimension());
                    for (int i = 0; i < (*it)->getDimension(); ++i) {
                        (*it)->unSlave(i,notDirty);
                    }
                    
                    QObject::disconnect((*it)->getSignalSlotHandler().get(), SIGNAL(keyFrameSet(SequenceTime,int,int,bool)),
                                     this, SLOT(onSelectedKnobCurveChanged()));
                    QObject::disconnect((*it)->getSignalSlotHandler().get(), SIGNAL(keyFrameRemoved(SequenceTime,int,int)),
                                     this, SLOT(onSelectedKnobCurveChanged()));
                    QObject::disconnect((*it)->getSignalSlotHandler().get(), SIGNAL(keyFrameMoved(int,int,int)),
                                     this, SLOT(onSelectedKnobCurveChanged()));
                    QObject::disconnect((*it)->getSignalSlotHandler().get(), SIGNAL(animationRemoved(int)),
                                     this, SLOT(onSelectedKnobCurveChanged()));
                    QObject::disconnect((*it)->getSignalSlotHandler().get(), SIGNAL(derivativeMoved(SequenceTime,int)),
                                     this, SLOT(onSelectedKnobCurveChanged()));
                    
                    QObject::disconnect((*it)->getSignalSlotHandler().get(), SIGNAL(keyFrameInterpolationChanged(SequenceTime,int)),
                                     this, SLOT(onSelectedKnobCurveChanged()));
                    break;
                }
            }
            
        }


    } else if (isLayer) {
        const RotoItems & children = isLayer->getItems();
        for (RotoItems::const_iterator it = children.begin(); it != children.end(); ++it) {
            deselectInternal(*it);
        }
    }
    
    
    
    for (std::list<boost::shared_ptr<KnobI> >::iterator it2 = _imp->knobs.begin(); it2 != _imp->knobs.end(); ++it2) {
        if (notDirty) {
            (*it2)->setDirty(false);
        }
        
        ///if the selected beziers count reaches 0 notify the gui knobs so they appear not enabled
        
        if (nbBeziersUnLockedBezier == 0) {
            (*it2)->setAllDimensionsEnabled(false);
        }
    }
    
} // deselectInternal

void
RotoContext::setLastItemLocked(const boost::shared_ptr<RotoItem> &item)
{
    {
        QMutexLocker l(&_imp->rotoContextMutex);
        _imp->lastLockedItem = item;
    }
    Q_EMIT itemLockedChanged();
}

boost::shared_ptr<RotoItem>
RotoContext::getLastItemLocked() const
{
    QMutexLocker l(&_imp->rotoContextMutex);

    return _imp->lastLockedItem;
}

static void
addOrRemoveKeyRecursively(const boost::shared_ptr<RotoLayer>& isLayer,
                          int time,
                          bool add)
{
    const RotoItems & items = isLayer->getItems();

    for (RotoItems::const_iterator it2 = items.begin(); it2 != items.end(); ++it2) {
        boost::shared_ptr<RotoLayer> layer = boost::dynamic_pointer_cast<RotoLayer>(*it2);
        boost::shared_ptr<Bezier> isBezier = boost::dynamic_pointer_cast<Bezier>(*it2);
        if (isBezier) {
            if (add) {
                isBezier->setKeyframe(time);
            } else if (layer) {
                isBezier->removeKeyframe(time);
            }
        } else if (layer) {
            addOrRemoveKeyRecursively(layer, time, add);
        }
    }
}

void
RotoContext::setKeyframeOnSelectedCurves()
{
    ///only called on the main-thread
    assert( QThread::currentThread() == qApp->thread() );

    int time = getTimelineCurrentTime();
    QMutexLocker l(&_imp->rotoContextMutex);
    for (std::list<boost::shared_ptr<RotoItem> >::iterator it = _imp->selectedItems.begin(); it != _imp->selectedItems.end(); ++it) {
        boost::shared_ptr<RotoLayer> isLayer = boost::dynamic_pointer_cast<RotoLayer>(*it);
        boost::shared_ptr<Bezier> isBezier = boost::dynamic_pointer_cast<Bezier>(*it);
        if (isBezier) {
            isBezier->setKeyframe(time);
        } else if (isLayer) {
            addOrRemoveKeyRecursively(isLayer,time, true);
        }
    }
}

void
RotoContext::removeKeyframeOnSelectedCurves()
{
    ///only called on the main-thread
    assert( QThread::currentThread() == qApp->thread() );

    int time = getTimelineCurrentTime();
    QMutexLocker l(&_imp->rotoContextMutex);
    for (std::list<boost::shared_ptr<RotoItem> >::iterator it = _imp->selectedItems.begin(); it != _imp->selectedItems.end(); ++it) {
        boost::shared_ptr<RotoLayer> isLayer = boost::dynamic_pointer_cast<RotoLayer>(*it);
        boost::shared_ptr<Bezier> isBezier = boost::dynamic_pointer_cast<Bezier>(*it);
        if (isBezier) {
            isBezier->removeKeyframe(time);
        } else if (isLayer) {
            addOrRemoveKeyRecursively(isLayer,time, false);
        }
    }
}

static void
findOutNearestKeyframeRecursively(const boost::shared_ptr<RotoLayer>& layer,
                                  bool previous,
                                  int time,
                                  int* nearest)
{
    const RotoItems & items = layer->getItems();

    for (RotoItems::const_iterator it = items.begin(); it != items.end(); ++it) {
        boost::shared_ptr<RotoLayer> layer = boost::dynamic_pointer_cast<RotoLayer>(*it);
        boost::shared_ptr<Bezier> isBezier = boost::dynamic_pointer_cast<Bezier>(*it);
        if (isBezier) {
            if (previous) {
                int t = isBezier->getPreviousKeyframeTime(time);
                if ( (t != INT_MIN) && (t > *nearest) ) {
                    *nearest = t;
                }
            } else if (layer) {
                int t = isBezier->getNextKeyframeTime(time);
                if ( (t != INT_MAX) && (t < *nearest) ) {
                    *nearest = t;
                }
            }
        } else {
            assert(layer);
            if (layer) {
                findOutNearestKeyframeRecursively(layer, previous, time, nearest);
            }
        }
    }
}

void
RotoContext::goToPreviousKeyframe()
{
    ///only called on the main-thread
    assert( QThread::currentThread() == qApp->thread() );

    int time = getTimelineCurrentTime();
    int minimum = INT_MIN;

    {
        QMutexLocker l(&_imp->rotoContextMutex);
        for (std::list<boost::shared_ptr<RotoItem> >::iterator it = _imp->selectedItems.begin(); it != _imp->selectedItems.end(); ++it) {
            boost::shared_ptr<RotoLayer> layer = boost::dynamic_pointer_cast<RotoLayer>(*it);
            boost::shared_ptr<Bezier> isBezier = boost::dynamic_pointer_cast<Bezier>(*it);
            if (isBezier) {
                int t = isBezier->getPreviousKeyframeTime(time);
                if ( (t != INT_MIN) && (t > minimum) ) {
                    minimum = t;
                }
            } else {
                assert(layer);
                if (layer) {
                    findOutNearestKeyframeRecursively(layer, true,time,&minimum);
                }
            }
        }
    }

    if (minimum != INT_MIN) {
        getNode()->getApp()->getTimeLine()->seekFrame(minimum, NULL, Natron::eTimelineChangeReasonPlaybackSeek);
    }
}

void
RotoContext::goToNextKeyframe()
{
    ///only called on the main-thread
    assert( QThread::currentThread() == qApp->thread() );

    int time = getTimelineCurrentTime();
    int maximum = INT_MAX;

    {
        QMutexLocker l(&_imp->rotoContextMutex);
        for (std::list<boost::shared_ptr<RotoItem> >::iterator it = _imp->selectedItems.begin(); it != _imp->selectedItems.end(); ++it) {
            boost::shared_ptr<RotoLayer> isLayer = boost::dynamic_pointer_cast<RotoLayer>(*it);
            boost::shared_ptr<Bezier> isBezier = boost::dynamic_pointer_cast<Bezier>(*it);
            if (isBezier) {
                int t = isBezier->getNextKeyframeTime(time);
                if ( (t != INT_MAX) && (t < maximum) ) {
                    maximum = t;
                }
            } else {
                assert(isLayer);
                if (isLayer) {
                    findOutNearestKeyframeRecursively(isLayer, false, time, &maximum);
                }
            }
        }
    }
    if (maximum != INT_MAX) {
        getNode()->getApp()->getTimeLine()->seekFrame(maximum, NULL,Natron::eTimelineChangeReasonPlaybackSeek);
    }
}

static void
appendToSelectedCurvesRecursively(std::list< boost::shared_ptr<Bezier> > * curves,
                                  const boost::shared_ptr<RotoLayer>& isLayer,
                                  int time,
                                  bool onlyActives)
{
    RotoItems items = isLayer->getItems_mt_safe();

    for (RotoItems::const_iterator it = items.begin(); it != items.end(); ++it) {
        boost::shared_ptr<RotoLayer> layer = boost::dynamic_pointer_cast<RotoLayer>(*it);
        boost::shared_ptr<Bezier> isBezier = boost::dynamic_pointer_cast<Bezier>(*it);
        if (isBezier) {
            if ( !onlyActives || isBezier->isActivated(time) ) {
                curves->push_back(isBezier);
            }
        } else if ( layer && layer->isGloballyActivated() ) {
            appendToSelectedCurvesRecursively(curves, layer, time, onlyActives);
        }
    }
}

const std::list< boost::shared_ptr<RotoItem> > &
RotoContext::getSelectedItems() const
{
    ///only called on the main-thread
    assert( QThread::currentThread() == qApp->thread() );
    QMutexLocker l(&_imp->rotoContextMutex);

    return _imp->selectedItems;
}

std::list< boost::shared_ptr<Bezier> >
RotoContext::getSelectedCurves() const
{
    ///only called on the main-thread
    assert( QThread::currentThread() == qApp->thread() );
    std::list< boost::shared_ptr<Bezier> >   ret;
    int time = getTimelineCurrentTime();
    {
        QMutexLocker l(&_imp->rotoContextMutex);
        for (std::list<boost::shared_ptr<RotoItem> >::iterator it = _imp->selectedItems.begin(); it != _imp->selectedItems.end(); ++it) {
            boost::shared_ptr<RotoLayer> isLayer = boost::dynamic_pointer_cast<RotoLayer>(*it);
            boost::shared_ptr<Bezier> isBezier = boost::dynamic_pointer_cast<Bezier>(*it);
            if (isBezier) {
                ret.push_back(isBezier);
            } else {
                assert(isLayer);
                if (isLayer) {
                    appendToSelectedCurvesRecursively(&ret, isLayer,time,false);
                }
            }
        }
    }

    return ret;
}

std::list< boost::shared_ptr<Bezier> >
RotoContext::getCurvesByRenderOrder() const
{
    std::list< boost::shared_ptr<Bezier> > ret;
    
    ///Note this might not be the timeline's current frame if this is a render thread.
    int time = getNode()->getLiveInstance()->getThreadLocalRenderTime();
    {
        QMutexLocker l(&_imp->rotoContextMutex);
        if ( !_imp->layers.empty() ) {
            appendToSelectedCurvesRecursively(&ret, _imp->layers.front(), time, true);
        }
    }

    return ret;
}

int
RotoContext::getNCurves() const
{
    std::list< boost::shared_ptr<Bezier> > curves = getCurvesByRenderOrder();
    return (int)curves.size();
}

boost::shared_ptr<RotoLayer>
RotoContext::getLayerByName(const std::string & n) const
{
    QMutexLocker l(&_imp->rotoContextMutex);

    for (std::list<boost::shared_ptr<RotoLayer> >::const_iterator it = _imp->layers.begin(); it != _imp->layers.end(); ++it) {
        if ( (*it)->getName_mt_safe() == n ) {
            return *it;
        }
    }

    return boost::shared_ptr<RotoLayer>();
}

static void
findItemRecursively(const std::string & n,
                    const boost::shared_ptr<RotoLayer> & layer,
                    boost::shared_ptr<RotoItem>* ret)
{
    if (layer->getName_mt_safe() == n) {
        *ret = boost::dynamic_pointer_cast<RotoItem>(layer);
    } else {
        const RotoItems & items = layer->getItems();
        for (RotoItems::const_iterator it2 = items.begin(); it2 != items.end(); ++it2) {
            boost::shared_ptr<RotoLayer> isLayer = boost::dynamic_pointer_cast<RotoLayer>(*it2);
            if ( (*it2)->getName_mt_safe() == n ) {
                *ret = *it2;

                return;
            } else if (isLayer) {
                findItemRecursively(n, isLayer, ret);
            }
        }
    }
}

boost::shared_ptr<RotoItem>
RotoContext::getItemByName(const std::string & n) const
{
    boost::shared_ptr<RotoItem> ret;
    QMutexLocker l(&_imp->rotoContextMutex);

    for (std::list<boost::shared_ptr<RotoLayer> >::const_iterator it = _imp->layers.begin(); it != _imp->layers.end(); ++it) {
        findItemRecursively(n, *it, &ret);
    }

    return ret;
}

boost::shared_ptr<RotoLayer>
RotoContext::getDeepestSelectedLayer() const
{
    QMutexLocker l(&_imp->rotoContextMutex);

    return findDeepestSelectedLayer();
}

boost::shared_ptr<RotoLayer>
RotoContext::findDeepestSelectedLayer() const
{
    assert( !_imp->rotoContextMutex.tryLock() );

    int minLevel = -1;
    boost::shared_ptr<RotoLayer> minLayer;
    for (std::list< boost::shared_ptr<RotoItem> >::const_iterator it = _imp->selectedItems.begin();
         it != _imp->selectedItems.end(); ++it) {
        int lvl = (*it)->getHierarchyLevel();
        if (lvl > minLevel) {
            boost::shared_ptr<RotoLayer> isLayer = boost::dynamic_pointer_cast<RotoLayer>(*it);
            if (isLayer) {
                minLayer = isLayer;
            } else {
                minLayer = (*it)->getParentLayer();
            }
            minLevel = lvl;
        }
    }

    return minLayer;
}

void
RotoContext::evaluateChange()
{
    _imp->incrementRotoAge();
    getNode()->getLiveInstance()->evaluate_public(NULL, true,Natron::eValueChangedReasonUserEdited);
}

U64
RotoContext::getAge()
{
    QMutexLocker l(&_imp->rotoContextMutex);

    return _imp->age;
}

void
RotoContext::onItemLockedChanged(const boost::shared_ptr<RotoItem>& item)
{
    assert(item);
    ///refresh knobs
    int nbBeziersUnLockedBezier = 0;

    {
        QMutexLocker l(&_imp->rotoContextMutex);

        for (std::list<boost::shared_ptr<RotoItem> >::iterator it = _imp->selectedItems.begin(); it != _imp->selectedItems.end(); ++it) {
            boost::shared_ptr<Bezier> isBezier = boost::dynamic_pointer_cast<Bezier>(*it);
            if ( isBezier && !isBezier->isLockedRecursive() ) {
                ++nbBeziersUnLockedBezier;
            }
        }
    }
    bool dirty = nbBeziersUnLockedBezier > 1;
    bool enabled = nbBeziersUnLockedBezier > 0;

    _imp->activated->setDirty(dirty);
    _imp->opacity->setDirty(dirty);
    _imp->feather->setDirty(dirty);
    _imp->featherFallOff->setDirty(dirty);
#ifdef NATRON_ROTO_INVERTIBLE
    _imp->inverted->setDirty(dirty);
#endif

    _imp->activated->setAllDimensionsEnabled(enabled);
    _imp->opacity->setAllDimensionsEnabled(enabled);
    _imp->featherFallOff->setAllDimensionsEnabled(enabled);
    _imp->feather->setAllDimensionsEnabled(enabled);
#ifdef NATRON_ROTO_INVERTIBLE
    _imp->inverted->setAllDimensionsEnabled(enabled);
#endif

    Q_EMIT itemLockedChanged();
}

void
RotoContext::onItemNameChanged(const boost::shared_ptr<RotoItem>& item)
{
    Q_EMIT itemNameChanged(item);
}

std::string
RotoContext::getRotoNodeName() const
{
    return getNode()->getName_mt_safe();
}

void
RotoContext::emitRefreshViewerOverlays()
{
    Q_EMIT refreshViewerOverlays();
}

void
RotoContext::getBeziersKeyframeTimes(std::list<int> *times) const
{
    std::list< boost::shared_ptr<Bezier> > splines = getCurvesByRenderOrder();

    for (std::list< boost::shared_ptr<Bezier> > ::iterator it = splines.begin(); it != splines.end(); ++it) {
        std::set<int> splineKeys;
        (*it)->getKeyframeTimes(&splineKeys);
        for (std::set<int>::iterator it2 = splineKeys.begin(); it2 != splineKeys.end(); ++it2) {
            times->push_back(*it2);
        }
    }
}

static void
adjustToPointToScale(unsigned int mipmapLevel,
                     double &x,
                     double &y)
{
    if (mipmapLevel != 0) {
        int pot = (1 << mipmapLevel);
        x /= pot;
        y /= pot;
    }
}

template <typename PIX,int maxValue>
static void
convertCairoImageToNatronImage(cairo_surface_t* cairoImg,
                               Natron::Image* image,
                               const RectI & pixelRod)
{
    unsigned char* cdata = cairo_image_surface_get_data(cairoImg);
    unsigned char* srcPix = cdata;
    int stride = cairo_image_surface_get_stride(cairoImg);
    int comps = (int)image->getComponentsCount();

    for (int y = 0; y < pixelRod.height(); ++y, srcPix += stride) {
        PIX* dstPix = (PIX*)image->pixelAt(pixelRod.x1, pixelRod.y1 + y);
        assert(dstPix);

        for (int x = 0; x < pixelRod.width(); ++x) {
            if (comps == 1) {
                dstPix[x] = PIX( (float)srcPix[x] / 255.f ) * maxValue;;
            } else {
                if (comps == 4) {
                    // cairo's format is ARGB (that is BGRA when interpreted as bytes)
                    dstPix[x * 4 + 3] = PIX( (float)srcPix[x * 4 + 3] / 255.f ) * maxValue;
                }
                dstPix[x * comps + 0] = PIX( (float)srcPix[x * comps + 2] / 255.f ) * maxValue;
                dstPix[x * comps + 1] = PIX( (float)srcPix[x * comps + 1] / 255.f ) * maxValue;
                dstPix[x * comps + 2] = PIX( (float)srcPix[x * comps + 0] / 255.f ) * maxValue;
            }
        }
    }
}

boost::shared_ptr<Natron::Image>
RotoContext::renderMask(bool useCache,
                        const RectI & roi,
                        Natron::ImageComponentsEnum components,
                        U64 nodeHash,
                        U64 ageToRender,
                        const RectD & nodeRoD, //!< rod in canonical coordinates
                        SequenceTime time,
                        Natron::ImageBitDepthEnum depth,
                        int view,
                        unsigned int mipmapLevel,
                        const std::list<boost::shared_ptr<Natron::Image> >& inputImages,
                        bool byPassCache)
{
    std::list< boost::shared_ptr<Bezier> > splines = getCurvesByRenderOrder();

    ///compute an enhanced hash different from the one of the node in order to differentiate within the cache
    ///the output image of the roto node and the mask image.
    Hash64 hash;

    hash.append(nodeHash);
    hash.append(ageToRender);
    hash.computeHash();

    Natron::ImageKey key = Natron::Image::makeKey(hash.value(), true ,time, view);

    ///If the last rendered image  was with a different hash key (i.e a parameter changed or an input changed)
    ///just remove the old image from the cache to recycle memory.
    boost::shared_ptr<Image> lastRenderedImage;
    U64 lastRenderHash;
    {
        QMutexLocker l(&_imp->lastRenderArgsMutex);
        lastRenderHash = _imp->lastRenderHash;
        lastRenderedImage = _imp->lastRenderedImage;
    }

    if ( lastRenderedImage &&
         ( lastRenderHash != hash.value() ) ) {
        
        appPTR->removeAllImagesFromCacheWithMatchingKey(lastRenderHash);

        {
            QMutexLocker l(&_imp->lastRenderArgsMutex);
            _imp->lastRenderedImage.reset();
        }
    }

    boost::shared_ptr<Node> node = getNode();
    
    boost::shared_ptr<Natron::ImageParams> params;
    ImagePtr image;
    
    if (!byPassCache) {
<<<<<<< HEAD
        node->getLiveInstance()->getImageFromCacheAndConvertIfNeeded(useCache, false,  key, mipmapLevel, depth, components,
                                                                           depth, components, 3,/*nodeRoD,*/false, inputImages, &image);
=======
        _imp->node->getLiveInstance()->getImageFromCacheAndConvertIfNeeded(useCache, false,  key, mipmapLevel, depth, components,
                                                                           depth, components, 3,/*nodeRoD,*/inputImages,&image);
>>>>>>> b20f4fdb
        if (image) {
            params = image->getParams();
        }
    }
    
    ///If there's only 1 shape to render and this shape is inverted, initialize the image
    ///with the invert instead of the default fill value to speed up rendering
    if (!image) {
        ImageLocker imgLocker(node->getLiveInstance());
        
        params = Natron::Image::makeParams( 0,
                                           nodeRoD,
                                           1., // par
                                           mipmapLevel,
                                           false,
                                           components,
                                           depth,
                                           std::map<int, std::vector<RangeD> >() );
        
        bool cached = Natron::getImageFromCacheOrCreate(key, params, &imgLocker, &image);
        if (!image) {
            std::stringstream ss;
            ss << "Failed to allocate an image of ";
            ss << printAsRAM( params->getElementsCount() * sizeof(Natron::Image::data_t) ).toStdString();
            Natron::errorDialog( QObject::tr("Out of memory").toStdString(),ss.str() );
            
            return image;
        }
        if (!cached) {
            image->allocateMemory();
        } else {
            ///lock the image because it might not be allocated yet
            imgLocker.lock(image);
        }
        
    }

    
    ///////////////////////////////////Render internal
    RectI pixelRod = params->getBounds();
    RectI clippedRoI;
    roi.intersect(pixelRod, &clippedRoI);

    cairo_format_t cairoImgFormat;
    switch (components) {
    case Natron::eImageComponentAlpha:
        cairoImgFormat = CAIRO_FORMAT_A8;
        break;
    case Natron::eImageComponentRGB:
        cairoImgFormat = CAIRO_FORMAT_RGB24;
        break;
    case Natron::eImageComponentRGBA:
        cairoImgFormat = CAIRO_FORMAT_ARGB32;
        break;
    default:
        cairoImgFormat = CAIRO_FORMAT_A8;
        break;
    }

    ////Allocate the cairo temporary buffer
    cairo_surface_t* cairoImg = cairo_image_surface_create( cairoImgFormat, pixelRod.width(), pixelRod.height() );
    cairo_surface_set_device_offset(cairoImg, -pixelRod.x1, -pixelRod.y1);
    if (cairo_surface_status(cairoImg) != CAIRO_STATUS_SUCCESS) {
        appPTR->removeFromNodeCache(image);

        return image;
    }
    cairo_t* cr = cairo_create(cairoImg);
    //cairo_set_fill_rule(cr, CAIRO_FILL_RULE_EVEN_ODD); // creates holes on self-overlapping shapes
    cairo_set_fill_rule(cr, CAIRO_FILL_RULE_WINDING);

    ///We could also propose the user to render a mask to SVG
    _imp->renderInternal(cr, cairoImg, splines,mipmapLevel,time);

    switch (depth) {
    case Natron::eImageBitDepthFloat:
        convertCairoImageToNatronImage<float, 1>(cairoImg, image.get(), pixelRod);
        break;
    case Natron::eImageBitDepthByte:
        convertCairoImageToNatronImage<unsigned char, 255>(cairoImg, image.get(), pixelRod);
        break;
    case Natron::eImageBitDepthShort:
        convertCairoImageToNatronImage<unsigned short, 65535>(cairoImg, image.get(), pixelRod);
        break;
    case Natron::eImageBitDepthNone:
        assert(false);
        break;
    }

    cairo_destroy(cr);
    ////Free the buffer used by Cairo
    cairo_surface_destroy(cairoImg);


    ////////////////////////////////////
    if ( node->aborted() ) {
        //if render was aborted, remove the frame from the cache as it contains only garbage
        appPTR->removeFromNodeCache(image);
    } else {
        image->markForRendered(clippedRoI);
    }

    {
        QMutexLocker l(&_imp->lastRenderArgsMutex);
        _imp->lastRenderHash = hash.value();
        _imp->lastRenderedImage = image;
    }

    return image;
} // renderMask

void
RotoContextPrivate::renderInternal(cairo_t* cr,
                                   cairo_surface_t* cairoImg,
                                   const std::list< boost::shared_ptr<Bezier> > & splines,
                                   unsigned int mipmapLevel,
                                   int time)
{
    // these Roto shapes must be rendered WITHOUT antialias, or the junction between the inner
    // polygon and the feather zone will have artifacts. This is partly due to the fact that cairo
    // meshes are not antialiased.
    // Use a default feather distance of 1 pixel instead!
    // UPDATE: unfortunately, this produces less artifacts, but there are still some remaining (use opacity=0.5 to test)
    // maybe the inner polygon should be made of mesh patterns too?
    cairo_set_antialias(cr, CAIRO_ANTIALIAS_NONE);
    for (std::list<boost::shared_ptr<Bezier> >::const_iterator it2 = splines.begin(); it2 != splines.end(); ++it2) {
        ///render the bezier only if finished (closed) and activated
        if ( !(*it2)->isCurveFinished() || !(*it2)->isActivated(time) || ( (*it2)->getControlPointsCount() <= 1 ) ) {
            continue;
        }


        double fallOff = (*it2)->getFeatherFallOff(time);
        double fallOffInverse = 1. / fallOff;
        double featherDist = (*it2)->getFeatherDistance(time);
        double opacity = (*it2)->getOpacity(time);
#ifdef NATRON_ROTO_INVERTIBLE
        bool inverted = (*it2)->getInverted(time);
#else
        const bool inverted = false;
#endif
        int operatorIndex = (*it2)->getCompositingOperator(time);
        double shapeColor[3];
        (*it2)->getColor(time, shapeColor);

        cairo_set_operator(cr, (cairo_operator_t)operatorIndex);

        BezierCPs cps = (*it2)->getControlPoints_mt_safe();
#pragma message WARN("Roto TODO: use featherPointsAtDistance")
        // BUG https://github.com/MrKepzie/Natron/issues/145 : the feather Bezier must be moved by featherdistance before RoD computation!
        BezierCPs fps = (*it2)->getFeatherPoints_mt_safe();

        assert( cps.size() == fps.size() );

        if ( cps.empty() ) {
            continue;
        }

        cairo_new_path(cr);

        ////Define the feather edge pattern
        cairo_pattern_t* mesh = cairo_pattern_create_mesh();
        if (cairo_pattern_status(mesh) != CAIRO_STATUS_SUCCESS) {
            cairo_pattern_destroy(mesh);
            continue;
        }

        ///Adjust the feather distance so it takes the mipmap level into account
        if (mipmapLevel != 0) {
            featherDist /= (1 << mipmapLevel);
        }

#pragma message WARN("the following code very stange. Why evaluate 49 Bezier points when you only need to consider the end points?")
        // PLEASE EXPLAIN THAT ``ALGORITHM''

        ///here is the polygon of the feather bezier
        ///This is used only if the feather distance is different of 0 and the feather points equal
        ///the control points in order to still be able to apply the feather distance.
        std::list<Point> featherPolygon;
        std::list<Point> bezierPolygon;
        RectD featherPolyBBox( std::numeric_limits<double>::infinity(),
                               std::numeric_limits<double>::infinity(),
                               -std::numeric_limits<double>::infinity(),
                               -std::numeric_limits<double>::infinity() );

        (*it2)->evaluateFeatherPointsAtTime_DeCasteljau(time, mipmapLevel, 50, true, &featherPolygon, &featherPolyBBox);
        (*it2)->evaluateAtTime_DeCasteljau(time, mipmapLevel, 50, &bezierPolygon, NULL);


        assert( !featherPolygon.empty() );

        std::list<Point> featherContour;
        std::list<Point>::iterator cur = featherPolygon.begin();
        std::list<Point>::iterator next = cur;
        ++next;
        std::list<Point>::iterator prev = featherPolygon.end();
        --prev;
        std::list<Point>::iterator bezIT = bezierPolygon.begin();
        std::list<Point>::iterator prevBez = bezierPolygon.end();
        --prevBez;
        double absFeatherDist = std::abs(featherDist);
        Point p1 = *cur;
        double norm = sqrt( (next->x - prev->x) * (next->x - prev->x) + (next->y - prev->y) * (next->y - prev->y) );
        assert(norm != 0);
        double dx = -( (next->y - prev->y) / norm );
        double dy = ( (next->x - prev->x) / norm );
        p1.x = cur->x + dx;
        p1.y = cur->y + dy;


#pragma message WARN("pointInPolygon should not be used, see comment")
        /*
           The pointInPolygon function should not be used.
           The algorithm to know which side is the outside of a polygon consists in computing the global polygon orientation.
           To compute the orientation, compute its surface. If positive the polygon is clockwise, if negative it's counterclockwise.
           to compute the surface, take the starting point of the polygon, and imagine a fan made of all the triangles
           pointing at this point. The surface of a tringle is half the cross-product of two of its sides issued from
           the same point (the starting point of the polygon, in this case.
           The orientation of a polygon has to be computed only once for each modification of the polygon (whenever it's edited), and
           should be stored with the polygon.
           Of course an 8-shaped polygon doesn't have an outside, but it still has an orientation. The feather direction
           should follow this orientation.
         */
        bool inside = Bezier::pointInPolygon(p1, featherPolygon,featherPolyBBox,Bezier::OddEvenFill);
        if ( ( !inside && (featherDist < 0) ) || ( inside && (featherDist > 0) ) ) {
            p1.x = cur->x - dx * absFeatherDist;
            p1.y = cur->y - dy * absFeatherDist;
        } else {
            p1.x = cur->x + dx * absFeatherDist;
            p1.y = cur->y + dy * absFeatherDist;
        }

        Point origin = p1;
        featherContour.push_back(p1);

        ++prev; ++next; ++cur; ++bezIT; ++prevBez;

        for (;; ++prev,++cur,++next,++bezIT,++prevBez) { // for each point in polygon
            if ( next == featherPolygon.end() ) {
                next = featherPolygon.begin();
            }
            if ( prev == featherPolygon.end() ) {
                prev = featherPolygon.begin();
            }
            if ( bezIT == bezierPolygon.end() ) {
                bezIT = bezierPolygon.begin();
            }
            if ( prevBez == bezierPolygon.end() ) {
                prevBez = bezierPolygon.begin();
            }
            bool mustStop = false;
            if ( cur == featherPolygon.end() ) {
                mustStop = true;
                cur = featherPolygon.begin();
            }

            ///skip it
            if ( (cur->x == prev->x) && (cur->y == prev->y) ) {
                continue;
            }

            Point p0, p0p1, p1p0, p2, p2p3, p3p2, p3;
            p0.x = prevBez->x;
            p0.y = prevBez->y;
            p3.x = bezIT->x;
            p3.y = bezIT->y;

            if (!mustStop) {
                norm = sqrt( (next->x - prev->x) * (next->x - prev->x) + (next->y - prev->y) * (next->y - prev->y) );
                assert(norm != 0);
                dx = -( (next->y - prev->y) / norm );
                dy = ( (next->x - prev->x) / norm );
                p2.x = cur->x + dx;
                p2.y = cur->y + dy;

#pragma message WARN("pointInPolygon should not be used, see comment")
                /*
                   The pointInPolygon function should not be used.
                   The algorithm to know which side is the outside of a polygon consists in computing the global polygon orientation.
                   To compute the orientation, compute its surface. If positive the polygon is clockwise, if negative it's counterclockwise.
                   to compute the surface, take the starting point of the polygon, and imagine a fan made of all the triangles
                   pointing at this point. The surface of a tringle is half the cross-product of two of its sides issued from
                   the same point (the starting point of the polygon, in this case.
                   The orientation of a polygon has to be computed only once for each modification of the polygon (whenever it's edited), and
                   should be stored with the polygon.
                   Of course an 8-shaped polygon doesn't have an outside, but it still has an orientation. The feather direction
                   should follow this orientation.
                 */
                inside = Bezier::pointInPolygon(p2, featherPolygon, featherPolyBBox,Bezier::OddEvenFill);
                if ( ( !inside && (featherDist < 0) ) || ( inside && (featherDist > 0) ) ) {
                    p2.x = cur->x - dx * absFeatherDist;
                    p2.y = cur->y - dy * absFeatherDist;
                } else {
                    p2.x = cur->x + dx * absFeatherDist;
                    p2.y = cur->y + dy * absFeatherDist;
                }
            } else {
                p2 = origin;
            }
            featherContour.push_back(p2);

            ///linear interpolation
            p0p1.x = (p0.x * fallOff * 2. + fallOffInverse * p1.x) / (fallOff * 2. + fallOffInverse);
            p0p1.y = (p0.y * fallOff * 2. + fallOffInverse * p1.y) / (fallOff * 2. + fallOffInverse);
            p1p0.x = (p0.x * fallOff + 2. * fallOffInverse * p1.x) / (fallOff + 2. * fallOffInverse);
            p1p0.y = (p0.y * fallOff + 2. * fallOffInverse * p1.y) / (fallOff + 2. * fallOffInverse);

            p2p3.x = (p3.x * fallOff + 2. * fallOffInverse * p2.x) / (fallOff + 2. * fallOffInverse);
            p2p3.y = (p3.y * fallOff + 2. * fallOffInverse * p2.y) / (fallOff + 2. * fallOffInverse);
            p3p2.x = (p3.x * fallOff * 2. + fallOffInverse * p2.x) / (fallOff * 2. + fallOffInverse);
            p3p2.y = (p3.y * fallOff * 2. + fallOffInverse * p2.y) / (fallOff * 2. + fallOffInverse);


            ///move to the initial point
            cairo_mesh_pattern_begin_patch(mesh);
            cairo_mesh_pattern_move_to(mesh, p0.x, p0.y);
            cairo_mesh_pattern_curve_to(mesh, p0p1.x, p0p1.y, p1p0.x, p1p0.y, p1.x, p1.y);
            cairo_mesh_pattern_line_to(mesh, p2.x, p2.y);
            cairo_mesh_pattern_curve_to(mesh, p2p3.x, p2p3.y, p3p2.x, p3p2.y, p3.x, p3.y);
            cairo_mesh_pattern_line_to(mesh, p0.x, p0.y);
            ///Set the 4 corners color
            ///inner is full color

            // IMPORTANT NOTE:
            // The two sqrt below are due to a probable cairo bug.
            // To check wether the bug is present is a given cairo version,
            // make any shape with a very large feather and set
            // opacity to 0.5. Then, zoom on the polygon border to check if the intensity is continuous
            // and approximately equal to 0.5.
            // If the bug if ixed in cairo, please use #if CAIRO_VERSION>xxx to keep compatibility with
            // older Cairo versions.
            cairo_mesh_pattern_set_corner_color_rgba( mesh, 0, shapeColor[0], shapeColor[1], shapeColor[2],
                                                      std::sqrt(inverted ? 1. - opacity : opacity) );
            ///outter is faded
            cairo_mesh_pattern_set_corner_color_rgba(mesh, 1, shapeColor[0], shapeColor[1], shapeColor[2],
                                                     inverted ? 1. : 0.);
            cairo_mesh_pattern_set_corner_color_rgba(mesh, 2, shapeColor[0], shapeColor[1], shapeColor[2],
                                                     inverted ? 1. : 0.);
            ///inner is full color
            cairo_mesh_pattern_set_corner_color_rgba( mesh, 3, shapeColor[0], shapeColor[1], shapeColor[2],
                                                      std::sqrt(inverted ? 1. - opacity : opacity) );
            assert(cairo_pattern_status(mesh) == CAIRO_STATUS_SUCCESS);

            cairo_mesh_pattern_end_patch(mesh);

            if (mustStop) {
                break;
            }

            p1 = p2;
        }  // for each point in polygon

        cairo_set_source_rgba(cr, shapeColor[0], shapeColor[1], shapeColor[2], opacity);

        if (!inverted) {
            // strangely, the above-mentioned cairo bug doesn't affect this function
            renderInternalShape(time, mipmapLevel, cr, cps);
#ifdef NATRON_ROTO_INVERTIBLE
        } else {
#pragma message WARN("doesn't work! the image should be infinite for this to work!")
            // Doesn't work! the image should be infinite for this to work!
            // Or at least it should contain the Union of the source RoDs.
            // Here, it only contains the boinding box of the Bezier.
            // If there's a transform after the roto node, a black border will appear.
            // The only solution would be to have a color parameter which specifies how on image is outside of its RoD.
            // Unfortunately, the OFX definition is: "it is black and transparent"

            ///If inverted, draw an inverted rectangle on all the image first
            // with a hole consisting of the feather polygon

            double xOffset, yOffset;
            cairo_surface_get_device_offset(cairoImg, &xOffset, &yOffset);
            int width = cairo_image_surface_get_width(cairoImg);
            int height = cairo_image_surface_get_height(cairoImg);

            cairo_move_to(cr, -xOffset, -yOffset);
            cairo_line_to(cr, -xOffset + width, -yOffset);
            cairo_line_to(cr, -xOffset + width, -yOffset + height);
            cairo_line_to(cr, -xOffset, -yOffset + height);
            cairo_line_to(cr, -xOffset, -yOffset);
            // strangely, the above-mentioned cairo bug doesn't affect this function
#pragma message WARN("WRONG! should use the outer feather contour, *displaced* by featherDistance, not fps")
            renderInternalShape(time, mipmapLevel, cr, fps);
#endif
        }
        applyAndDestroyMask(cr, mesh);
    } // foreach(splines)
    assert(cairo_surface_status(cairoImg) == CAIRO_STATUS_SUCCESS);

    ///A call to cairo_surface_flush() is required before accessing the pixel data
    ///to ensure that all pending drawing operations are finished.
    cairo_surface_flush(cairoImg);
} // renderInternal

void
RotoContextPrivate::renderInternalShape(int time,
                                        unsigned int mipmapLevel,
                                        cairo_t* cr,
                                        const BezierCPs & cps)
{
    BezierCPs::const_iterator point = cps.begin();
    BezierCPs::const_iterator nextPoint = point;

    ++nextPoint;

    Point initCp;
    (*point)->getPositionAtTime(time, &initCp.x,&initCp.y);
    adjustToPointToScale(mipmapLevel,initCp.x,initCp.y);

    cairo_move_to(cr, initCp.x,initCp.y);

    while ( point != cps.end() ) {
        if ( nextPoint == cps.end() ) {
            nextPoint = cps.begin();
        }

        double rightX,rightY,nextX,nextY,nextLeftX,nextLeftY;
        (*point)->getRightBezierPointAtTime(time, &rightX, &rightY);
        (*nextPoint)->getLeftBezierPointAtTime(time, &nextLeftX, &nextLeftY);
        (*nextPoint)->getPositionAtTime(time, &nextX, &nextY);

        adjustToPointToScale(mipmapLevel,rightX,rightY);
        adjustToPointToScale(mipmapLevel,nextX,nextY);
        adjustToPointToScale(mipmapLevel,nextLeftX,nextLeftY);
        cairo_curve_to(cr, rightX, rightY, nextLeftX, nextLeftY, nextX, nextY);

        ++point;
        ++nextPoint;
    }
//    if (cairo_get_antialias(cr) != CAIRO_ANTIALIAS_NONE ) {
//        cairo_fill_preserve(cr);
//        // These line properties make for a nicer looking polygon mesh
//        cairo_set_line_join(cr, CAIRO_LINE_JOIN_BEVEL);
//        cairo_set_line_cap(cr, CAIRO_LINE_CAP_BUTT);
//        // Comment out the following call to cairo_set_line width
//        // since the hard-coded width value of 1.0 is not appropriate
//        // for fills of small areas. Instead, use the line width that
//        // has already been set by the user via the above call of
//        // poly_line which in turn calls set_current_context which in
//        // turn calls cairo_set_line_width for the user-specified
//        // width.
//        cairo_set_line_width(cr, 1.0);
//        cairo_stroke(cr);
//    } else {
    cairo_fill(cr);
//    }
}

void
RotoContextPrivate::applyAndDestroyMask(cairo_t* cr,
                                        cairo_pattern_t* mesh)
{
    assert(cairo_pattern_status(mesh) == CAIRO_STATUS_SUCCESS);
    cairo_set_source(cr, mesh);

    ///paint with the feather with the pattern as a mask
    cairo_mask(cr, mesh);

    cairo_pattern_destroy(mesh);
}
<|MERGE_RESOLUTION|>--- conflicted
+++ resolved
@@ -5008,13 +5008,9 @@
     ImagePtr image;
     
     if (!byPassCache) {
-<<<<<<< HEAD
-        node->getLiveInstance()->getImageFromCacheAndConvertIfNeeded(useCache, false,  key, mipmapLevel, depth, components,
-                                                                           depth, components, 3,/*nodeRoD,*/false, inputImages, &image);
-=======
-        _imp->node->getLiveInstance()->getImageFromCacheAndConvertIfNeeded(useCache, false,  key, mipmapLevel, depth, components,
+
+        getNode()->getLiveInstance()->getImageFromCacheAndConvertIfNeeded(useCache, false,  key, mipmapLevel, depth, components,
                                                                            depth, components, 3,/*nodeRoD,*/inputImages,&image);
->>>>>>> b20f4fdb
         if (image) {
             params = image->getParams();
         }
