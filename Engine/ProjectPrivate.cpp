--- conflicted
+++ resolved
@@ -356,11 +356,7 @@
                 }
                 std::string filePath = filename;
                 if (ret) {
-<<<<<<< HEAD
-                    filePath = NATRON_PYTHON_NAMESPACE::PY3String_asString(ret);
-=======
-                    filePath = Python::PyString_asString(ret);
->>>>>>> 114b32e8
+                    filePath = NATRON_PYTHON_NAMESPACE::PyString_asString(ret);
                     std::string script = "del ret\n";
                     bool ok = NATRON_PYTHON_NAMESPACE::interpretPythonScript(script, &err, 0);
                     assert(ok);
