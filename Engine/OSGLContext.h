/* ***** BEGIN LICENSE BLOCK *****
 * This file is part of Natron <http://www.natron.fr/>,
 * Copyright (C) 2016 INRIA and Alexandre Gauthier-Foichat
 *
 * Natron is free software: you can redistribute it and/or modify
 * it under the terms of the GNU General Public License as published by
 * the Free Software Foundation; either version 2 of the License, or
 * (at your option) any later version.
 *
 * Natron is distributed in the hope that it will be useful,
 * but WITHOUT ANY WARRANTY; without even the implied warranty of
 * MERCHANTABILITY or FITNESS FOR A PARTICULAR PURPOSE.  See the
 * GNU General Public License for more details.
 *
 * You should have received a copy of the GNU General Public License
 * along with Natron.  If not, see <http://www.gnu.org/licenses/gpl-2.0.html>
 * ***** END LICENSE BLOCK ***** */

#ifndef OSGLCONTEXT_H
#define OSGLCONTEXT_H

// ***** BEGIN PYTHON BLOCK *****
// from <https://docs.python.org/3/c-api/intro.html#include-files>:
// "Since Python may define some pre-processor definitions which affect the standard headers on some systems, you must include Python.h before any standard headers are included."
#include <Python.h>
// ***** END PYTHON BLOCK *****

#include "Global/Macros.h"

//========================================================================
// GLFW 3.2 - www.glfw.org
//------------------------------------------------------------------------
// Copyright (c) 2002-2006 Marcus Geelnard
// Copyright (c) 2006-2010 Camilla Berglund <elmindreda@elmindreda.org>
//
// This software is provided 'as-is', without any express or implied
// warranty. In no event will the authors be held liable for any damages
// arising from the use of this software.
//
// Permission is granted to anyone to use this software for any purpose,
// including commercial applications, and to alter it and redistribute it
// freely, subject to the following restrictions:
//
// 1. The origin of this software must not be misrepresented; you must not
//    claim that you wrote the original software. If you use this software
//    in a product, an acknowledgment in the product documentation would
//    be appreciated but is not required.
//
// 2. Altered source versions must be plainly marked as such, and must not
//    be misrepresented as being the original software.
//
// 3. This notice may not be removed or altered from any source
//    distribution.
//
//========================================================================


<<<<<<< HEAD
#ifndef OSGLCONTEXT_H
#define OSGLCONTEXT_H

// ***** BEGIN PYTHON BLOCK *****
// from <https://docs.python.org/3/c-api/intro.html#include-files>:
// "Since Python may define some pre-processor definitions which affect the standard headers on some systems, you must include Python.h before any standard headers are included."
#include <Python.h>
// ***** END PYTHON BLOCK *****
=======

>>>>>>> 155bd3ab

#include "Engine/EngineFwd.h"
#include "Global/GLIncludes.h"

NATRON_NAMESPACE_ENTER;


/* @brief Framebuffer configuration.
 *
 *  This describes buffers and their sizes.  It also contains
 *  a platform-specific ID used to map back to the backend API object.
 *
 *  It is used to pass framebuffer parameters from shared code to the platform
 *  API and also to enumerate and select available framebuffer configs.
 */
class FramebufferConfig
{
public:

    static const int ATTR_DONT_CARE = -1;
    int redBits;
    int greenBits;
    int blueBits;
    int alphaBits;
    int depthBits;
    int stencilBits;
    int accumRedBits;
    int accumGreenBits;
    int accumBlueBits;
    int accumAlphaBits;
    int auxBuffers;
    GLboolean stereo;
    int samples;
    GLboolean sRGB;
    GLboolean doublebuffer;
    uintptr_t handle;

    FramebufferConfig();
};

/**
 * @brief This class encapsulates a cross-platform OpenGL context used for offscreen rendering.
 **/
struct OSGLContextPrivate;
class OSGLContext
{
public:

    enum DefaultGLShaderEnum
    {
        eDefaultGLShaderFillConstant,
        eDefaultGLShaderApplyMaskMix,
        eDefaultGLShaderCopyUnprocessedChannels
    };

    /**
     * @brief Creates a new OpenGL context for offscreen rendering. The constructor may throw an exception if the context
     * creation failed.
     * The context must be made current with makeContextCurrent before being ready to use.
     **/
    OSGLContext(const FramebufferConfig& pixelFormatAttrs,
                const OSGLContext* shareContext,
                int major = GLVersion.major,
                int minor = GLVersion.minor);

    ~OSGLContext();


    GLuint getPBOId() const;

    GLuint getFBOId() const;

    // Helper functions used by platform dependent implementations
    static bool stringInExtensionString(const char* string, const char* extensions);
    static const FramebufferConfig& chooseFBConfig(const FramebufferConfig& desired, const std::vector<FramebufferConfig>& alternatives, int count);


    /*  @brief Makes the context current for the calling
     *  thread. A context can only be made current on
     *  a single thread at a time and each thread can have only a single current
     *  context at a time.
     *
     *  @thread_safety This function may be called from any thread.
     */
    void makeContextCurrent();

    /**
     * @brief Returns one of the built-in shaders, used in the Image class.
     * Note: this context must be made current before calling this function
     **/
    boost::shared_ptr<GLShader> getOrCreateDefaultShader(DefaultGLShaderEnum type);

private:


    friend class GPUContextPool;

    boost::scoped_ptr<OSGLContextPrivate> _imp;
};

NATRON_NAMESPACE_EXIT;

#endif // OSGLCONTEXT_H<|MERGE_RESOLUTION|>--- conflicted
+++ resolved
@@ -16,16 +16,6 @@
  * along with Natron.  If not, see <http://www.gnu.org/licenses/gpl-2.0.html>
  * ***** END LICENSE BLOCK ***** */
 
-#ifndef OSGLCONTEXT_H
-#define OSGLCONTEXT_H
-
-// ***** BEGIN PYTHON BLOCK *****
-// from <https://docs.python.org/3/c-api/intro.html#include-files>:
-// "Since Python may define some pre-processor definitions which affect the standard headers on some systems, you must include Python.h before any standard headers are included."
-#include <Python.h>
-// ***** END PYTHON BLOCK *****
-
-#include "Global/Macros.h"
 
 //========================================================================
 // GLFW 3.2 - www.glfw.org
@@ -54,8 +44,6 @@
 //
 //========================================================================
 
-
-<<<<<<< HEAD
 #ifndef OSGLCONTEXT_H
 #define OSGLCONTEXT_H
 
@@ -64,9 +52,9 @@
 // "Since Python may define some pre-processor definitions which affect the standard headers on some systems, you must include Python.h before any standard headers are included."
 #include <Python.h>
 // ***** END PYTHON BLOCK *****
-=======
 
->>>>>>> 155bd3ab
+#include "Global/Macros.h"
+
 
 #include "Engine/EngineFwd.h"
 #include "Global/GLIncludes.h"
