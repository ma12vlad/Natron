--- conflicted
+++ resolved
@@ -2111,13 +2111,9 @@
         appPTR->onQueueRendersChanged( _queueRenders->getValue() );
     } else if ( ( k == _checkerboardTileSize.get() ) || ( k == _checkerboardColor1.get() ) || ( k == _checkerboardColor2.get() ) ) {
         appPTR->onCheckerboardSettingsChanged();
-<<<<<<< HEAD
-    } else if (k == _powerOf2Tiling.get()) {
+    } else if ( k == _powerOf2Tiling.get() ) {
         appPTR->clearViewerCache();
     } else if ( ( k == _hideOptionalInputsAutomatically.get() ) && !_restoringSettings && (reason == eValueChangedReasonUserEdited) ) {
-=======
-    }  else if ( ( k == _hideOptionalInputsAutomatically.get() ) && !_restoringSettings && (reason == eValueChangedReasonUserEdited) ) {
->>>>>>> 110c3180
         appPTR->toggleAutoHideGraphInputs();
     } else if ( k == _autoProxyWhenScrubbingTimeline.get() ) {
         _autoProxyLevel->setSecret( !_autoProxyWhenScrubbingTimeline->getValue() );
