/* ***** BEGIN LICENSE BLOCK *****
 * This file is part of Natron <http://www.natron.fr/>,
 * Copyright (C) 2016 INRIA and Alexandre Gauthier-Foichat
 *
 * Natron is free software: you can redistribute it and/or modify
 * it under the terms of the GNU General Public License as published by
 * the Free Software Foundation; either version 2 of the License, or
 * (at your option) any later version.
 *
 * Natron is distributed in the hope that it will be useful,
 * but WITHOUT ANY WARRANTY; without even the implied warranty of
 * MERCHANTABILITY or FITNESS FOR A PARTICULAR PURPOSE.  See the
 * GNU General Public License for more details.
 *
 * You should have received a copy of the GNU General Public License
 * along with Natron.  If not, see <http://www.gnu.org/licenses/gpl-2.0.html>
 * ***** END LICENSE BLOCK ***** */

// ***** BEGIN PYTHON BLOCK *****
// from <https://docs.python.org/3/c-api/intro.html#include-files>:
// "Since Python may define some pre-processor definitions which affect the standard headers on some systems, you must include Python.h before any standard headers are included."
#include <Python.h>
// ***** END PYTHON BLOCK *****

#include "Settings.h"

#include <cassert>
#include <stdexcept>

#include <QtCore/QDebug>
#include <QtCore/QDir>
#include <QtCore/QSettings>
#include <QtCore/QThreadPool>
#include <QtCore/QThread>
#include <QtCore/QTextStream>

#ifdef WINDOWS
#include <tchar.h>
#include <ofxhUtilities.h> // for wideStringToString
#endif

#include "Global/MemoryInfo.h"

#include "Engine/AppManager.h"
#include "Engine/AppInstance.h"
#include "Engine/KnobFactory.h"
#include "Engine/KnobFile.h"
#include "Engine/KnobTypes.h"
#include "Engine/LibraryBinary.h"
#include "Engine/OutputSchedulerThread.h"
#include "Engine/Node.h"
#include "Engine/Plugin.h"
#include "Engine/Project.h"
#include "Engine/StandardPaths.h"
#include "Engine/ViewIdx.h"
#include "Engine/ViewerInstance.h"

#include "Gui/GuiDefines.h"

#include "SequenceParsing.h"

#ifdef WINDOWS
#include <ofxhPluginCache.h>
#endif

#define NATRON_DEFAULT_OCIO_CONFIG_NAME "blender"


#define NATRON_CUSTOM_OCIO_CONFIG_NAME "Custom config"

#define NATRON_DEFAULT_APPEARANCE_VERSION 1

#define NATRON_CUSTOM_HOST_NAME_ENTRY "Custom..."

NATRON_NAMESPACE_ENTER;


Settings::Settings()
    : KnobHolder(0)
    , _restoringSettings(false)
    , _ocioRestored(false)
    , _settingsExisted(false)
    , _defaultAppearanceOutdated(false)
{
}

static QStringList
getDefaultOcioConfigPaths()
{
    QString binaryPath = appPTR->getApplicationBinaryPath();
    Global::ensureLastPathSeparator(binaryPath);

#ifdef __NATRON_LINUX__
    QStringList ret;
    ret.push_back( QString::fromUtf8("/usr/share/OpenColorIO-Configs") );
    ret.push_back( QString( binaryPath + QString::fromUtf8("../share/OpenColorIO-Configs") ) );
    ret.push_back( QString( binaryPath + QString::fromUtf8("../Resources/OpenColorIO-Configs") ) );

    return ret;
#elif defined(__NATRON_WIN32__)

    return QStringList( QString( binaryPath + QString::fromUtf8("../Resources/OpenColorIO-Configs") ) );
#elif defined(__NATRON_OSX__)

    return QStringList( QString( binaryPath + QString::fromUtf8("../Resources/OpenColorIO-Configs") ) );
#endif
}

void
Settings::initializeKnobs()
{
    initializeKnobsGeneral();
    initializeKnobsAppearance();
    initializeKnobsViewers();
    initializeKnobsNodeGraph();
    initializeKnobsCaching();
    initializeKnobsReaders();
    initializeKnobsWriters();
    initializeKnobsPlugins();
    initializeKnobsPython();
}

void
Settings::initializeKnobsGeneral()
{
    _generalTab = AppManager::createKnob<KnobPage>( this, tr("General") );

    _natronSettingsExist = AppManager::createKnob<KnobBool>( this, tr("Existing settings") );
    _natronSettingsExist->setAnimationEnabled(false);
    _natronSettingsExist->setName("existingSettings");
    _natronSettingsExist->setSecretByDefault(true);
    _generalTab->addKnob(_natronSettingsExist);

    boost::shared_ptr<KnobSeparator> softwareSep = AppManager::createKnob<KnobSeparator>( this, std::string(NATRON_APPLICATION_NAME) );
    _generalTab->addKnob(softwareSep);

    _checkForUpdates = AppManager::createKnob<KnobBool>( this, tr("Always check for updates on start-up") );
    _checkForUpdates->setName("checkForUpdates");
    _checkForUpdates->setAnimationEnabled(false);
    _checkForUpdates->setHintToolTip( tr("When checked, %1 will check for new updates on start-up of the application.").arg( QString::fromUtf8(NATRON_APPLICATION_NAME) ) );
    _generalTab->addKnob(_checkForUpdates);

    _enableCrashReports = AppManager::createKnob<KnobBool>( this, tr("Enable crash reporting") );
    _enableCrashReports->setName("enableCrashReports");
    _enableCrashReports->setAnimationEnabled(false);
    _enableCrashReports->setHintToolTip( tr("When checked, if %1 crashes a window will pop-up asking you "
                                            "whether you want to upload the crash dump to the developers or not. "
                                            "This can help them track down the bug.\n"
                                            "If you need to turn the crash reporting system off, uncheck this.\n"
                                            "Note that when using the application in command-line mode, if crash reports are "
                                            "enabled, they will be automatically uploaded.\n"
                                            "Changing this requires a restart of the application to take effect.").arg( QString::fromUtf8(NATRON_APPLICATION_NAME) ) );
    _enableCrashReports->setAddNewLine(false);
    _generalTab->addKnob(_enableCrashReports);

    _testCrashReportButton = AppManager::createKnob<KnobButton>( this, tr("Test Crash Reporting") );
    _testCrashReportButton->setHintToolTip( tr("This button is for developers only to test whether the crash reporting system "
                                               "works correctly. Do not use this.") );
    _generalTab->addKnob(_testCrashReportButton);

    _documentationSource = AppManager::createKnob<KnobChoice>( this, tr("Documentation Source") );
    _documentationSource->setName("documentationSource");
    _documentationSource->setAnimationEnabled(false);
    _documentationSource->setHintToolTip( tr("Documentation source.") );
    _documentationSource->appendChoice("Local");
    _documentationSource->appendChoice("Online");
    _documentationSource->appendChoice("None");

    _generalTab->addKnob(_documentationSource);

    /// used to store temp port for local webserver
    _wwwServerPort = AppManager::createKnob<KnobInt>( this, tr("Local webserver port") );
    _wwwServerPort->setName("webserverPort");
    _wwwServerPort->setAnimationEnabled(false);
    _wwwServerPort->setSecret(true);

    _autoSaveDelay = AppManager::createKnob<KnobInt>( this, tr("Auto-save trigger delay") );
    _autoSaveDelay->setName("autoSaveDelay");
    _autoSaveDelay->setAnimationEnabled(false);
    _autoSaveDelay->disableSlider();
    _autoSaveDelay->setMinimum(0);
    _autoSaveDelay->setMaximum(60);
    _autoSaveDelay->setAddNewLine(false);
    _autoSaveDelay->setHintToolTip( tr("The number of seconds after an event that %1 should wait before "
                                       " auto-saving. Note that if a render is in progress, %1 will "
                                       " wait until it is done to actually auto-save.").arg( QString::fromUtf8(NATRON_APPLICATION_NAME) ) );
    _generalTab->addKnob(_autoSaveDelay);


    _autoSaveUnSavedProjects = AppManager::createKnob<KnobBool>( this, tr("Enable Auto-save for unsaved projects") );
    _autoSaveUnSavedProjects->setName("autoSaveUnSavedProjects");
    _autoSaveUnSavedProjects->setAnimationEnabled(false);
    _autoSaveUnSavedProjects->setHintToolTip( tr("When activated %1 will auto-save projects that have never been "
                                                 "saved and will prompt you on startup if an auto-save of that unsaved project was found. "
                                                 "Disabling this will no longer save un-saved project.").arg( QString::fromUtf8(NATRON_APPLICATION_NAME) ) );
    _generalTab->addKnob(_autoSaveUnSavedProjects);


    _hostName = AppManager::createKnob<KnobChoice>( this, tr("Appear to plug-ins as") );
    _hostName->setName("pluginHostName");
    _hostName->setHintToolTip( tr("%1 will appear with the name of the selected application to the OpenFX plug-ins. "
                                  "Changing it to the name of another application can help loading plugins which "
                                  "restrict their usage to specific OpenFX host(s). "
                                  "If a Host is not listed here, use the \"Custom\" entry to enter a custom host name. Changing this requires "
                                  "a restart of the application and requires clearing "
                                  "the OpenFX plugins cache from the Cache menu.").arg( QString::fromUtf8(NATRON_APPLICATION_NAME) ) );
    _knownHostNames.clear();
    std::vector<std::string> visibleHostEntries, hostEntriesHelp;
    assert(_knownHostNames.size() == (int)eKnownHostNameNatron);
    _knownHostNames.push_back(NATRON_ORGANIZATION_DOMAIN_TOPLEVEL "." NATRON_ORGANIZATION_DOMAIN_SUB "." NATRON_APPLICATION_NAME);
    visibleHostEntries.push_back(NATRON_APPLICATION_NAME);
    assert(_knownHostNames.size() == (int)eKnownHostNameNuke);
    _knownHostNames.push_back("uk.co.thefoundry.nuke");
    visibleHostEntries.push_back("Nuke");
    assert(_knownHostNames.size() == (int)eKnownHostNameFusion);
    _knownHostNames.push_back("com.eyeonline.Fusion");
    visibleHostEntries.push_back("Fusion");
    assert(_knownHostNames.size() == (int)eKnownHostNameCatalyst);
    _knownHostNames.push_back("com.sony.Catalyst.Edit");
    visibleHostEntries.push_back("Sony Catalyst Edit");
    assert(_knownHostNames.size() == (int)eKnownHostNameVegas);
    _knownHostNames.push_back("com.sonycreativesoftware.vegas");
    visibleHostEntries.push_back("Sony Vegas");
    assert(_knownHostNames.size() == (int)eKnownHostNameToxik);
    _knownHostNames.push_back("Autodesk Toxik");
    visibleHostEntries.push_back("Toxik");
    assert(_knownHostNames.size() == (int)eKnownHostNameScratch);
    _knownHostNames.push_back("Assimilator");
    visibleHostEntries.push_back("Scratch");
    assert(_knownHostNames.size() == (int)eKnownHostNameDustBuster);
    _knownHostNames.push_back("Dustbuster");
    visibleHostEntries.push_back("DustBuster");
    assert(_knownHostNames.size() == (int)eKnownHostNameResolve);
    _knownHostNames.push_back("DaVinciResolve");
    visibleHostEntries.push_back("Da Vinci Resolve");
    assert(_knownHostNames.size() == (int)eKnownHostNameResolveLite);
    _knownHostNames.push_back("DaVinciResolveLite");
    visibleHostEntries.push_back("Da Vinci Resolve Lite");
    assert(_knownHostNames.size() == (int)eKnownHostNameMistika);
    _knownHostNames.push_back("Mistika");
    visibleHostEntries.push_back("SGO Mistika");
    assert(_knownHostNames.size() == (int)eKnownHostNamePablo);
    _knownHostNames.push_back("com.quantel.genq");
    visibleHostEntries.push_back("Quantel Pablo Rio");
    assert(_knownHostNames.size() == (int)eKnownHostNameMotionStudio);
    _knownHostNames.push_back("com.idtvision.MotionStudio");
    visibleHostEntries.push_back("IDT Motion Studio");
    assert(_knownHostNames.size() == (int)eKnownHostNameShake);
    _knownHostNames.push_back("com.apple.shake");
    visibleHostEntries.push_back("Shake");
    assert(_knownHostNames.size() == (int)eKnownHostNameBaselight);
    _knownHostNames.push_back("Baselight");
    visibleHostEntries.push_back("Baselight");
    assert(_knownHostNames.size() == (int)eKnownHostNameFrameCycler);
    _knownHostNames.push_back("IRIDAS Framecycler");
    visibleHostEntries.push_back("FrameCycler");
    assert(_knownHostNames.size() == (int)eKnownHostNameNucoda);
    _knownHostNames.push_back("Nucoda");
    visibleHostEntries.push_back("Nucoda Film Master");
    assert(_knownHostNames.size() == (int)eKnownHostNameAvidDS);
    _knownHostNames.push_back("DS OFX HOST");
    visibleHostEntries.push_back("Avid DS");
    assert(_knownHostNames.size() == (int)eKnownHostNameDX);
    _knownHostNames.push_back("com.chinadigitalvideo.dx");
    visibleHostEntries.push_back("China Digital Video DX");
    assert(_knownHostNames.size() == (int)eKnownHostNameTitlerPro);
    _knownHostNames.push_back("com.newblue.titlerpro");
    visibleHostEntries.push_back("NewBlueFX Titler Pro");
    assert(_knownHostNames.size() == (int)eKnownHostNameNewBlueOFXBridge);
    _knownHostNames.push_back("com.newblue.ofxbridge");
    visibleHostEntries.push_back("NewBlueFX OFX Bridge");
    assert(_knownHostNames.size() == (int)eKnownHostNameRamen);
    _knownHostNames.push_back("Ramen");
    visibleHostEntries.push_back("Ramen");
    assert(_knownHostNames.size() == (int)eKnownHostNameTuttleOfx);
    _knownHostNames.push_back("TuttleOfx");
    visibleHostEntries.push_back("TuttleOFX");


    assert( visibleHostEntries.size() == _knownHostNames.size() );
    hostEntriesHelp = _knownHostNames;

    visibleHostEntries.push_back(NATRON_CUSTOM_HOST_NAME_ENTRY);
    hostEntriesHelp.push_back("Custom host name");

    _hostName->populateChoices(visibleHostEntries, hostEntriesHelp);
    _hostName->setAnimationEnabled(false);
    _hostName->setAddNewLine(false);
    _generalTab->addKnob(_hostName);

    _customHostName = AppManager::createKnob<KnobString>( this, tr("Custom Host name") );
    _customHostName->setName("customHostName");
    _customHostName->setHintToolTip( tr("This is the name of the OpenFX host (application) as it appears to the OpenFX plugins. "
                                        "Changing it to the name of another application can help loading some plugins which "
                                        "restrict their usage to specific OpenFX hosts. You shoud leave "
                                        "this to its default value, unless a specific plugin refuses to load or run. "
                                        "Changing this takes effect upon the next application launch, and requires clearing "
                                        "the OpenFX plugins cache from the Cache menu. "
                                        "The default host name is: \n%1").arg( QString::fromUtf8(NATRON_ORGANIZATION_DOMAIN_TOPLEVEL "." NATRON_ORGANIZATION_DOMAIN_SUB "." NATRON_APPLICATION_NAME) ) );
    _customHostName->setAnimationEnabled(false);
    _customHostName->setSecretByDefault(true);
    _generalTab->addKnob(_customHostName);

    boost::shared_ptr<KnobSeparator> sepThreading = AppManager::createKnob<KnobSeparator>( this, tr("Threading") );
    _generalTab->addKnob(sepThreading);

    _numberOfThreads = AppManager::createKnob<KnobInt>( this, tr("Number of render threads (0=\"guess\")") );
    _numberOfThreads->setName("noRenderThreads");
    _numberOfThreads->setAnimationEnabled(false);

    QString numberOfThreadsToolTip = tr("Controls how many threads %1 should use to render. \n"
                                        "-1: Disable multithreading totally (useful for debugging) \n"
                                        "0: Guess the thread count from the number of cores. The ideal threads count for this hardware is %2.").arg( QString::fromUtf8(NATRON_APPLICATION_NAME) ).arg( QThread::idealThreadCount() );
    _numberOfThreads->setHintToolTip( numberOfThreadsToolTip.toStdString() );
    _numberOfThreads->disableSlider();
    _numberOfThreads->setMinimum(-1);
    _numberOfThreads->setDisplayMinimum(-1);
    _generalTab->addKnob(_numberOfThreads);

#ifndef NATRON_PLAYBACK_USES_THREAD_POOL
    _numberOfParallelRenders = AppManager::createKnob<KnobInt>( this, tr("Number of parallel renders (0=\"guess\")") );
    _numberOfParallelRenders->setHintToolTip( tr("Controls the number of parallel frame that will be rendered at the same time by the renderer."
                                                 "A value of 0 indicate that %1 should automatically determine "
                                                 "the best number of parallel renders to launch given your CPU activity. "
                                                 "Setting a value different than 0 should be done only if you know what you're doing and can lead "
                                                 "in some situations to worse performances. Overall to get the best performances you should have your "
                                                 "CPU at 100% activity without idle times.").arg( QString::fromUtf8(NATRON_APPLICATION_NAME) ) );
    _numberOfParallelRenders->setName("nParallelRenders");
    _numberOfParallelRenders->setMinimum(0);
    _numberOfParallelRenders->disableSlider();
    _numberOfParallelRenders->setAnimationEnabled(false);
    _generalTab->addKnob(_numberOfParallelRenders);
#endif

    _useThreadPool = AppManager::createKnob<KnobBool>( this, tr("Effects use thread-pool") );
    _useThreadPool->setName("useThreadPool");
    _useThreadPool->setHintToolTip( tr("When checked, all effects will use a global thread-pool to do their processing instead of launching "
                                       "their own threads. "
                                       "This suppresses the overhead created by the operating system creating new threads on demand for "
                                       "each rendering of a special effect. As a result of this, the rendering might be faster on systems "
                                       "with a lot of cores (>= 8). \n"
                                       "WARNING: This is known not to work when using The Foundry's Furnace plug-ins (and potentially "
                                       "some other plug-ins that the dev team hasn't not tested against it). When using these plug-ins, "
                                       "make sure to uncheck this option first otherwise it will crash %1.").arg( QString::fromUtf8(NATRON_APPLICATION_NAME) ) );
    _useThreadPool->setAnimationEnabled(false);
    _generalTab->addKnob(_useThreadPool);

    _nThreadsPerEffect = AppManager::createKnob<KnobInt>( this, tr("Max threads usable per effect (0=\"guess\")") );
    _nThreadsPerEffect->setName("nThreadsPerEffect");
    _nThreadsPerEffect->setAnimationEnabled(false);
    _nThreadsPerEffect->setHintToolTip( tr("Controls how many threads a specific effect can use at most to do its processing. "
                                           "A high value will allow 1 effect to spawn lots of thread and might not be efficient because "
                                           "the time spent to launch all the threads might exceed the time spent actually processing."
                                           "By default (0) the renderer applies an heuristic to determine what's the best number of threads "
                                           "for an effect.") );

    _nThreadsPerEffect->setMinimum(0);
    _nThreadsPerEffect->disableSlider();
    _generalTab->addKnob(_nThreadsPerEffect);

    _renderInSeparateProcess = AppManager::createKnob<KnobBool>( this, tr("Render in a separate process") );
    _renderInSeparateProcess->setName("renderNewProcess");
    _renderInSeparateProcess->setAnimationEnabled(false);
    _renderInSeparateProcess->setHintToolTip( tr("If true, %1 will render frames to disk in "
                                                 "a separate process so that if the main application crashes, the render goes on.").arg( QString::fromUtf8(NATRON_APPLICATION_NAME) ) );
    _generalTab->addKnob(_renderInSeparateProcess);

    _queueRenders = AppManager::createKnob<KnobBool>( this, tr("Append new renders to queue") );
    _queueRenders->setHintToolTip( tr("When checked, renders will be queued in the Progress Panel and will start only when all "
                                      "other prior tasks are done.") );
    _queueRenders->setAnimationEnabled(false);
    _queueRenders->setName("queueRenders");
    _generalTab->addKnob(_queueRenders);


    boost::shared_ptr<KnobSeparator> sepMisc = AppManager::createKnob<KnobSeparator>( this, tr("Misc.") );
    _generalTab->addKnob(sepMisc);

    _notifyOnFileChange = AppManager::createKnob<KnobBool>( this, tr("Warn when a file changes externally") );
    _notifyOnFileChange->setName("warnOnExternalChange");
    _notifyOnFileChange->setAnimationEnabled(false);
    _notifyOnFileChange->setHintToolTip( tr("When checked, if a file read from a file parameter changes externally, a warning will be displayed "
                                            "on the viewer. Turning this off will suspend the notification system.") );
    _generalTab->addKnob(_notifyOnFileChange);

#ifdef NATRON_ENABLE_IO_META_NODES
    _filedialogForWriters = AppManager::createKnob<KnobBool>( this, tr("Prompt with file dialog when creating Write node") );
    _filedialogForWriters->setName("writeUseDialog");
    _filedialogForWriters->setDefaultValue(true);
    _filedialogForWriters->setAnimationEnabled(false);
    _filedialogForWriters->setHintToolTip( tr("When checked, opens-up a file dialog when creating a Write node") );
    _generalTab->addKnob(_filedialogForWriters);
#endif

    _firstReadSetProjectFormat = AppManager::createKnob<KnobBool>( this, tr("First image read set project format") );
    _firstReadSetProjectFormat->setName("autoProjectFormat");
    _firstReadSetProjectFormat->setAnimationEnabled(false);
    _firstReadSetProjectFormat->setHintToolTip( tr("If checked, the first image you read in the project sets the project format to the "
                                                   "image size.") );
    _generalTab->addKnob(_firstReadSetProjectFormat);


    _convertNaNValues = AppManager::createKnob<KnobBool>( this, tr("Convert NaN values") );
    _convertNaNValues->setName("convertNaNs");
    _convertNaNValues->setAnimationEnabled(false);
    _convertNaNValues->setAddNewLine(false);
    _convertNaNValues->setHintToolTip( tr("When activated, any pixel that is a Not-a-Number will be converted to 1 to avoid potential crashes from "
                                          "downstream nodes. These values can be produced by faulty plug-ins when they use wrong arithmetic such as "
                                          "division by zero. Disabling this option will keep the NaN(s) in the buffers: this may lead to an "
                                          "undefined behavior.") );
    _generalTab->addKnob(_convertNaNValues);

    _pluginUseImageCopyForSource = AppManager::createKnob<KnobBool>( this, tr("Copy input image before rendering any plug-in") );
    _pluginUseImageCopyForSource->setName("copyInputImage");
    _pluginUseImageCopyForSource->setAnimationEnabled(false);
    _pluginUseImageCopyForSource->setHintToolTip( tr("If checked, when before rendering any node, %1 will copy "
                                                     "the input image to a local temporary image. This is to work-around some plug-ins "
                                                     "that write to the source image, thus modifying the output of the node upstream in "
                                                     "the cache. This is a known bug of an old version of RevisionFX REMap for instance. "
                                                     "By default, this parameter should be leaved unchecked, as this will require an extra "
                                                     "image allocation and copy before rendering any plug-in.").arg( QString::fromUtf8(NATRON_APPLICATION_NAME) ) );
    _generalTab->addKnob(_pluginUseImageCopyForSource);

    _autoPreviewEnabledForNewProjects = AppManager::createKnob<KnobBool>( this, tr("Auto-preview enabled by default for new projects") );
    _autoPreviewEnabledForNewProjects->setName("enableAutoPreviewNewProjects");
    _autoPreviewEnabledForNewProjects->setAnimationEnabled(false);
    _autoPreviewEnabledForNewProjects->setHintToolTip( tr("If checked, then when creating a new project, the Auto-preview option"
                                                          " is enabled.") );
    _generalTab->addKnob(_autoPreviewEnabledForNewProjects);


    _fixPathsOnProjectPathChanged = AppManager::createKnob<KnobBool>( this, tr("Auto fix relative file-paths") );
    _fixPathsOnProjectPathChanged->setAnimationEnabled(false);
    _fixPathsOnProjectPathChanged->setHintToolTip( tr("If checked, when a project-path changes (either the name or the value pointed to), %1 checks all file-path parameters in the project and tries to fix them.").arg( QString::fromUtf8(NATRON_APPLICATION_NAME) ) );
    _fixPathsOnProjectPathChanged->setName("autoFixRelativePaths");
    _generalTab->addKnob(_fixPathsOnProjectPathChanged);

    _renderOnEditingFinished = AppManager::createKnob<KnobBool>( this, tr("Refresh viewer only when editing is finished") );
    _renderOnEditingFinished->setName("renderOnEditingFinished");
    _renderOnEditingFinished->setHintToolTip( tr("When checked, the viewer triggers a new render only when mouse is released when editing parameters, curves "
                                                 " or the timeline. This setting doesn't apply to roto splines editing.") );
    _renderOnEditingFinished->setAnimationEnabled(false);
    _generalTab->addKnob(_renderOnEditingFinished);

    _activateRGBSupport = AppManager::createKnob<KnobBool>( this, tr("RGB components support") );
    _activateRGBSupport->setHintToolTip( tr("When checked %1 is able to process images with only RGB components "
                                            "(support for images with RGBA and Alpha components is always enabled). "
                                            "Un-checking this option may prevent plugins that do not well support RGB components from crashing %1. "
                                            "Changing this option requires a restart of the application.").arg( QString::fromUtf8(NATRON_APPLICATION_NAME) ) );
    _activateRGBSupport->setAnimationEnabled(false);
    _activateRGBSupport->setName("rgbSupport");
    _generalTab->addKnob(_activateRGBSupport);


    _activateTransformConcatenationSupport = AppManager::createKnob<KnobBool>( this, tr("Transforms concatenation support") );
    _activateTransformConcatenationSupport->setHintToolTip( tr("When checked %1 is able to concatenate transform effects "
                                                               "when they are chained in the compositing tree. This yields better results and faster "
                                                               "render times because the image is only filtered once instead of as many times as there are "
                                                               "transformations.").arg( QString::fromUtf8(NATRON_APPLICATION_NAME) ) );
    _activateTransformConcatenationSupport->setAnimationEnabled(false);
    _activateTransformConcatenationSupport->setName("transformCatSupport");
    _generalTab->addKnob(_activateTransformConcatenationSupport);


    boost::shared_ptr<KnobSeparator> sepUI = AppManager::createKnob<KnobSeparator>( this, tr("User Interface") );
    _generalTab->addKnob(sepUI);

    _linearPickers = AppManager::createKnob<KnobBool>( this, tr("Linear color pickers") );
    _linearPickers->setName("linearPickers");
    _linearPickers->setAnimationEnabled(false);
    _linearPickers->setHintToolTip( tr("When activated, all colors picked from the color parameters are linearized "
                                       "before being fetched. Otherwise they are in the same colorspace "
                                       "as the viewer they were picked from.") );
    _generalTab->addKnob(_linearPickers);

    _maxPanelsOpened = AppManager::createKnob<KnobInt>( this, tr("Maximum number of open settings panels (0=\"unlimited\")") );
    _maxPanelsOpened->setName("maxPanels");
    _maxPanelsOpened->setHintToolTip( tr("This property holds the maximum number of settings panels that can be "
                                         "held by the properties dock at the same time."
                                         "The special value of 0 indicates there can be an unlimited number of panels opened.") );
    _maxPanelsOpened->setAnimationEnabled(false);
    _maxPanelsOpened->disableSlider();
    _maxPanelsOpened->setMinimum(1);
    _maxPanelsOpened->setMaximum(100);
    _generalTab->addKnob(_maxPanelsOpened);

    _useCursorPositionIncrements = AppManager::createKnob<KnobBool>( this, tr("Value increments based on cursor position") );
    _useCursorPositionIncrements->setName("cursorPositionAwareFields");
    _useCursorPositionIncrements->setHintToolTip( tr("When enabled, incrementing the value fields of parameters with the "
                                                     "mouse wheel or with arrow keys will increment the digits on the right "
                                                     "of the cursor. \n"
                                                     "When disabled, the value fields are incremented given what the plug-in "
                                                     "decided it should be. You can alter this increment by holding "
                                                     "Shift (x10) or Control (/10) while incrementing.") );
    _useCursorPositionIncrements->setAnimationEnabled(false);
    _generalTab->addKnob(_useCursorPositionIncrements);

    _defaultLayoutFile = AppManager::createKnob<KnobFile>( this, tr("Default layout file") );
    _defaultLayoutFile->setName("defaultLayout");
    _defaultLayoutFile->setHintToolTip( tr("When set, %1 uses the given layout file "
                                           "as default layout for new projects. You can export/import a layout to/from a file "
                                           "from the Layout menu. If empty, the default application layout is used.").arg( QString::fromUtf8(NATRON_APPLICATION_NAME) ) );
    _defaultLayoutFile->setAnimationEnabled(false);
    _generalTab->addKnob(_defaultLayoutFile);

    _loadProjectsWorkspace = AppManager::createKnob<KnobBool>( this, tr("Load workspace embedded within projects") );
    _loadProjectsWorkspace->setName("loadProjectWorkspace");
    _loadProjectsWorkspace->setHintToolTip( tr("When checked, when loading a project, the workspace (windows layout) will also be loaded, otherwise it "
                                               "will use your current layout.") );
    _loadProjectsWorkspace->setAnimationEnabled(false);
    _generalTab->addKnob(_loadProjectsWorkspace);
} // Settings::initializeKnobsGeneral

void
Settings::initializeKnobsAppearance()
{
    //////////////APPEARANCE TAB/////////////////
    _appearanceTab = AppManager::createKnob<KnobPage>( this, tr("Appearance") );

    _defaultAppearanceVersion = AppManager::createKnob<KnobInt>( this, tr("Appearance version") );
    _defaultAppearanceVersion->setName("appearanceVersion");
    _defaultAppearanceVersion->setAnimationEnabled(false);
    _defaultAppearanceVersion->setSecretByDefault(true);
    _appearanceTab->addKnob(_defaultAppearanceVersion);

    _systemFontChoice = AppManager::createKnob<KnobChoice>( this, tr("Font") );
    _systemFontChoice->setHintToolTip( tr("List of all fonts available on your system") );
    _systemFontChoice->setName("systemFont");
    _systemFontChoice->setAddNewLine(false);
    _systemFontChoice->setAnimationEnabled(false);
    _appearanceTab->addKnob(_systemFontChoice);

    _fontSize = AppManager::createKnob<KnobInt>( this, tr("Font size") );
    _fontSize->setName("fontSize");
    _fontSize->setAnimationEnabled(false);
    _appearanceTab->addKnob(_fontSize);

    _qssFile = AppManager::createKnob<KnobFile>( this, tr("Stylesheet file (.qss)") );
    _qssFile->setName("stylesheetFile");
    _qssFile->setHintToolTip( tr("When pointing to a valid .qss file, the stylesheet of the application will be set according to this file instead of the default "
                                 "stylesheet. You can adapt the default stylesheet that can be found in your distribution of %1.").arg( QString::fromUtf8(NATRON_APPLICATION_NAME) ) );
    _qssFile->setAnimationEnabled(false);
    _appearanceTab->addKnob(_qssFile);

    _guiColors = AppManager::createKnob<KnobGroup>( this, tr("GUI colors") );
    _guiColors->setAsTab();
    _appearanceTab->addKnob(_guiColors);


    _curveEditorColors = AppManager::createKnob<KnobGroup>( this, tr("Curve Editor") );
    _curveEditorColors->setAsTab();
    _appearanceTab->addKnob(_curveEditorColors);

    _dopeSheetEditorColors = AppManager::createKnob<KnobGroup>( this, tr("Dope Sheet") );
    _dopeSheetEditorColors->setAsTab();
    _appearanceTab->addKnob(_dopeSheetEditorColors);

    _scriptEditorColors = AppManager::createKnob<KnobGroup>( this, tr("Script Editor") );
    _scriptEditorColors->setAsTab();
    _appearanceTab->addKnob(_scriptEditorColors);

    _graphColors = AppManager::createKnob<KnobGroup>( this, tr("Node Graph") );
    _graphColors->setAsTab();
    _appearanceTab->addKnob(_graphColors);

    _useBWIcons = AppManager::createKnob<KnobBool>( this, tr("Use black & white toolbutton icons") );
    _useBWIcons->setName("useBwIcons");
    _useBWIcons->setHintToolTip( tr("When checked, the tools icons in the left toolbar are greyscale. Changing this takes "
                                    "effect upon the next launch of the application.") );
    _useBWIcons->setAnimationEnabled(false);
    _guiColors->addKnob(_useBWIcons);


    _sunkenColor =  AppManager::createKnob<KnobColor>(this, tr("Sunken"), 3);
    _sunkenColor->setName("sunken");
    _sunkenColor->setAnimationEnabled(false);
    _sunkenColor->setSimplified(true);
    _sunkenColor->setAddNewLine(false);
    _guiColors->addKnob(_sunkenColor);

    _baseColor =  AppManager::createKnob<KnobColor>(this, tr("Base"), 3);
    _baseColor->setName("base");
    _baseColor->setAnimationEnabled(false);
    _baseColor->setSimplified(true);
    _baseColor->setAddNewLine(false);
    _guiColors->addKnob(_baseColor);

    _raisedColor =  AppManager::createKnob<KnobColor>(this, tr("Raised"), 3);
    _raisedColor->setName("raised");
    _raisedColor->setAnimationEnabled(false);
    _raisedColor->setSimplified(true);
    _raisedColor->setAddNewLine(false);
    _guiColors->addKnob(_raisedColor);

    _selectionColor =  AppManager::createKnob<KnobColor>(this, tr("Selection"), 3);
    _selectionColor->setName("selection");
    _selectionColor->setAnimationEnabled(false);
    _selectionColor->setSimplified(true);
    _selectionColor->setAddNewLine(false);
    _guiColors->addKnob(_selectionColor);

    _textColor =  AppManager::createKnob<KnobColor>(this, tr("Text"), 3);
    _textColor->setName("text");
    _textColor->setAnimationEnabled(false);
    _textColor->setSimplified(true);
    _textColor->setAddNewLine(false);
    _guiColors->addKnob(_textColor);

    _altTextColor =  AppManager::createKnob<KnobColor>(this, tr("Unmodified text"), 3);
    _altTextColor->setName("unmodifiedText");
    _altTextColor->setAnimationEnabled(false);
    _altTextColor->setSimplified(true);
    _guiColors->addKnob(_altTextColor);

    _timelinePlayheadColor =  AppManager::createKnob<KnobColor>(this, tr("Timeline playhead"), 3);
    _timelinePlayheadColor->setName("timelinePlayhead");
    _timelinePlayheadColor->setAnimationEnabled(false);
    _timelinePlayheadColor->setSimplified(true);
    _timelinePlayheadColor->setAddNewLine(false);
    _guiColors->addKnob(_timelinePlayheadColor);


    _timelineBGColor =  AppManager::createKnob<KnobColor>(this, tr("Timeline background"), 3);
    _timelineBGColor->setName("timelineBG");
    _timelineBGColor->setAnimationEnabled(false);
    _timelineBGColor->setSimplified(true);
    _timelineBGColor->setAddNewLine(false);
    _guiColors->addKnob(_timelineBGColor);

    _timelineBoundsColor =  AppManager::createKnob<KnobColor>(this, tr("Timeline bounds"), 3);
    _timelineBoundsColor->setName("timelineBound");
    _timelineBoundsColor->setAnimationEnabled(false);
    _timelineBoundsColor->setSimplified(true);
    _timelineBoundsColor->setAddNewLine(false);
    _guiColors->addKnob(_timelineBoundsColor);

    _cachedFrameColor =  AppManager::createKnob<KnobColor>(this, tr("Cached frame"), 3);
    _cachedFrameColor->setName("cachedFrame");
    _cachedFrameColor->setAnimationEnabled(false);
    _cachedFrameColor->setSimplified(true);
    _cachedFrameColor->setAddNewLine(false);
    _guiColors->addKnob(_cachedFrameColor);

    _diskCachedFrameColor =  AppManager::createKnob<KnobColor>(this, tr("Disk cached frame"), 3);
    _diskCachedFrameColor->setName("diskCachedFrame");
    _diskCachedFrameColor->setAnimationEnabled(false);
    _diskCachedFrameColor->setSimplified(true);
    _guiColors->addKnob(_diskCachedFrameColor);

    _interpolatedColor =  AppManager::createKnob<KnobColor>(this, tr("Interpolated value"), 3);
    _interpolatedColor->setName("interpValue");
    _interpolatedColor->setAnimationEnabled(false);
    _interpolatedColor->setSimplified(true);
    _interpolatedColor->setAddNewLine(false);
    _guiColors->addKnob(_interpolatedColor);

    _keyframeColor =  AppManager::createKnob<KnobColor>(this, tr("Keyframe"), 3);
    _keyframeColor->setName("keyframe");
    _keyframeColor->setAnimationEnabled(false);
    _keyframeColor->setSimplified(true);
    _keyframeColor->setAddNewLine(false);
    _guiColors->addKnob(_keyframeColor);

    _trackerKeyframeColor =  AppManager::createKnob<KnobColor>(this, tr("Track User Keyframes"), 3);
    _trackerKeyframeColor->setName("trackUserKeyframe");
    _trackerKeyframeColor->setAnimationEnabled(false);
    _trackerKeyframeColor->setSimplified(true);
    _trackerKeyframeColor->setAddNewLine(false);
    _guiColors->addKnob(_trackerKeyframeColor);

    _exprColor =  AppManager::createKnob<KnobColor>(this, tr("Expression"), 3);
    _exprColor->setName("exprColor");
    _exprColor->setAnimationEnabled(false);
    _exprColor->setSimplified(true);
    _guiColors->addKnob(_exprColor);

    _curveEditorBGColor =  AppManager::createKnob<KnobColor>(this, tr("Background color"), 3);
    _curveEditorBGColor->setName("curveEditorBG");
    _curveEditorBGColor->setAnimationEnabled(false);
    _curveEditorBGColor->setSimplified(true);
    _curveEditorBGColor->setAddNewLine(false);
    _curveEditorColors->addKnob(_curveEditorBGColor);

    _gridColor =  AppManager::createKnob<KnobColor>(this, tr("Grid color"), 3);
    _gridColor->setName("curveditorGrid");
    _gridColor->setAnimationEnabled(false);
    _gridColor->setSimplified(true);
    _gridColor->setAddNewLine(false);
    _curveEditorColors->addKnob(_gridColor);

    _curveEditorScaleColor =  AppManager::createKnob<KnobColor>(this, tr("Scale color"), 3);
    _curveEditorScaleColor->setName("curveeditorScale");
    _curveEditorScaleColor->setAnimationEnabled(false);
    _curveEditorScaleColor->setSimplified(true);
    _curveEditorColors->addKnob(_curveEditorScaleColor);

    // Create the dope sheet editor settings page
    _dopeSheetEditorBackgroundColor = AppManager::createKnob<KnobColor>(this, tr("Sheet background color"), 3);
    _dopeSheetEditorBackgroundColor->setName("dopesheetBackground");
    _dopeSheetEditorBackgroundColor->setAnimationEnabled(false);
    _dopeSheetEditorBackgroundColor->setSimplified(true);
    _dopeSheetEditorColors->addKnob(_dopeSheetEditorBackgroundColor);

    _dopeSheetEditorRootSectionBackgroundColor = AppManager::createKnob<KnobColor>(this, tr("Root section background color"), 4);
    _dopeSheetEditorRootSectionBackgroundColor->setName("dopesheetRootSectionBackground");
    _dopeSheetEditorRootSectionBackgroundColor->setAnimationEnabled(false);
    _dopeSheetEditorRootSectionBackgroundColor->setSimplified(true);
    _dopeSheetEditorRootSectionBackgroundColor->setAddNewLine(false);
    _dopeSheetEditorColors->addKnob(_dopeSheetEditorRootSectionBackgroundColor);

    _dopeSheetEditorKnobSectionBackgroundColor = AppManager::createKnob<KnobColor>(this, tr("Knob section background color"), 4);
    _dopeSheetEditorKnobSectionBackgroundColor->setName("dopesheetKnobSectionBackground");
    _dopeSheetEditorKnobSectionBackgroundColor->setAnimationEnabled(false);
    _dopeSheetEditorKnobSectionBackgroundColor->setSimplified(true);
    _dopeSheetEditorColors->addKnob(_dopeSheetEditorKnobSectionBackgroundColor);

    _dopeSheetEditorScaleColor = AppManager::createKnob<KnobColor>(this, tr("Sheet scale color"), 3);
    _dopeSheetEditorScaleColor->setName("dopesheetScale");
    _dopeSheetEditorScaleColor->setAnimationEnabled(false);
    _dopeSheetEditorScaleColor->setSimplified(true);
    _dopeSheetEditorScaleColor->setAddNewLine(false);
    _dopeSheetEditorColors->addKnob(_dopeSheetEditorScaleColor);

    _dopeSheetEditorGridColor = AppManager::createKnob<KnobColor>(this, tr("Sheet grid color"), 3);
    _dopeSheetEditorGridColor->setName("dopesheetGrid");
    _dopeSheetEditorGridColor->setAnimationEnabled(false);
    _dopeSheetEditorGridColor->setSimplified(true);
    _dopeSheetEditorColors->addKnob(_dopeSheetEditorGridColor);


    _scriptEditorFontChoice = AppManager::createKnob<KnobChoice>( this, tr("Font") );
    _scriptEditorFontChoice->setHintToolTip( tr("List of all fonts available on your system") );
    _scriptEditorFontChoice->setName("scriptEditorFont");
    _scriptEditorFontChoice->setAddNewLine(false);
    _scriptEditorFontChoice->setAnimationEnabled(false);
    _scriptEditorColors->addKnob(_scriptEditorFontChoice);

    _scriptEditorFontSize = AppManager::createKnob<KnobInt>( this, tr("Font Size") );
    _scriptEditorFontSize->setHintToolTip( tr("The font size") );
    _scriptEditorFontSize->setName("scriptEditorFontSize");
    _scriptEditorFontSize->setAnimationEnabled(false);
    _scriptEditorColors->addKnob(_scriptEditorFontSize);

    _curLineColor = AppManager::createKnob<KnobColor>(this, tr("Current Line Color"), 3);
    _curLineColor->setName("currentLineColor");
    _curLineColor->setAnimationEnabled(false);
    _curLineColor->setSimplified(true);
    //_numbersColor->setAddNewLine(false);
    _scriptEditorColors->addKnob(_curLineColor);

    _keywordColor = AppManager::createKnob<KnobColor>(this, tr("Keyword Color"), 3);
    _keywordColor->setName("keywordColor");
    _keywordColor->setAnimationEnabled(false);
    _keywordColor->setSimplified(true);
    _keywordColor->setAddNewLine(false);
    _scriptEditorColors->addKnob(_keywordColor);

    _operatorColor = AppManager::createKnob<KnobColor>(this, tr("Operator Color"), 3);
    _operatorColor->setName("operatorColor");
    _operatorColor->setAnimationEnabled(false);
    _operatorColor->setSimplified(true);
    _operatorColor->setAddNewLine(false);
    _scriptEditorColors->addKnob(_operatorColor);

    _braceColor = AppManager::createKnob<KnobColor>(this, tr("Brace Color"), 3);
    _braceColor->setName("braceColor");
    _braceColor->setAnimationEnabled(false);
    _braceColor->setSimplified(true);
    _braceColor->setAddNewLine(false);
    _scriptEditorColors->addKnob(_braceColor);

    _defClassColor = AppManager::createKnob<KnobColor>(this, tr("Class Def Color"), 3);
    _defClassColor->setName("classDefColor");
    _defClassColor->setAnimationEnabled(false);
    _defClassColor->setSimplified(true);
    //_defClassColor->setAddNewLine(false);
    _scriptEditorColors->addKnob(_defClassColor);

    _stringsColor = AppManager::createKnob<KnobColor>(this, tr("Strings Color"), 3);
    _stringsColor->setName("stringsColor");
    _stringsColor->setAnimationEnabled(false);
    _stringsColor->setSimplified(true);
    _stringsColor->setAddNewLine(false);
    _scriptEditorColors->addKnob(_stringsColor);

    _commentsColor = AppManager::createKnob<KnobColor>(this, tr("Comments Color"), 3);
    _commentsColor->setName("commentsColor");
    _commentsColor->setAnimationEnabled(false);
    _commentsColor->setSimplified(true);
    _commentsColor->setAddNewLine(false);
    _scriptEditorColors->addKnob(_commentsColor);

    _selfColor = AppManager::createKnob<KnobColor>(this, tr("Self Color"), 3);
    _selfColor->setName("selfColor");
    _selfColor->setAnimationEnabled(false);
    _selfColor->setSimplified(true);
    _selfColor->setAddNewLine(false);
    _scriptEditorColors->addKnob(_selfColor);

    _numbersColor = AppManager::createKnob<KnobColor>(this, tr("Numbers Color"), 3);
    _numbersColor->setName("numbersColor");
    _numbersColor->setAnimationEnabled(false);
    _numbersColor->setSimplified(true);
    //_numbersColor->setAddNewLine(false);
    _scriptEditorColors->addKnob(_numbersColor);


    boost::shared_ptr<KnobPage> ocioTab = AppManager::createKnob<KnobPage>( this, tr("OpenColorIO") );
    _ocioConfigKnob = AppManager::createKnob<KnobChoice>( this, tr("OpenColorIO config") );
    _ocioConfigKnob->setName("ocioConfig");
    _ocioConfigKnob->setAnimationEnabled(false);

    std::vector<std::string> configs;
    int defaultIndex = 0;
    QStringList defaultOcioConfigsPaths = getDefaultOcioConfigPaths();
    for (int i = 0; i < defaultOcioConfigsPaths.size(); ++i) {
        QDir ocioConfigsDir(defaultOcioConfigsPaths[i]);
        if ( ocioConfigsDir.exists() ) {
            QStringList entries = ocioConfigsDir.entryList(QDir::AllDirs | QDir::NoDotAndDotDot);
            for (int j = 0; j < entries.size(); ++j) {
                if ( entries[j] == QString::fromUtf8(NATRON_DEFAULT_OCIO_CONFIG_NAME) ) {
                    defaultIndex = j;
                }
                configs.push_back( entries[j].toStdString() );
            }

            break; //if we found 1 OpenColorIO-Configs directory, skip the next
        }
    }
    configs.push_back(NATRON_CUSTOM_OCIO_CONFIG_NAME);
    _ocioConfigKnob->populateChoices(configs);
    _ocioConfigKnob->setDefaultValue(defaultIndex, 0);
    _ocioConfigKnob->setHintToolTip( tr("Select the OpenColorIO configuration you would like to use globally for all "
                                        "operators and plugins that use OpenColorIO, by setting the \"OCIO\" "
                                        "environment variable. Only nodes created after changing this parameter will take "
                                        "it into account, and it is better to restart the application after changing it. "
                                        "When \"%1\" is selected, the "
                                        "\"Custom OpenColorIO config file\" parameter is used.").arg( QString::fromUtf8(NATRON_CUSTOM_OCIO_CONFIG_NAME) ) );

    ocioTab->addKnob(_ocioConfigKnob);

    _customOcioConfigFile = AppManager::createKnob<KnobFile>( this, tr("Custom OpenColorIO config file") );
    _customOcioConfigFile->setName("ocioCustomConfigFile");
    _customOcioConfigFile->setDefaultAllDimensionsEnabled(false);
    _customOcioConfigFile->setAnimationEnabled(false);
    _customOcioConfigFile->setHintToolTip( tr("OpenColorIO configuration file (*.ocio) to use when \"%1\" "
                                              "is selected as the OpenColorIO config.").arg( QString::fromUtf8(NATRON_CUSTOM_OCIO_CONFIG_NAME) ) );
    ocioTab->addKnob(_customOcioConfigFile);

    _warnOcioConfigKnobChanged = AppManager::createKnob<KnobBool>( this, tr("Warn on OpenColorIO config change") );
    _warnOcioConfigKnobChanged->setName("warnOCIOChanged");
    _warnOcioConfigKnobChanged->setHintToolTip( tr("Show a warning dialog when changing the OpenColorIO config to remember that a restart is required.") );
    _warnOcioConfigKnobChanged->setAnimationEnabled(false);
    ocioTab->addKnob(_warnOcioConfigKnobChanged);

    _ocioStartupCheck = AppManager::createKnob<KnobBool>( this, tr("Warn on startup if OpenColorIO config is not the default") );
    _ocioStartupCheck->setName("startupCheckOCIO");
    _ocioStartupCheck->setAnimationEnabled(false);
    ocioTab->addKnob(_ocioStartupCheck);


    _usePluginIconsInNodeGraph = AppManager::createKnob<KnobBool>( this, tr("Display plug-in icon on node-graph") );
    _usePluginIconsInNodeGraph->setName("usePluginIcons");
    _usePluginIconsInNodeGraph->setHintToolTip( tr("When checked, each node that has a plug-in icon will display it in the node-graph."
                                                   "Changing this option will not affect already existing nodes, unless a restart of Natron is made.") );
    _usePluginIconsInNodeGraph->setAnimationEnabled(false);
    _usePluginIconsInNodeGraph->setAddNewLine(false);
    _graphColors->addKnob(_usePluginIconsInNodeGraph);

    _useAntiAliasing = AppManager::createKnob<KnobBool>( this, tr("Anti-Aliasing") );
    _useAntiAliasing->setName("antiAliasing");
    _useAntiAliasing->setHintToolTip( tr("When checked, the node graph will be painted using anti-aliasing. Unchecking it may increase performances."
                                         " Changing this requires a restart of Natron") );
    _useAntiAliasing->setAnimationEnabled(false);
    _graphColors->addKnob(_useAntiAliasing);


    _defaultNodeColor = AppManager::createKnob<KnobColor>(this, tr("Default node color"), 3);
    _defaultNodeColor->setName("defaultNodeColor");
    _defaultNodeColor->setAnimationEnabled(false);
    _defaultNodeColor->setSimplified(true);
    _defaultNodeColor->setAddNewLine(false);
    _defaultNodeColor->setHintToolTip( tr("The default color used for newly created nodes.") );

    _graphColors->addKnob(_defaultNodeColor);


    _defaultBackdropColor =  AppManager::createKnob<KnobColor>(this, tr("Default backdrop color"), 3);
    _defaultBackdropColor->setName("backdropColor");
    _defaultBackdropColor->setAnimationEnabled(false);
    _defaultBackdropColor->setSimplified(true);
    _defaultBackdropColor->setAddNewLine(false);
    _defaultBackdropColor->setHintToolTip( tr("The default color used for newly created backdrop nodes.") );
    _graphColors->addKnob(_defaultBackdropColor);

    _defaultReaderColor =  AppManager::createKnob<KnobColor>(this, tr(PLUGIN_GROUP_IMAGE_READERS), 3);
    _defaultReaderColor->setName("readerColor");
    _defaultReaderColor->setAnimationEnabled(false);
    _defaultReaderColor->setSimplified(true);
    _defaultReaderColor->setAddNewLine(false);
    _defaultReaderColor->setHintToolTip( tr("The color used for newly created Reader nodes.") );
    _graphColors->addKnob(_defaultReaderColor);

    _defaultWriterColor =  AppManager::createKnob<KnobColor>(this, tr(PLUGIN_GROUP_IMAGE_WRITERS), 3);
    _defaultWriterColor->setName("writerColor");
    _defaultWriterColor->setAnimationEnabled(false);
    _defaultWriterColor->setSimplified(true);
    _defaultWriterColor->setAddNewLine(false);
    _defaultWriterColor->setHintToolTip( tr("The color used for newly created Writer nodes.") );
    _graphColors->addKnob(_defaultWriterColor);

    _defaultGeneratorColor =  AppManager::createKnob<KnobColor>(this, tr("Generators"), 3);
    _defaultGeneratorColor->setName("generatorColor");
    _defaultGeneratorColor->setAnimationEnabled(false);
    _defaultGeneratorColor->setSimplified(true);
    _defaultGeneratorColor->setHintToolTip( tr("The color used for newly created Generator nodes.") );
    _graphColors->addKnob(_defaultGeneratorColor);

    _defaultColorGroupColor =  AppManager::createKnob<KnobColor>(this, tr("Color group"), 3);
    _defaultColorGroupColor->setName("colorNodesColor");
    _defaultColorGroupColor->setAnimationEnabled(false);
    _defaultColorGroupColor->setSimplified(true);
    _defaultColorGroupColor->setAddNewLine(false);
    _defaultColorGroupColor->setHintToolTip( tr("The color used for newly created Color nodes.") );
    _graphColors->addKnob(_defaultColorGroupColor);

    _defaultFilterGroupColor =  AppManager::createKnob<KnobColor>(this, tr("Filter group"), 3);
    _defaultFilterGroupColor->setName("filterNodesColor");
    _defaultFilterGroupColor->setAnimationEnabled(false);
    _defaultFilterGroupColor->setSimplified(true);
    _defaultFilterGroupColor->setAddNewLine(false);
    _defaultFilterGroupColor->setHintToolTip( tr("The color used for newly created Filter nodes.") );
    _graphColors->addKnob(_defaultFilterGroupColor);

    _defaultTransformGroupColor =  AppManager::createKnob<KnobColor>(this, tr("Transform group"), 3);
    _defaultTransformGroupColor->setName("transformNodesColor");
    _defaultTransformGroupColor->setAnimationEnabled(false);
    _defaultTransformGroupColor->setSimplified(true);
    _defaultTransformGroupColor->setAddNewLine(false);
    _defaultTransformGroupColor->setHintToolTip( tr("The color used for newly created Transform nodes.") );
    _graphColors->addKnob(_defaultTransformGroupColor);

    _defaultTimeGroupColor =  AppManager::createKnob<KnobColor>(this, tr("Time group"), 3);
    _defaultTimeGroupColor->setName("timeNodesColor");
    _defaultTimeGroupColor->setAnimationEnabled(false);
    _defaultTimeGroupColor->setSimplified(true);
    _defaultTimeGroupColor->setAddNewLine(false);
    _defaultTimeGroupColor->setHintToolTip( tr("The color used for newly created Time nodes.") );
    _graphColors->addKnob(_defaultTimeGroupColor);

    _defaultDrawGroupColor =  AppManager::createKnob<KnobColor>(this, tr("Draw group"), 3);
    _defaultDrawGroupColor->setName("drawNodesColor");
    _defaultDrawGroupColor->setAnimationEnabled(false);
    _defaultDrawGroupColor->setSimplified(true);
    _defaultDrawGroupColor->setHintToolTip( tr("The color used for newly created Draw nodes.") );
    _graphColors->addKnob(_defaultDrawGroupColor);

    _defaultKeyerGroupColor =  AppManager::createKnob<KnobColor>(this, tr("Keyer group"), 3);
    _defaultKeyerGroupColor->setName("keyerNodesColor");
    _defaultKeyerGroupColor->setAnimationEnabled(false);
    _defaultKeyerGroupColor->setSimplified(true);
    _defaultKeyerGroupColor->setAddNewLine(false);
    _defaultKeyerGroupColor->setHintToolTip( tr("The color used for newly created Keyer nodes.") );
    _graphColors->addKnob(_defaultKeyerGroupColor);

    _defaultChannelGroupColor =  AppManager::createKnob<KnobColor>(this, tr("Channel group"), 3);
    _defaultChannelGroupColor->setName("channelNodesColor");
    _defaultChannelGroupColor->setAnimationEnabled(false);
    _defaultChannelGroupColor->setSimplified(true);
    _defaultChannelGroupColor->setAddNewLine(false);
    _defaultChannelGroupColor->setHintToolTip( tr("The color used for newly created Channel nodes.") );
    _graphColors->addKnob(_defaultChannelGroupColor);

    _defaultMergeGroupColor =  AppManager::createKnob<KnobColor>(this, tr("Merge group"), 3);
    _defaultMergeGroupColor->setName("defaultMergeColor");
    _defaultMergeGroupColor->setAnimationEnabled(false);
    _defaultMergeGroupColor->setSimplified(true);
    _defaultMergeGroupColor->setAddNewLine(false);
    _defaultMergeGroupColor->setHintToolTip( tr("The color used for newly created Merge nodes.") );
    _graphColors->addKnob(_defaultMergeGroupColor);

    _defaultViewsGroupColor =  AppManager::createKnob<KnobColor>(this, tr("Views group"), 3);
    _defaultViewsGroupColor->setName("defaultViewsColor");
    _defaultViewsGroupColor->setAnimationEnabled(false);
    _defaultViewsGroupColor->setSimplified(true);
    _defaultViewsGroupColor->setAddNewLine(false);
    _defaultViewsGroupColor->setHintToolTip( tr("The color used for newly created Views nodes.") );
    _graphColors->addKnob(_defaultViewsGroupColor);

    _defaultDeepGroupColor =  AppManager::createKnob<KnobColor>(this, tr("Deep group"), 3);
    _defaultDeepGroupColor->setName("defaultDeepColor");
    _defaultDeepGroupColor->setAnimationEnabled(false);
    _defaultDeepGroupColor->setSimplified(true);
    _defaultDeepGroupColor->setHintToolTip( tr("The color used for newly created Deep nodes.") );
    _graphColors->addKnob(_defaultDeepGroupColor);
} // Settings::initializeKnobsAppearance

void
Settings::initializeKnobsViewers()
{
    _viewersTab = AppManager::createKnob<KnobPage>( this, tr("Viewers") );

    _texturesMode = AppManager::createKnob<KnobChoice>( this, tr("Viewer textures bit depth") );
    _texturesMode->setName("texturesBitDepth");
    _texturesMode->setAnimationEnabled(false);
    std::vector<std::string> textureModes;
    std::vector<std::string> helpStringsTextureModes;
    textureModes.push_back("Byte");
    helpStringsTextureModes.push_back( tr("Post-processing done by the viewer (such as colorspace conversion) is done "
                                          "by the CPU. As a results, the size of cached textures is smaller.").toStdString() );
    //textureModes.push_back("16bits half-float");
    //helpStringsTextureModes.push_back("Not available yet. Similar to 32bits fp.");
    textureModes.push_back("32bits floating-point");
    helpStringsTextureModes.push_back( tr("Post-processing done by the viewer (such as colorspace conversion) is done "
                                          "by the GPU, using GLSL. As a results, the size of cached textures is larger.").toStdString() );
    _texturesMode->populateChoices(textureModes, helpStringsTextureModes);
    _texturesMode->setHintToolTip( tr("Bit depth of the viewer textures used for rendering."
                                      " Hover each option with the mouse for a detailed description.") );
    _viewersTab->addKnob(_texturesMode);

    _powerOf2Tiling = AppManager::createKnob<KnobInt>( this, tr("Viewer tile size is 2 to the power of...") );
    _powerOf2Tiling->setName("viewerTiling");
    _powerOf2Tiling->setHintToolTip( tr("The dimension of the viewer tiles is 2^n by 2^n (i.e. 256 by 256 pixels for n=8). "
                                        "A high value means that the viewer renders large tiles, so that "
                                        "rendering is done less often, but on larger areas.") );
    _powerOf2Tiling->setMinimum(4);
    _powerOf2Tiling->setDisplayMinimum(4);
    _powerOf2Tiling->setMaximum(9);
    _powerOf2Tiling->setDisplayMaximum(9);

    _powerOf2Tiling->setAnimationEnabled(false);
    _viewersTab->addKnob(_powerOf2Tiling);

    _checkerboardTileSize = AppManager::createKnob<KnobInt>( this, tr("Checkerboard tile size (pixels)") );
    _checkerboardTileSize->setName("checkerboardTileSize");
    _checkerboardTileSize->setMinimum(1);
    _checkerboardTileSize->setAnimationEnabled(false);
    _checkerboardTileSize->setHintToolTip( tr("The size (in screen pixels) of one tile of the checkerboard.") );
    _viewersTab->addKnob(_checkerboardTileSize);

    _checkerboardColor1 = AppManager::createKnob<KnobColor>(this, tr("Checkerboard color 1"), 4);
    _checkerboardColor1->setName("checkerboardColor1");
    _checkerboardColor1->setAnimationEnabled(false);
    _checkerboardColor1->setHintToolTip( tr("The first color used by the checkerboard.") );
    _viewersTab->addKnob(_checkerboardColor1);

    _checkerboardColor2 = AppManager::createKnob<KnobColor>(this, tr("Checkerboard color 2"), 4);
    _checkerboardColor2->setName("checkerboardColor2");
    _checkerboardColor2->setAnimationEnabled(false);
    _checkerboardColor2->setHintToolTip( tr("The second color used by the checkerboard.") );
    _viewersTab->addKnob(_checkerboardColor2);

    _autoWipe = AppManager::createKnob<KnobBool>( this, tr("Automatically enable wipe") );
    _autoWipe->setName("autoWipeForViewer");
    _autoWipe->setHintToolTip( tr("When checked, the wipe tool of the viewer will be automatically enabled "
                                  "when the mouse is hovering the viewer and changing an input of a viewer." ) );
    _autoWipe->setAnimationEnabled(false);
    _viewersTab->addKnob(_autoWipe);


    _autoProxyWhenScrubbingTimeline = AppManager::createKnob<KnobBool>( this, tr("Automatically enable proxy when scrubbing the timeline") );
    _autoProxyWhenScrubbingTimeline->setName("autoProxyScrubbing");
    _autoProxyWhenScrubbingTimeline->setHintToolTip( tr("When checked, the proxy mode will be at least at the level "
                                                        "indicated by the auto-proxy parameter.") );
    _autoProxyWhenScrubbingTimeline->setAnimationEnabled(false);
    _autoProxyWhenScrubbingTimeline->setAddNewLine(false);
    _viewersTab->addKnob(_autoProxyWhenScrubbingTimeline);


    _autoProxyLevel = AppManager::createKnob<KnobChoice>( this, tr("Auto-proxy level") );
    _autoProxyLevel->setName("autoProxyLevel");
    _autoProxyLevel->setAnimationEnabled(false);
    std::vector<std::string> autoProxyChoices;
    autoProxyChoices.push_back("2");
    autoProxyChoices.push_back("4");
    autoProxyChoices.push_back("8");
    autoProxyChoices.push_back("16");
    autoProxyChoices.push_back("32");
    _autoProxyLevel->populateChoices(autoProxyChoices);
    _viewersTab->addKnob(_autoProxyLevel);


    _maximumNodeViewerUIOpened = AppManager::createKnob<KnobInt>(this, "Max. opened node viewer interface");
    _maximumNodeViewerUIOpened->setName("maxNodeUiOpened");
    _maximumNodeViewerUIOpened->setMinimum(1);
    _maximumNodeViewerUIOpened->setAnimationEnabled(false);
    _maximumNodeViewerUIOpened->disableSlider();
    _maximumNodeViewerUIOpened->setHintToolTip("Controls the maximum amount of nodes that can have their interface showing up at the same time in the viewer");
    _viewersTab->addKnob(_maximumNodeViewerUIOpened);
} // Settings::initializeKnobsViewers

void
Settings::initializeKnobsNodeGraph()
{
    /////////// Nodegraph tab
    _nodegraphTab = AppManager::createKnob<KnobPage>( this, tr("Nodegraph") );

    _autoTurbo = AppManager::createKnob<KnobBool>( this, tr("Auto-turbo") );
    _autoTurbo->setName("autoTurbo");
    _autoTurbo->setHintToolTip( tr("When checked the Turbo-mode will be enabled automatically when playback is started and disabled "
                                   "when finished.") );
    _autoTurbo->setAnimationEnabled(false);
    _nodegraphTab->addKnob(_autoTurbo);

    _snapNodesToConnections = AppManager::createKnob<KnobBool>( this, tr("Snap to node") );
    _snapNodesToConnections->setName("enableSnapToNode");
    _snapNodesToConnections->setHintToolTip( tr("When moving nodes on the node graph, snap to positions where they are lined up "
                                                "with the inputs and output nodes.") );
    _snapNodesToConnections->setAnimationEnabled(false);
    _nodegraphTab->addKnob(_snapNodesToConnections);


    _useNodeGraphHints = AppManager::createKnob<KnobBool>( this, tr("Use connection hints") );
    _useNodeGraphHints->setName("useHints");
    _useNodeGraphHints->setHintToolTip( tr("When checked, moving a node which is not connected to anything to arrows "
                                           "nearby displays a hint for possible connections. Releasing the mouse when "
                                           "hints are shown connects the node.") );
    _useNodeGraphHints->setAnimationEnabled(false);
    _nodegraphTab->addKnob(_useNodeGraphHints);

    _maxUndoRedoNodeGraph = AppManager::createKnob<KnobInt>( this, tr("Maximum undo/redo for the node graph") );
    _maxUndoRedoNodeGraph->setName("maxUndoRedo");
    _maxUndoRedoNodeGraph->setAnimationEnabled(false);
    _maxUndoRedoNodeGraph->disableSlider();
    _maxUndoRedoNodeGraph->setMinimum(0);
    _maxUndoRedoNodeGraph->setHintToolTip( tr("Set the maximum of events related to the node graph %1 "
                                              "remembers. Past this limit, older events will be deleted forever, "
                                              "allowing to re-use the RAM for other purposes. \n"
                                              "Changing this value will clear the undo/redo stack.").arg( QString::fromUtf8(NATRON_APPLICATION_NAME) ) );
    _nodegraphTab->addKnob(_maxUndoRedoNodeGraph);


    _disconnectedArrowLength = AppManager::createKnob<KnobInt>( this, tr("Disconnected arrow length") );
    _disconnectedArrowLength->setName("disconnectedArrowLength");
    _disconnectedArrowLength->setAnimationEnabled(false);
    _disconnectedArrowLength->setHintToolTip( tr("The size of a disconnected node input arrow in pixels.") );
    _disconnectedArrowLength->disableSlider();

    _nodegraphTab->addKnob(_disconnectedArrowLength);

    _hideOptionalInputsAutomatically = AppManager::createKnob<KnobBool>( this, tr("Auto hide masks inputs") );
    _hideOptionalInputsAutomatically->setName("autoHideInputs");
    _hideOptionalInputsAutomatically->setAnimationEnabled(false);
    _hideOptionalInputsAutomatically->setHintToolTip( tr("When checked, any diconnected mask input of a node in the nodegraph "
                                                         "will be visible only when the mouse is hovering the node or when it is "
                                                         "selected.") );
    _nodegraphTab->addKnob(_hideOptionalInputsAutomatically);

    _useInputAForMergeAutoConnect = AppManager::createKnob<KnobBool>( this, tr("Merge node connect to A input") );
    _useInputAForMergeAutoConnect->setName("mergeConnectToA");
    _useInputAForMergeAutoConnect->setAnimationEnabled(false);
    _useInputAForMergeAutoConnect->setHintToolTip( tr("If checked, upon creation of a new Merge node, the input A will be preferred "
                                                      "for auto-connection and when disabling the node instead of the input B. "
                                                      "This also applies to any other node with inputs named A and B.") );
    _nodegraphTab->addKnob(_useInputAForMergeAutoConnect);
} // Settings::initializeKnobsNodeGraph

void
Settings::initializeKnobsCaching()
{
    /////////// Caching tab
    _cachingTab = AppManager::createKnob<KnobPage>( this, tr("Caching") );

    _aggressiveCaching = AppManager::createKnob<KnobBool>( this, tr("Aggressive caching") );
    _aggressiveCaching->setName("aggressiveCaching");
    _aggressiveCaching->setAnimationEnabled(false);
    _aggressiveCaching->setHintToolTip( tr("When checked, %1 will cache the output of all images "
                                           "rendered by all nodes, regardless of their \"Force caching\" parameter. When enabling this option "
                                           "you need to have at least 8GiB of RAM, and 16GiB is recommended.\n"
                                           "If not checked, %1 will only cache the  nodes "
                                           "which have multiple outputs, or their parameter \"Force caching\" checked or if one of its "
                                           "output has its settings panel opened.").arg( QString::fromUtf8(NATRON_APPLICATION_NAME) ) );
    _cachingTab->addKnob(_aggressiveCaching);

    _maxRAMPercent = AppManager::createKnob<KnobInt>( this, tr("Maximum amount of RAM memory used for caching (% of total RAM)") );
    _maxRAMPercent->setName("maxRAMPercent");
    _maxRAMPercent->setAnimationEnabled(false);
    _maxRAMPercent->setMinimum(0);
    _maxRAMPercent->setMaximum(100);
    QString ramHint( tr("This setting indicates the percentage of the total RAM which can be used by the memory caches. "
                        "This system has %1 of RAM.").arg( printAsRAM( getSystemTotalRAM() ) ) );
    if ( isApplication32Bits() && (getSystemTotalRAM() > 4ULL * 1024ULL * 1024ULL * 1024ULL) ) {
        ramHint.append( QString::fromUtf8("\n") );
        ramHint.append( tr("The version of %1 you are running is 32 bits, which means the available RAM "
                           "is limited to 4GiB. The amount of RAM used for caching is 4GiB * MaxRamPercent.").arg( QString::fromUtf8(NATRON_APPLICATION_NAME) ) );
    }

    _maxRAMPercent->setHintToolTip(ramHint);
    _maxRAMPercent->setAddNewLine(false);
    _cachingTab->addKnob(_maxRAMPercent);

    _maxRAMLabel = AppManager::createKnob<KnobString>( this, std::string() );
    _maxRAMLabel->setName("maxRamLabel");
    _maxRAMLabel->setIsPersistant(false);
    _maxRAMLabel->setAsLabel();
    _maxRAMLabel->setAnimationEnabled(false);
    _cachingTab->addKnob(_maxRAMLabel);

    _maxPlayBackPercent = AppManager::createKnob<KnobInt>( this, tr("Playback cache RAM percentage (% of maximum RAM used for caching)") );
    _maxPlayBackPercent->setName("maxPlaybackPercent");
    _maxPlayBackPercent->setAnimationEnabled(false);
    _maxPlayBackPercent->setMinimum(0);
    _maxPlayBackPercent->setMaximum(100);
    _maxPlayBackPercent->setHintToolTip( tr("This setting indicates the percentage of the maximum RAM used for caching "
                                            "dedicated to the playback cache. This is available for debugging purposes.") );
    _maxPlayBackPercent->setAddNewLine(false);
    _cachingTab->addKnob(_maxPlayBackPercent);

    _maxPlaybackLabel = AppManager::createKnob<KnobString>( this, std::string() );
    _maxPlaybackLabel->setName("maxPlaybackLabel");
    _maxPlaybackLabel->setIsPersistant(false);
    _maxPlaybackLabel->setAsLabel();
    _maxPlaybackLabel->setAnimationEnabled(false);
    _cachingTab->addKnob(_maxPlaybackLabel);

    _unreachableRAMPercent = AppManager::createKnob<KnobInt>( this, tr("System RAM to keep free (% of total RAM)") );
    _unreachableRAMPercent->setName("unreachableRAMPercent");
    _unreachableRAMPercent->setAnimationEnabled(false);
    _unreachableRAMPercent->setMinimum(0);
    _unreachableRAMPercent->setMaximum(90);
    _unreachableRAMPercent->setHintToolTip(tr("This determines how much RAM should be kept free for other applications "
                                              "running on the same system. "
                                              "When this limit is reached, the caches start recycling memory instead of growing. "
                                              //"A reasonable value should be set for it allowing the caches to stay in physical RAM " // users don't understand what swap is
                                              //"and avoid being swapped-out on disk. "
                                              "This value should reflect the amount of memory "
                                              "you want to keep available on your computer for other usage. "
                                              "A low value may result in a massive slowdown and high disk usage.")
                                           );
    _unreachableRAMPercent->setAddNewLine(false);
    _cachingTab->addKnob(_unreachableRAMPercent);
    _unreachableRAMLabel = AppManager::createKnob<KnobString>( this, std::string() );
    _unreachableRAMLabel->setName("unreachableRAMLabel");
    _unreachableRAMLabel->setIsPersistant(false);
    _unreachableRAMLabel->setAsLabel();
    _unreachableRAMLabel->setAnimationEnabled(false);
    _cachingTab->addKnob(_unreachableRAMLabel);

    _maxViewerDiskCacheGB = AppManager::createKnob<KnobInt>( this, tr("Maximum playback disk cache size (GiB)") );
    _maxViewerDiskCacheGB->setName("maxViewerDiskCache");
    _maxViewerDiskCacheGB->setAnimationEnabled(false);
    _maxViewerDiskCacheGB->setMinimum(0);
    _maxViewerDiskCacheGB->setMaximum(100);
    _maxViewerDiskCacheGB->setHintToolTip( tr("The maximum size that may be used by the playback cache on disk (in GiB)") );
    _cachingTab->addKnob(_maxViewerDiskCacheGB);

    _maxDiskCacheNodeGB = AppManager::createKnob<KnobInt>( this, tr("Maximum DiskCache node disk usage (GiB)") );
    _maxDiskCacheNodeGB->setName("maxDiskCacheNode");
    _maxDiskCacheNodeGB->setAnimationEnabled(false);
    _maxDiskCacheNodeGB->setMinimum(0);
    _maxDiskCacheNodeGB->setMaximum(100);
    _maxDiskCacheNodeGB->setHintToolTip( tr("The maximum size that may be used by the DiskCache node on disk (in GiB)") );
    _cachingTab->addKnob(_maxDiskCacheNodeGB);


    _diskCachePath = AppManager::createKnob<KnobPath>( this, tr("Disk cache path (empty = default)") );
    _diskCachePath->setName("diskCachePath");
    _diskCachePath->setAnimationEnabled(false);
    _diskCachePath->setMultiPath(false);

    QString defaultLocation = StandardPaths::writableLocation(StandardPaths::eStandardLocationCache);
    QString diskCacheTt( tr("WARNING: Changing this parameter requires a restart of the application. \n"
                            "This is points to the location where %1 on-disk caches will be. "
                            "This variable should point to your fastest disk. If the parameter is left empty or the location set is invalid, "
                            "the default location will be used. The default location is: \n").arg( QString::fromUtf8(NATRON_APPLICATION_NAME) ) );

    _diskCachePath->setHintToolTip( diskCacheTt + defaultLocation );
    _cachingTab->addKnob(_diskCachePath);

    _wipeDiskCache = AppManager::createKnob<KnobButton>( this, tr("Wipe Disk Cache") );
    _wipeDiskCache->setHintToolTip( tr("Cleans-up all caches, deleting all folders that may contain cached data. "
                                       "This is provided in case %1 lost track of cached images "
                                       "for some reason.").arg( QString::fromUtf8(NATRON_APPLICATION_NAME) ) );
    _cachingTab->addKnob(_wipeDiskCache);
} // Settings::initializeKnobsCaching

void
Settings::initializeKnobsReaders()
{
    ///readers & writers settings are created in a postponed manner because we don't know
    ///their dimension yet. See populateReaderPluginsAndFormats & populateWriterPluginsAndFormats

    _readersTab = AppManager::createKnob<KnobPage>( this, tr(PLUGIN_GROUP_IMAGE_READERS) );
    _readersTab->setName("readersTab");
}

void
Settings::initializeKnobsWriters()
{
    _writersTab = AppManager::createKnob<KnobPage>( this, tr(PLUGIN_GROUP_IMAGE_WRITERS) );
    _writersTab->setName("writersTab");
}

void
Settings::initializeKnobsPlugins()
{
    _pluginsTab = AppManager::createKnob<KnobPage>( this, tr("Plug-ins") );
    _pluginsTab->setName("plugins");

    _extraPluginPaths = AppManager::createKnob<KnobPath>( this, tr("OpenFX plugins search path") );
    _extraPluginPaths->setName("extraPluginsSearchPaths");

#if defined(__linux__) || defined(__FreeBSD__)
    std::string searchPath("/usr/OFX/Plugins");
#elif defined(__APPLE__)
    std::string searchPath("/Library/OFX/Plugins");
#elif defined(WINDOWS)

    std::wstring basePath = std::wstring( OFX::Host::PluginCache::getStdOFXPluginPath() );
    basePath.append( std::wstring(L" and C:\\Program Files\\Common Files\\OFX\\Plugins") );
    std::string searchPath = OFX::wideStringToString(basePath);

#endif

    _extraPluginPaths->setHintToolTip( tr("Extra search paths where %1 should scan for OpenFX plugins. "
                                          "Extra plugins search paths can also be specified using the OFX_PLUGIN_PATH environment variable.\n"
                                          "The priority order for system-wide plugins, from high to low, is:\n"
                                          "- plugins found in OFX_PLUGIN_PATH\n"
                                          "- plugins found in %2\n"
                                          "Plugins bundled with the binary distribution of Natron may have either "
                                          "higher or lower priority, depending on the \"Prefer bundled plugins over "
                                          "system-wide plugins\" setting.\n"
                                          "Any change will take effect on the next launch of %1.").arg( QString::fromUtf8(NATRON_APPLICATION_NAME) ).arg( QString::fromUtf8( searchPath.c_str() ) ) );
    _extraPluginPaths->setMultiPath(true);
    _pluginsTab->addKnob(_extraPluginPaths);

    _templatesPluginPaths = AppManager::createKnob<KnobPath>( this, tr("PyPlugs search path") );
    _templatesPluginPaths->setName("groupPluginsSearchPath");
    _templatesPluginPaths->setHintToolTip( tr("Search path where %1 should scan for Python group scripts (PyPlugs). "
                                              "The search paths for groups can also be specified using the "
                                              "NATRON_PLUGIN_PATH environment variable.").arg( QString::fromUtf8(NATRON_APPLICATION_NAME) ) );
    _templatesPluginPaths->setMultiPath(true);
    _pluginsTab->addKnob(_templatesPluginPaths);

    _loadBundledPlugins = AppManager::createKnob<KnobBool>( this, tr("Use bundled plugins") );
    _loadBundledPlugins->setName("useBundledPlugins");
    _loadBundledPlugins->setHintToolTip( tr("When checked, %1 also uses the plugins bundled "
                                            "with the binary distribution.\n"
                                            "When unchecked, only system-wide plugins are loaded (more information can be "
                                            "found in the help for the \"Extra plugins search paths\" setting).").arg( QString::fromUtf8(NATRON_APPLICATION_NAME) ) );
    _loadBundledPlugins->setAnimationEnabled(false);
    _pluginsTab->addKnob(_loadBundledPlugins);

    _preferBundledPlugins = AppManager::createKnob<KnobBool>( this, tr("Prefer bundled plugins over system-wide plugins") );
    _preferBundledPlugins->setName("preferBundledPlugins");
    _preferBundledPlugins->setHintToolTip( tr("When checked, and if \"Use bundled plugins\" is also checked, plugins bundled with the %1 binary distribution will take precedence over system-wide plugins "
                                              "if they have the same internal ID.").arg( QString::fromUtf8(NATRON_APPLICATION_NAME) ) );
    _preferBundledPlugins->setAnimationEnabled(false);
    _pluginsTab->addKnob(_preferBundledPlugins);
} // Settings::initializeKnobsPlugins

void
Settings::initializeKnobsPython()
{
    _pythonPage = AppManager::createKnob<KnobPage>( this, tr("Python") );


    _onProjectCreated = AppManager::createKnob<KnobString>( this, tr("After project created") );
    _onProjectCreated->setName("afterProjectCreated");
    _onProjectCreated->setHintToolTip( tr("Callback called once a new project is created (this is never called "
                                          "when \"After project loaded\" is called.)\n"
                                          "The signature of the callback is : callback(app) where:\n"
                                          "- app: points to the current application instance\n") );
    _onProjectCreated->setAnimationEnabled(false);
    _pythonPage->addKnob(_onProjectCreated);


    _defaultOnProjectLoaded = AppManager::createKnob<KnobString>( this, tr("Default after project loaded") );
    _defaultOnProjectLoaded->setName("defOnProjectLoaded");
    _defaultOnProjectLoaded->setHintToolTip( tr("The default afterProjectLoad callback that will be set for new projects.") );
    _defaultOnProjectLoaded->setAnimationEnabled(false);
    _pythonPage->addKnob(_defaultOnProjectLoaded);

    _defaultOnProjectSave = AppManager::createKnob<KnobString>( this, tr("Default before project save") );
    _defaultOnProjectSave->setName("defOnProjectSave");
    _defaultOnProjectSave->setHintToolTip( tr("The default beforeProjectSave callback that will be set for new projects.") );
    _defaultOnProjectSave->setAnimationEnabled(false);
    _pythonPage->addKnob(_defaultOnProjectSave);


    _defaultOnProjectClose = AppManager::createKnob<KnobString>( this, tr("Default before project close") );
    _defaultOnProjectClose->setName("defOnProjectClose");
    _defaultOnProjectClose->setHintToolTip( tr("The default beforeProjectClose callback that will be set for new projects.") );
    _defaultOnProjectClose->setAnimationEnabled(false);
    _pythonPage->addKnob(_defaultOnProjectClose);


    _defaultOnNodeCreated = AppManager::createKnob<KnobString>( this, tr("Default after node created") );
    _defaultOnNodeCreated->setName("defOnNodeCreated");
    _defaultOnNodeCreated->setHintToolTip( tr("The default afterNodeCreated callback that will be set for new projects.") );
    _defaultOnNodeCreated->setAnimationEnabled(false);
    _pythonPage->addKnob(_defaultOnNodeCreated);


    _defaultOnNodeDelete = AppManager::createKnob<KnobString>( this, tr("Default before node removal") );
    _defaultOnNodeDelete->setName("defOnNodeDelete");
    _defaultOnNodeDelete->setHintToolTip( tr("The default beforeNodeRemoval callback that will be set for new projects.") );
    _defaultOnNodeDelete->setAnimationEnabled(false);
    _pythonPage->addKnob(_defaultOnNodeDelete);

    _loadPyPlugsFromPythonScript = AppManager::createKnob<KnobBool>( this, tr("Load PyPlugs in projects from .py if possible") );
    _loadPyPlugsFromPythonScript->setName("loadFromPyFile");
    _loadPyPlugsFromPythonScript->setHintToolTip( tr("When checked, if a project contains a PyPlug, it will try to first load the PyPlug "
                                                     "from the .py file. If the version of the PyPlug has changed Natron will ask you "
                                                     "whether you want to upgrade to the new version of the PyPlug in your project. "
                                                     "If the .py file is not found, it will fallback to the same behavior "
                                                     "as when this option is unchecked. When unchecked the PyPlug will load as a regular group "
                                                     "with the informations embedded in the project file.") );
    _loadPyPlugsFromPythonScript->setDefaultValue(true);
    _loadPyPlugsFromPythonScript->setAnimationEnabled(false);
    _pythonPage->addKnob(_loadPyPlugsFromPythonScript);

    _echoVariableDeclarationToPython = AppManager::createKnob<KnobBool>( this, tr("Print auto-declared variables in the Script Editor") );
    _echoVariableDeclarationToPython->setName("printAutoDeclaredVars");
    _echoVariableDeclarationToPython->setHintToolTip( tr("When checked, %1 will print in the Script Editor all variables that are "
                                                         "automatically declared, such as the app variable or node attributes.").arg( QString::fromUtf8(NATRON_APPLICATION_NAME) ) );
    _echoVariableDeclarationToPython->setAnimationEnabled(false);
    _pythonPage->addKnob(_echoVariableDeclarationToPython);
    setDefaultValues();
} // initializeKnobs

void
Settings::setCachingLabels()
{
    int maxPlaybackPercent = _maxPlayBackPercent->getValue();
    int maxTotalRam = _maxRAMPercent->getValue();
    U64 systemTotalRam = getSystemTotalRAM();
    U64 maxRAM = (U64)( ( (double)maxTotalRam / 100. ) * systemTotalRam );

    _maxRAMLabel->setValue( printAsRAM(maxRAM).toStdString() );
    _maxPlaybackLabel->setValue( printAsRAM( (U64)( maxRAM * ( (double)maxPlaybackPercent / 100. ) ) ).toStdString() );

    _unreachableRAMLabel->setValue( printAsRAM( (double)systemTotalRam * ( (double)_unreachableRAMPercent->getValue() / 100. ) ).toStdString() );
}

void
Settings::setDefaultValues()
{
    beginChanges();
    _hostName->setDefaultValue(0);
    _customHostName->setDefaultValue(NATRON_ORGANIZATION_DOMAIN_TOPLEVEL "." NATRON_ORGANIZATION_DOMAIN_SUB "." NATRON_APPLICATION_NAME);
    _natronSettingsExist->setDefaultValue(false);
    _systemFontChoice->setDefaultValue(0);
    _fontSize->setDefaultValue(NATRON_FONT_SIZE_DEFAULT);
    _checkForUpdates->setDefaultValue(false);
    _enableCrashReports->setDefaultValue(true);
    _documentationSource->setDefaultValue(0);
    _notifyOnFileChange->setDefaultValue(true);
    _autoSaveDelay->setDefaultValue(5, 0);
    _autoSaveUnSavedProjects->setDefaultValue(true);
    _maxUndoRedoNodeGraph->setDefaultValue(20, 0);
    _linearPickers->setDefaultValue(true, 0);
    _convertNaNValues->setDefaultValue(true);
    _pluginUseImageCopyForSource->setDefaultValue(false);
    _snapNodesToConnections->setDefaultValue(true);
    _useBWIcons->setDefaultValue(false);
    _loadProjectsWorkspace->setDefaultValue(false);
    _useNodeGraphHints->setDefaultValue(true);
    _numberOfThreads->setDefaultValue(0, 0);

#ifndef NATRON_PLAYBACK_USES_THREAD_POOL
    _numberOfParallelRenders->setDefaultValue(0, 0);
#endif

    _useThreadPool->setDefaultValue(true);
    _nThreadsPerEffect->setDefaultValue(0);
    _renderInSeparateProcess->setDefaultValue(false, 0);
    _queueRenders->setDefaultValue(false);
    _autoPreviewEnabledForNewProjects->setDefaultValue(true, 0);
    _firstReadSetProjectFormat->setDefaultValue(true);
    _fixPathsOnProjectPathChanged->setDefaultValue(true);
    _maxPanelsOpened->setDefaultValue(10, 0);
    _useCursorPositionIncrements->setDefaultValue(true);
    _renderOnEditingFinished->setDefaultValue(false);
    _activateRGBSupport->setDefaultValue(true);
    _activateTransformConcatenationSupport->setDefaultValue(true);
    _extraPluginPaths->setDefaultValue("", 0);
    _preferBundledPlugins->setDefaultValue(true);
    _loadBundledPlugins->setDefaultValue(true);
    _texturesMode->setDefaultValue(0, 0);
    _powerOf2Tiling->setDefaultValue(8, 0);
    _checkerboardTileSize->setDefaultValue(5);
    _checkerboardColor1->setDefaultValue(0.5, 0);
    _checkerboardColor1->setDefaultValue(0.5, 1);
    _checkerboardColor1->setDefaultValue(0.5, 2);
    _checkerboardColor1->setDefaultValue(0.5, 3);
    _checkerboardColor2->setDefaultValue(0., 0);
    _checkerboardColor2->setDefaultValue(0., 1);
    _checkerboardColor2->setDefaultValue(0., 2);
    _checkerboardColor2->setDefaultValue(0., 3);
    _autoWipe->setDefaultValue(true);
    _autoProxyWhenScrubbingTimeline->setDefaultValue(true);
    _autoProxyLevel->setDefaultValue(1);
    _maximumNodeViewerUIOpened->setDefaultValue(2);

    _warnOcioConfigKnobChanged->setDefaultValue(true);
    _ocioStartupCheck->setDefaultValue(true);

    _aggressiveCaching->setDefaultValue(false);
    _maxRAMPercent->setDefaultValue(50, 0);
    _maxPlayBackPercent->setDefaultValue(25, 0);
    _unreachableRAMPercent->setDefaultValue(5);
    _maxViewerDiskCacheGB->setDefaultValue(5, 0);
    _maxDiskCacheNodeGB->setDefaultValue(10, 0);
    setCachingLabels();
    _autoTurbo->setDefaultValue(false);
    _usePluginIconsInNodeGraph->setDefaultValue(true);
    _useAntiAliasing->setDefaultValue(true);
    _defaultNodeColor->setDefaultValue(0.7, 0);
    _defaultNodeColor->setDefaultValue(0.7, 1);
    _defaultNodeColor->setDefaultValue(0.7, 2);
    _defaultBackdropColor->setDefaultValue(0.45, 0);
    _defaultBackdropColor->setDefaultValue(0.45, 1);
    _defaultBackdropColor->setDefaultValue(0.45, 2);
    _disconnectedArrowLength->setDefaultValue(30);
    _hideOptionalInputsAutomatically->setDefaultValue(true);
    _useInputAForMergeAutoConnect->setDefaultValue(false);

    _defaultGeneratorColor->setDefaultValue(0.3, 0);
    _defaultGeneratorColor->setDefaultValue(0.5, 1);
    _defaultGeneratorColor->setDefaultValue(0.2, 2);

    _defaultReaderColor->setDefaultValue(0.7, 0);
    _defaultReaderColor->setDefaultValue(0.7, 1);
    _defaultReaderColor->setDefaultValue(0.7, 2);

    _defaultWriterColor->setDefaultValue(0.75, 0);
    _defaultWriterColor->setDefaultValue(0.75, 1);
    _defaultWriterColor->setDefaultValue(0., 2);

    _defaultColorGroupColor->setDefaultValue(0.48, 0);
    _defaultColorGroupColor->setDefaultValue(0.66, 1);
    _defaultColorGroupColor->setDefaultValue(1., 2);

    _defaultFilterGroupColor->setDefaultValue(0.8, 0);
    _defaultFilterGroupColor->setDefaultValue(0.5, 1);
    _defaultFilterGroupColor->setDefaultValue(0.3, 2);

    _defaultTransformGroupColor->setDefaultValue(0.7, 0);
    _defaultTransformGroupColor->setDefaultValue(0.3, 1);
    _defaultTransformGroupColor->setDefaultValue(0.1, 2);

    _defaultTimeGroupColor->setDefaultValue(0.7, 0);
    _defaultTimeGroupColor->setDefaultValue(0.65, 1);
    _defaultTimeGroupColor->setDefaultValue(0.35, 2);

    _defaultDrawGroupColor->setDefaultValue(0.75, 0);
    _defaultDrawGroupColor->setDefaultValue(0.75, 1);
    _defaultDrawGroupColor->setDefaultValue(0.75, 2);

    _defaultKeyerGroupColor->setDefaultValue(0., 0);
    _defaultKeyerGroupColor->setDefaultValue(1, 1);
    _defaultKeyerGroupColor->setDefaultValue(0., 2);

    _defaultChannelGroupColor->setDefaultValue(0.6, 0);
    _defaultChannelGroupColor->setDefaultValue(0.24, 1);
    _defaultChannelGroupColor->setDefaultValue(0.39, 2);

    _defaultMergeGroupColor->setDefaultValue(0.3, 0);
    _defaultMergeGroupColor->setDefaultValue(0.37, 1);
    _defaultMergeGroupColor->setDefaultValue(0.776, 2);

    _defaultViewsGroupColor->setDefaultValue(0.5, 0);
    _defaultViewsGroupColor->setDefaultValue(0.9, 1);
    _defaultViewsGroupColor->setDefaultValue(0.7, 2);

    _defaultDeepGroupColor->setDefaultValue(0., 0);
    _defaultDeepGroupColor->setDefaultValue(0., 1);
    _defaultDeepGroupColor->setDefaultValue(0.38, 2);

    _echoVariableDeclarationToPython->setDefaultValue(false);


    _sunkenColor->setDefaultValue(0.12, 0);
    _sunkenColor->setDefaultValue(0.12, 1);
    _sunkenColor->setDefaultValue(0.12, 2);

    _baseColor->setDefaultValue(0.19, 0);
    _baseColor->setDefaultValue(0.19, 1);
    _baseColor->setDefaultValue(0.19, 2);

    _raisedColor->setDefaultValue(0.28, 0);
    _raisedColor->setDefaultValue(0.28, 1);
    _raisedColor->setDefaultValue(0.28, 2);

    _selectionColor->setDefaultValue(0.95, 0);
    _selectionColor->setDefaultValue(0.54, 1);
    _selectionColor->setDefaultValue(0., 2);

    _textColor->setDefaultValue(0.78, 0);
    _textColor->setDefaultValue(0.78, 1);
    _textColor->setDefaultValue(0.78, 2);

    _altTextColor->setDefaultValue(0.6, 0);
    _altTextColor->setDefaultValue(0.6, 1);
    _altTextColor->setDefaultValue(0.6, 2);

    _timelinePlayheadColor->setDefaultValue(0.95, 0);
    _timelinePlayheadColor->setDefaultValue(0.54, 1);
    _timelinePlayheadColor->setDefaultValue(0., 2);

    _timelineBGColor->setDefaultValue(0, 0);
    _timelineBGColor->setDefaultValue(0, 1);
    _timelineBGColor->setDefaultValue(0., 2);

    _timelineBoundsColor->setDefaultValue(0.81, 0);
    _timelineBoundsColor->setDefaultValue(0.27, 1);
    _timelineBoundsColor->setDefaultValue(0.02, 2);

    _cachedFrameColor->setDefaultValue(0.56, 0);
    _cachedFrameColor->setDefaultValue(0.79, 1);
    _cachedFrameColor->setDefaultValue(0.4, 2);

    _diskCachedFrameColor->setDefaultValue(0.27, 0);
    _diskCachedFrameColor->setDefaultValue(0.38, 1);
    _diskCachedFrameColor->setDefaultValue(0.25, 2);

    _interpolatedColor->setDefaultValue(0.34, 0);
    _interpolatedColor->setDefaultValue(0.46, 1);
    _interpolatedColor->setDefaultValue(0.6, 2);

    _keyframeColor->setDefaultValue(0.08, 0);
    _keyframeColor->setDefaultValue(0.38, 1);
    _keyframeColor->setDefaultValue(0.97, 2);

    _trackerKeyframeColor->setDefaultValue(0.7, 0);
    _trackerKeyframeColor->setDefaultValue(0.78, 1);
    _trackerKeyframeColor->setDefaultValue(0.39, 2);


    _exprColor->setDefaultValue(0.7, 0);
    _exprColor->setDefaultValue(0.78, 1);
    _exprColor->setDefaultValue(0.39, 2);

    _curveEditorBGColor->setDefaultValue(0., 0);
    _curveEditorBGColor->setDefaultValue(0., 1);
    _curveEditorBGColor->setDefaultValue(0., 2);

    _gridColor->setDefaultValue(0.46, 0);
    _gridColor->setDefaultValue(0.84, 1);
    _gridColor->setDefaultValue(0.35, 2);

    _curveEditorScaleColor->setDefaultValue(0.26, 0);
    _curveEditorScaleColor->setDefaultValue(0.48, 1);
    _curveEditorScaleColor->setDefaultValue(0.2, 2);

    // Initialize Dope sheet editor Settings knobs
    _dopeSheetEditorBackgroundColor->setDefaultValue(0.208, 0);
    _dopeSheetEditorBackgroundColor->setDefaultValue(0.208, 1);
    _dopeSheetEditorBackgroundColor->setDefaultValue(0.208, 2);

    _dopeSheetEditorRootSectionBackgroundColor->setDefaultValue(0.204, 0);
    _dopeSheetEditorRootSectionBackgroundColor->setDefaultValue(0.204, 1);
    _dopeSheetEditorRootSectionBackgroundColor->setDefaultValue(0.204, 2);
    _dopeSheetEditorRootSectionBackgroundColor->setDefaultValue(0.2, 3);

    _dopeSheetEditorKnobSectionBackgroundColor->setDefaultValue(0.443, 0);
    _dopeSheetEditorKnobSectionBackgroundColor->setDefaultValue(0.443, 1);
    _dopeSheetEditorKnobSectionBackgroundColor->setDefaultValue(0.443, 2);
    _dopeSheetEditorKnobSectionBackgroundColor->setDefaultValue(0.2, 3);

    _dopeSheetEditorScaleColor->setDefaultValue(0.714, 0);
    _dopeSheetEditorScaleColor->setDefaultValue(0.718, 1);
    _dopeSheetEditorScaleColor->setDefaultValue(0.714, 2);

    _dopeSheetEditorGridColor->setDefaultValue(0.714, 0);
    _dopeSheetEditorGridColor->setDefaultValue(0.714, 1);
    _dopeSheetEditorGridColor->setDefaultValue(0.714, 2);

    _keywordColor->setDefaultValue(0.7, 0);
    _keywordColor->setDefaultValue(0.7, 1);
    _keywordColor->setDefaultValue(0., 2);

    _operatorColor->setDefaultValue(0.78, 0);
    _operatorColor->setDefaultValue(0.78, 1);
    _operatorColor->setDefaultValue(0.78, 2);

    _braceColor->setDefaultValue(0.85, 0);
    _braceColor->setDefaultValue(0.85, 1);
    _braceColor->setDefaultValue(0.85, 2);

    _defClassColor->setDefaultValue(0.7, 0);
    _defClassColor->setDefaultValue(0.7, 1);
    _defClassColor->setDefaultValue(0., 2);

    _stringsColor->setDefaultValue(0.8, 0);
    _stringsColor->setDefaultValue(0.2, 1);
    _stringsColor->setDefaultValue(0., 2);

    _commentsColor->setDefaultValue(0.25, 0);
    _commentsColor->setDefaultValue(0.6, 1);
    _commentsColor->setDefaultValue(0.25, 2);

    _selfColor->setDefaultValue(0.7, 0);
    _selfColor->setDefaultValue(0.7, 1);
    _selfColor->setDefaultValue(0., 2);

    _numbersColor->setDefaultValue(0.25, 0);
    _numbersColor->setDefaultValue(0.8, 1);
    _numbersColor->setDefaultValue(0.9, 2);

    _curLineColor->setDefaultValue(0.35, 0);
    _curLineColor->setDefaultValue(0.35, 1);
    _curLineColor->setDefaultValue(0.35, 2);

    _scriptEditorFontChoice->setDefaultValue(0);
    _scriptEditorFontSize->setDefaultValue(NATRON_FONT_SIZE_DEFAULT);

    endChanges();
} // setDefaultValues

void
Settings::warnChangedKnobs(const std::vector<KnobI*>& knobs)
{
    bool didFontWarn = false;
    bool didOCIOWarn = false;

    for (U32 i = 0; i < knobs.size(); ++i) {
        if ( ( ( knobs[i] == _fontSize.get() ) ||
               ( knobs[i] == _systemFontChoice.get() ) )
             && !didFontWarn ) {
            didOCIOWarn = true;
            Dialogs::warningDialog( tr("Font change").toStdString(),
                                    tr("Changing the font requires a restart of %1.").arg( QString::fromUtf8(NATRON_APPLICATION_NAME) ).toStdString() );
        } else if ( ( ( knobs[i] == _ocioConfigKnob.get() ) ||
                      ( knobs[i] == _customOcioConfigFile.get() ) )
                    && !didOCIOWarn ) {
            didOCIOWarn = true;
            bool warnOcioChanged = _warnOcioConfigKnobChanged->getValue();
            if (warnOcioChanged) {
                bool stopAsking = false;
                Dialogs::warningDialog(tr("OCIO config changed").toStdString(),
                                       tr("The OpenColorIO config change requires a restart of %1 to be effective.").arg( QString::fromUtf8(NATRON_APPLICATION_NAME) ).toStdString(), &stopAsking);
                if (stopAsking) {
                    _warnOcioConfigKnobChanged->setValue(false);
                    saveSetting( _warnOcioConfigKnobChanged.get() );
                }
            }
        } else if ( knobs[i] == _texturesMode.get() ) {
            std::map<int, AppInstanceRef> apps = appPTR->getAppInstances();
            for (std::map<int, AppInstanceRef>::iterator it = apps.begin(); it != apps.end(); ++it) {
                std::list<ViewerInstance*> allViewers;
                it->second.app->getProject()->getViewers(&allViewers);
                for (std::list<ViewerInstance*>::iterator it = allViewers.begin(); it != allViewers.end(); ++it) {
<<<<<<< HEAD
=======
                    if (isFirstViewer) {
                        if ( !(*it)->supportsGLSL() && (_texturesMode->getValue() != 0) ) {
                            Dialogs::errorDialog( tr("Viewer").toStdString(), tr("You need OpenGL GLSL in order to use 32 bit fp textures.\n"
                                                                                 "Reverting to 8bits textures.").toStdString() );
                            _texturesMode->setValue(0);
                            saveSetting( _texturesMode.get() );

                            return;
                        }
                    }
>>>>>>> 1117af30
                    (*it)->renderCurrentFrame(true);
                }
            }
        }
    }
} // Settings::warnChangedKnobs

void
Settings::saveAllSettings()
{
    const KnobsVec &knobs = getKnobs();
    std::vector<KnobI*> k( knobs.size() );

    for (U32 i = 0; i < knobs.size(); ++i) {
        k[i] = knobs[i].get();
    }
    saveSettings(k, false);
}

void
Settings::saveSettings(const std::vector<KnobI*>& knobs,
                       bool doWarnings)
{
    std::vector<KnobI*> changedKnobs;
    QSettings settings( QString::fromUtf8(NATRON_ORGANIZATION_NAME), QString::fromUtf8(NATRON_APPLICATION_NAME) );

    settings.setValue(QString::fromUtf8(kQSettingsSoftwareMajorVersionSettingName), NATRON_VERSION_MAJOR);
    for (U32 i = 0; i < knobs.size(); ++i) {
        Knob<std::string>* isString = dynamic_cast<Knob<std::string>*>(knobs[i]);
        Knob<int>* isInt = dynamic_cast<Knob<int>*>(knobs[i]);
        KnobChoice* isChoice = dynamic_cast<KnobChoice*>(knobs[i]);
        Knob<double>* isDouble = dynamic_cast<Knob<double>*>(knobs[i]);
        Knob<bool>* isBool = dynamic_cast<Knob<bool>*>(knobs[i]);

        const std::string& name = knobs[i]->getName();
        for (int j = 0; j < knobs[i]->getDimension(); ++j) {
            QString dimensionName;
            if (knobs[i]->getDimension() > 1) {
                dimensionName =  QString::fromUtf8( name.c_str() ) + QLatin1Char('.') + QString::fromUtf8( knobs[i]->getDimensionName(j).c_str() );
            } else {
                dimensionName = QString::fromUtf8( name.c_str() );
            }
            try {
                if (isString) {
                    QString old = settings.value(dimensionName).toString();
                    QString newValue = QString::fromUtf8( isString->getValue(j).c_str() );
                    if (old != newValue) {
                        changedKnobs.push_back(knobs[i]);
                    }
                    settings.setValue( dimensionName, QVariant(newValue) );
                } else if (isInt) {
                    if (isChoice) {
                        ///For choices,serialize the choice name instead
                        int newIndex = isChoice->getValue(j);
                        const std::vector<std::string> entries = isChoice->getEntries_mt_safe();
                        if ( newIndex < (int)entries.size() ) {
                            QString oldValue = settings.value(dimensionName).toString();
                            QString newValue = QString::fromUtf8( entries[newIndex].c_str() );
                            if (oldValue != newValue) {
                                changedKnobs.push_back(knobs[i]);
                            }
                            settings.setValue( dimensionName, QVariant(newValue) );
                        }
                    } else {
                        int newValue = isInt->getValue(j);
                        int oldValue = settings.value( dimensionName, QVariant(INT_MIN) ).toInt();
                        if (newValue != oldValue) {
                            changedKnobs.push_back(knobs[i]);
                        }
                        settings.setValue( dimensionName, QVariant(newValue) );
                    }
                } else if (isDouble) {
                    double newValue = isDouble->getValue(j);
                    double oldValue = settings.value( dimensionName, QVariant(INT_MIN) ).toDouble();
                    if (newValue != oldValue) {
                        changedKnobs.push_back(knobs[i]);
                    }
                    settings.setValue( dimensionName, QVariant(newValue) );
                } else if (isBool) {
                    bool newValue = isBool->getValue(j);
                    bool oldValue = settings.value(dimensionName).toBool();
                    if (newValue != oldValue) {
                        changedKnobs.push_back(knobs[i]);
                    }
                    settings.setValue( dimensionName, QVariant(newValue) );
                } else {
                    assert(false);
                }
            } catch (std::logic_error) {
                // ignore
            }
        } // for (int j = 0; j < knobs[i]->getDimension(); ++j) {
    } // for (U32 i = 0; i < knobs.size(); ++i) {

    if (doWarnings) {
        warnChangedKnobs(changedKnobs);
    }
} // saveSettings

void
Settings::restoreKnobsFromSettings(const std::vector<KnobI*>& knobs)
{
    QSettings settings( QString::fromUtf8(NATRON_ORGANIZATION_NAME), QString::fromUtf8(NATRON_APPLICATION_NAME) );

    for (U32 i = 0; i < knobs.size(); ++i) {
        Knob<std::string>* isString = dynamic_cast<Knob<std::string>*>(knobs[i]);
        Knob<int>* isInt = dynamic_cast<Knob<int>*>(knobs[i]);
        KnobChoice* isChoice = dynamic_cast<KnobChoice*>(knobs[i]);
        Knob<double>* isDouble = dynamic_cast<Knob<double>*>(knobs[i]);
        Knob<bool>* isBool = dynamic_cast<Knob<bool>*>(knobs[i]);

        const std::string& name = knobs[i]->getName();

        for (int j = 0; j < knobs[i]->getDimension(); ++j) {
            std::string dimensionName = knobs[i]->getDimension() > 1 ? name + '.' + knobs[i]->getDimensionName(j) : name;
            QString qDimName = QString::fromUtf8( dimensionName.c_str() );

            if ( settings.contains(qDimName) ) {
                if (isString) {
                    isString->setValue(settings.value(qDimName).toString().toStdString(), ViewSpec::all(), j);
                } else if (isInt) {
                    if (isChoice) {
                        ///For choices,serialize the choice name instead
                        std::string value = settings.value(qDimName).toString().toStdString();
                        const std::vector<std::string> entries = isChoice->getEntries_mt_safe();
                        int found = -1;

                        for (U32 k = 0; k < entries.size(); ++k) {
                            if (entries[k] == value) {
                                found = (int)k;
                                break;
                            }
                        }

                        if (found >= 0) {
                            isChoice->setValue(found, ViewSpec::all(), j);
                        }
                    } else {
                        isInt->setValue(settings.value(qDimName).toInt(), ViewSpec::all(), j);
                    }
                } else if (isDouble) {
                    isDouble->setValue(settings.value(qDimName).toDouble(), ViewSpec::all(), j);
                } else if (isBool) {
                    isBool->setValue(settings.value(qDimName).toBool(), ViewSpec::all(), j);
                } else {
                    assert(false);
                }
            }
        }
    }
} // Settings::restoreKnobsFromSettings

void
Settings::restoreKnobsFromSettings(const KnobsVec& knobs)
{
    std::vector<KnobI*> k( knobs.size() );

    for (U32 i = 0; i < knobs.size(); ++i) {
        k[i] = knobs[i].get();
    }
    restoreKnobsFromSettings(k);
}

void
Settings::restoreSettings()
{
    _restoringSettings = true;

    const KnobsVec& knobs = getKnobs();
    restoreKnobsFromSettings(knobs);

    if (!_ocioRestored) {
        ///Load even though there's no settings!
        tryLoadOpenColorIOConfig();
    }

    _settingsExisted = false;
    try {
        _settingsExisted = _natronSettingsExist->getValue();

        if (!_settingsExisted) {
            _natronSettingsExist->setValue(true);
            saveSetting( _natronSettingsExist.get() );
        }

        int appearanceVersion = _defaultAppearanceVersion->getValue();
        if ( _settingsExisted && (appearanceVersion < NATRON_DEFAULT_APPEARANCE_VERSION) ) {
            _defaultAppearanceOutdated = true;
            _defaultAppearanceVersion->setValue(NATRON_DEFAULT_APPEARANCE_VERSION);
            saveSetting( _defaultAppearanceVersion.get() );
        }

        appPTR->setNThreadsPerEffect( getNumberOfThreadsPerEffect() );
        appPTR->setNThreadsToRender( getNumberOfThreads() );
        appPTR->setUseThreadPool( _useThreadPool->getValue() );
        appPTR->setPluginsUseInputImageCopyToRender( _pluginUseImageCopyForSource->getValue() );
    } catch (std::logic_error) {
        // ignore
    }

    _restoringSettings = false;
} // restoreSettings

bool
Settings::tryLoadOpenColorIOConfig()
{
    QString configFile;


    if ( _customOcioConfigFile->isEnabled(0) ) {
        ///try to load from the file
        std::string file;
        try {
            file = _customOcioConfigFile->getValue();
        } catch (...) {
            // ignore exceptions
        }

        if ( file.empty() ) {
            return false;
        }
        if ( !QFile::exists( QString::fromUtf8( file.c_str() ) ) ) {
            Dialogs::errorDialog( "OpenColorIO", tr("%1: No such file.").arg( QString::fromUtf8( file.c_str() ) ).toStdString() );

            return false;
        }
        configFile = QString::fromUtf8( file.c_str() );
    } else {
        try {
            ///try to load from the combobox
            QString activeEntryText  = QString::fromUtf8( _ocioConfigKnob->getActiveEntryText_mt_safe().c_str() );
            QString configFileName = QString( activeEntryText + QString::fromUtf8(".ocio") );
            QStringList defaultConfigsPaths = getDefaultOcioConfigPaths();
            for (int i = 0; i < defaultConfigsPaths.size(); ++i) {
                QDir defaultConfigsDir(defaultConfigsPaths[i]);
                if ( !defaultConfigsDir.exists() ) {
                    qDebug() << "Attempt to read an OpenColorIO configuration but the configuration directory"
                             << defaultConfigsPaths[i] << "does not exist.";
                    continue;
                }
                ///try to open the .ocio config file first in the defaultConfigsDir
                ///if we can't find it, try to look in a subdirectory with the name of the config for the file config.ocio
                if ( !defaultConfigsDir.exists(configFileName) ) {
                    QDir subDir(defaultConfigsPaths[i] + QDir::separator() + activeEntryText);
                    if ( !subDir.exists() ) {
                        Dialogs::errorDialog( "OpenColorIO", tr("%1: No such file or directory.").arg( subDir.absoluteFilePath( QString::fromUtf8("config.ocio") ) ).toStdString() );

                        return false;
                    }
                    if ( !subDir.exists( QString::fromUtf8("config.ocio") ) ) {
                        Dialogs::errorDialog( "OpenColorIO", tr("%1: No such file or directory.").arg( subDir.absoluteFilePath( QString::fromUtf8("config.ocio") ) ).toStdString() );

                        return false;
                    }
                    configFile = subDir.absoluteFilePath( QString::fromUtf8("config.ocio") );
                } else {
                    configFile = defaultConfigsDir.absoluteFilePath(configFileName);
                }
            }
        } catch (...) {
            // ignore exceptions
        }

        if ( configFile.isEmpty() ) {
            return false;
        }
    }
    _ocioRestored = true;
#ifdef DEBUG
    qDebug() << "setting OCIO=" << configFile;
#endif
    qputenv( NATRON_OCIO_ENV_VAR_NAME, configFile.toUtf8() );

    std::string stdConfigFile = configFile.toStdString();
    std::string configPath = SequenceParsing::removePath(stdConfigFile);
    if ( !configPath.empty() && (configPath[configPath.size() - 1] == '/') ) {
        configPath.erase(configPath.size() - 1, 1);
    }
    appPTR->onOCIOConfigPathChanged(configPath);

    return true;
} // tryLoadOpenColorIOConfig

inline
void
crash_application()
{
    std::cerr << "CRASHING APPLICATION NOW UPON USER REQUEST!" << std::endl;
    volatile int* a = (int*)(NULL);

    // coverity[var_deref_op]
    *a = 1;
}

void
Settings::onKnobValueChanged(KnobI* k,
                             ValueChangedReasonEnum reason,
                             double /*time*/,
                             ViewSpec /*view*/,
                             bool /*originatedFromMainThread*/)
{
    Q_EMIT settingChanged(k);

    if ( k == _maxViewerDiskCacheGB.get() ) {
        if (!_restoringSettings) {
            appPTR->setApplicationsCachesMaximumViewerDiskSpace( getMaximumViewerDiskCacheSize() );
        }
    } else if ( k == _maxDiskCacheNodeGB.get() ) {
        if (!_restoringSettings) {
            appPTR->setApplicationsCachesMaximumDiskSpace( getMaximumDiskCacheNodeSize() );
        }
    } else if ( k == _maxRAMPercent.get() ) {
        if (!_restoringSettings) {
            appPTR->setApplicationsCachesMaximumMemoryPercent( getRamMaximumPercent() );
        }
        setCachingLabels();
    } else if ( k == _maxPlayBackPercent.get() ) {
        if (!_restoringSettings) {
            appPTR->setPlaybackCacheMaximumSize( getRamPlaybackMaximumPercent() );
        }
        setCachingLabels();
    } else if ( k == _diskCachePath.get() ) {
        appPTR->setDiskCacheLocation( QString::fromUtf8( _diskCachePath->getValue().c_str() ) );
    } else if ( k == _wipeDiskCache.get() ) {
        appPTR->wipeAndCreateDiskCacheStructure();
    } else if ( k == _numberOfThreads.get() ) {
        int nbThreads = getNumberOfThreads();
        appPTR->setNThreadsToRender(nbThreads);
        if (nbThreads == -1) {
            QThreadPool::globalInstance()->setMaxThreadCount(1);
            appPTR->abortAnyProcessing();
        } else if (nbThreads == 0) {
            QThreadPool::globalInstance()->setMaxThreadCount( QThread::idealThreadCount() );
        } else {
            QThreadPool::globalInstance()->setMaxThreadCount(nbThreads);
        }
    } else if ( k == _nThreadsPerEffect.get() ) {
        appPTR->setNThreadsPerEffect( getNumberOfThreadsPerEffect() );
    } else if ( k == _ocioConfigKnob.get() ) {
        if (_ocioConfigKnob->getActiveEntryText_mt_safe() == NATRON_CUSTOM_OCIO_CONFIG_NAME) {
            _customOcioConfigFile->setAllDimensionsEnabled(true);
        } else {
            _customOcioConfigFile->setAllDimensionsEnabled(false);
        }
        tryLoadOpenColorIOConfig();
    } else if ( k == _useThreadPool.get() ) {
        bool useTP = _useThreadPool->getValue();
        appPTR->setUseThreadPool(useTP);
    } else if ( k == _customOcioConfigFile.get() ) {
        if ( _customOcioConfigFile->isEnabled(0) ) {
            tryLoadOpenColorIOConfig();
            bool warnOcioChanged = _warnOcioConfigKnobChanged->getValue();
            if ( warnOcioChanged && appPTR->getTopLevelInstance() ) {
                bool stopAsking = false;
                Dialogs::warningDialog(tr("OCIO config changed").toStdString(),
                                       tr("The OpenColorIO config change requires a restart of %1 to be effective.").arg( QString::fromUtf8(NATRON_APPLICATION_NAME) ).toStdString(), &stopAsking);
                if (stopAsking) {
                    _warnOcioConfigKnobChanged->setValue(false);
                }
            }
        }
    } else if ( k == _maxUndoRedoNodeGraph.get() ) {
        appPTR->setUndoRedoStackLimit( _maxUndoRedoNodeGraph->getValue() );
    } else if ( k == _maxPanelsOpened.get() ) {
        appPTR->onMaxPanelsOpenedChanged( _maxPanelsOpened->getValue() );
    } else if ( k == _queueRenders.get() ) {
        appPTR->onQueueRendersChanged( _queueRenders->getValue() );
    } else if ( ( k == _checkerboardTileSize.get() ) || ( k == _checkerboardColor1.get() ) || ( k == _checkerboardColor2.get() ) ) {
        appPTR->onCheckerboardSettingsChanged();
    } else if ( k == _powerOf2Tiling.get() ) {
        appPTR->clearViewerCache();
    } else if ( ( k == _hideOptionalInputsAutomatically.get() ) && !_restoringSettings && (reason == eValueChangedReasonUserEdited) ) {
        appPTR->toggleAutoHideGraphInputs();
    } else if ( k == _autoProxyWhenScrubbingTimeline.get() ) {
        _autoProxyLevel->setSecret( !_autoProxyWhenScrubbingTimeline->getValue() );
    } else if ( !_restoringSettings &&
                ( ( k == _sunkenColor.get() ) ||
                  ( k == _baseColor.get() ) ||
                  ( k == _raisedColor.get() ) ||
                  ( k == _selectionColor.get() ) ||
                  ( k == _textColor.get() ) ||
                  ( k == _altTextColor.get() ) ||
                  ( k == _timelinePlayheadColor.get() ) ||
                  ( k == _timelineBoundsColor.get() ) ||
                  ( k == _timelineBGColor.get() ) ||
                  ( k == _interpolatedColor.get() ) ||
                  ( k == _keyframeColor.get() ) ||
                  ( k == _trackerKeyframeColor.get() ) ||
                  ( k == _cachedFrameColor.get() ) ||
                  ( k == _diskCachedFrameColor.get() ) ||
                  ( k == _curveEditorBGColor.get() ) ||
                  ( k == _gridColor.get() ) ||
                  ( k == _curveEditorScaleColor.get() ) ||
                  ( k == _dopeSheetEditorBackgroundColor.get() ) ||
                  ( k == _dopeSheetEditorRootSectionBackgroundColor.get() ) ||
                  ( k == _dopeSheetEditorKnobSectionBackgroundColor.get() ) ||
                  ( k == _dopeSheetEditorScaleColor.get() ) ||
                  ( k == _dopeSheetEditorGridColor.get() ) ||
                  ( k == _keywordColor.get() ) ||
                  ( k == _operatorColor.get() ) ||
                  ( k == _curLineColor.get() ) ||
                  ( k == _braceColor.get() ) ||
                  ( k == _defClassColor.get() ) ||
                  ( k == _stringsColor.get() ) ||
                  ( k == _commentsColor.get() ) ||
                  ( k == _selfColor.get() ) ||
                  ( k == _numbersColor.get() ) ) ) {
        appPTR->reloadStylesheets();
    } else if ( k == _qssFile.get() ) {
        appPTR->reloadStylesheets();
    } else if ( k == _hostName.get() ) {
        std::string hostName = _hostName->getActiveEntryText_mt_safe();
        bool isCustom = hostName == NATRON_CUSTOM_HOST_NAME_ENTRY;
        _customHostName->setSecret(!isCustom);
    } else if ( ( k == _testCrashReportButton.get() ) && (reason == eValueChangedReasonUserEdited) ) {
        StandardButtonEnum reply = Dialogs::questionDialog( tr("Crash Test").toStdString(),
                                                            tr("You are about to make %1 crash to test the reporting system.\n"
                                                               "Do you really want to crash?").arg( QString::fromUtf8(NATRON_APPLICATION_NAME) ).toStdString(), false,
                                                            StandardButtons(eStandardButtonYes | eStandardButtonNo) );
        if (reply == eStandardButtonYes) {
            crash_application();
        }
    } else if ( ( k == _scriptEditorFontChoice.get() ) || ( k == _scriptEditorFontSize.get() ) ) {
        appPTR->reloadScriptEditorFonts();
    } else if ( k == _pluginUseImageCopyForSource.get() ) {
        appPTR->setPluginsUseInputImageCopyToRender( _pluginUseImageCopyForSource->getValue() );
    }
    if ( ( ( k == _hostName.get() ) || ( k == _customHostName.get() ) ) && !_restoringSettings ) {
        Dialogs::warningDialog( tr("Host-name change").toStdString(), tr("Changing this requires a restart of %1 and clearing the OpenFX plug-ins load cache from the Cache menu.").arg( QString::fromUtf8(NATRON_APPLICATION_NAME) ).toStdString() );
    }
} // onKnobValueChanged

ImageBitDepthEnum
Settings::getViewersBitDepth() const
{
    int v = _texturesMode->getValue();

    if (v == 0) {
        return eImageBitDepthByte;
    } else if (v == 1) {
        return eImageBitDepthFloat;
    } else {
        return eImageBitDepthByte;
    }
}

int
Settings::getViewerTilesPowerOf2() const
{
    return _powerOf2Tiling->getValue();
}

double
Settings::getRamMaximumPercent() const
{
    return (double)_maxRAMPercent->getValue() / 100.;
}

double
Settings::getRamPlaybackMaximumPercent() const
{
    return (double)_maxPlayBackPercent->getValue() / 100.;
}

U64
Settings::getMaximumViewerDiskCacheSize() const
{
    return (U64)( _maxViewerDiskCacheGB->getValue() ) * std::pow(1024., 3.);
}

U64
Settings::getMaximumDiskCacheNodeSize() const
{
    return (U64)( _maxDiskCacheNodeGB->getValue() ) * std::pow(1024., 3.);
}

double
Settings::getUnreachableRamPercent() const
{
    return (double)_unreachableRAMPercent->getValue() / 100.;
}

bool
Settings::getColorPickerLinear() const
{
    return _linearPickers->getValue();
}

int
Settings::getNumberOfThreadsPerEffect() const
{
    return _nThreadsPerEffect->getValue();
}

int
Settings::getNumberOfThreads() const
{
    return _numberOfThreads->getValue();
}

void
Settings::setNumberOfThreads(int threadsNb)
{
    _numberOfThreads->setValue(threadsNb);
}

bool
Settings::isAutoPreviewOnForNewProjects() const
{
    return _autoPreviewEnabledForNewProjects->getValue();
}

std::string
Settings::getReaderPluginIDForFileType(const std::string & extension)
{
    for (U32 i = 0; i < _readersMapping.size(); ++i) {
        if (_readersMapping[i]->getLabel() == extension) {
            const std::vector<std::string> entries =  _readersMapping[i]->getEntries_mt_safe();
            int index = _readersMapping[i]->getValue();
            assert( index < (int)entries.size() );

            return entries[index];
        }
    }
    throw std::invalid_argument("Unsupported file extension");
}

std::string
Settings::getWriterPluginIDForFileType(const std::string & extension)
{
    for (U32 i = 0; i < _writersMapping.size(); ++i) {
        if (_writersMapping[i]->getLabel() == extension) {
            const std::vector<std::string>  entries =  _writersMapping[i]->getEntries_mt_safe();
            int index = _writersMapping[i]->getValue();
            assert( index < (int)entries.size() );

            return entries[index];
        }
    }
    throw std::invalid_argument("Unsupported file extension");
}

void
Settings::populateReaderPluginsAndFormats(const std::map<std::string, std::vector< std::pair<std::string, double> > > & rows)
{
    KnobsVec knobs;

    for (std::map<std::string, std::vector< std::pair<std::string, double> > >::const_iterator it = rows.begin(); it != rows.end(); ++it) {
        boost::shared_ptr<KnobChoice> k = AppManager::createKnob<KnobChoice>(this, it->first);
        k->setName("Reader_" + it->first);
        k->setAnimationEnabled(false);

        std::vector<std::string> entries;
        double bestPluginEvaluation = -2; //< tuttle's notation extension starts at -1
        int bestPluginIndex = -1;

        for (U32 i = 0; i < it->second.size(); ++i) {
            //qDebug() << it->first.c_str() << "candidate" << i << it->second[i].first.c_str() << it->second[i].second;
            if (it->second[i].second > bestPluginEvaluation) {
                bestPluginIndex = i;
                bestPluginEvaluation = it->second[i].second;
            }
            entries.push_back(it->second[i].first);
        }
        if (bestPluginIndex > -1) {
            k->setDefaultValue(bestPluginIndex, 0);
        }
        k->populateChoices(entries);
        _readersMapping.push_back(k);
        _readersTab->addKnob(k);
        knobs.push_back(k);
    }
    restoreKnobsFromSettings(knobs);
}

void
Settings::populateWriterPluginsAndFormats(const std::map<std::string, std::vector< std::pair<std::string, double> > > & rows)
{
    KnobsVec knobs;

    for (std::map<std::string, std::vector< std::pair<std::string, double> > >::const_iterator it = rows.begin(); it != rows.end(); ++it) {
        boost::shared_ptr<KnobChoice> k = AppManager::createKnob<KnobChoice>(this, it->first);
        k->setName("Writer_" + it->first);
        k->setAnimationEnabled(false);

        std::vector<std::string> entries;
        double bestPluginEvaluation = -2; //< tuttle's notation extension starts at -1
        int bestPluginIndex = -1;

        for (U32 i = 0; i < it->second.size(); ++i) {
            //qDebug() << it->first.c_str() << "candidate" << i << it->second[i].first.c_str() << it->second[i].second;
            if (it->second[i].second > bestPluginEvaluation) {
                bestPluginIndex = i;
                bestPluginEvaluation = it->second[i].second;
            }
            entries.push_back(it->second[i].first);
        }
        if (bestPluginIndex > -1) {
            k->setDefaultValue(bestPluginIndex, 0);
        }
        k->populateChoices(entries);
        _writersMapping.push_back(k);
        _writersTab->addKnob(k);
        knobs.push_back(k);
    }
    restoreKnobsFromSettings(knobs);
}

static bool
filterDefaultActivatedPlugin(const QString& /*ofxPluginID*/)
{
#if 0
#pragma message WARN("WHY censor this list of plugins? This is open source fer chrissake! Let the user take control!")
    if (
        //Tuttle Readers/Writers
        ( ofxPluginID == "tuttle.avreader") ||
        ( ofxPluginID == "tuttle.avwriter") ||
        ( ofxPluginID == "tuttle.dpxwriter") ||
        ( ofxPluginID == "tuttle.exrreader") ||
        ( ofxPluginID == "tuttle.exrwriter") ||
        ( ofxPluginID == "tuttle.imagemagickreader") ||
        ( ofxPluginID == "tuttle.jpeg2000reader") ||
        ( ofxPluginID == "tuttle.jpeg2000writer") ||
        ( ofxPluginID == "tuttle.jpegreader") ||
        ( ofxPluginID == "tuttle.jpegwriter") ||
        ( ofxPluginID == "tuttle.oiioreader") ||
        ( ofxPluginID == "tuttle.oiiowriter") ||
        ( ofxPluginID == "tuttle.pngreader") ||
        ( ofxPluginID == "tuttle.pngwriter") ||
        ( ofxPluginID == "tuttle.rawreader") ||
        ( ofxPluginID == "tuttle.turbojpegreader") ||
        ( ofxPluginID == "tuttle.turbojpegwriter") ||

        //Other Tuttle plug-ins
        ( ofxPluginID == "tuttle.bitdepth") ||
        ( ofxPluginID == "tuttle.colorgradation") ||
        ( ofxPluginID == "tuttle.gamma") ||
        ( ofxPluginID == "tuttle.invert") ||
        ( ofxPluginID == "tuttle.histogramkeyer") ||
        ( ofxPluginID == "tuttle.idkeyer") ||
        ( ofxPluginID == "tuttle.ocio.colorspace") ||
        ( ofxPluginID == "tuttle.ocio.lut") ||
        ( ofxPluginID == "tuttle.constant") ||
        ( ofxPluginID == "tuttle.inputbuffer") ||
        ( ofxPluginID == "tuttle.outputbuffer") ||
        ( ofxPluginID == "tuttle.ramp") ||
        ( ofxPluginID == "tuttle.lut") ||
        ( ofxPluginID == "tuttle.print") ||
        ( ofxPluginID == "tuttle.colorgradient") ||
        ( ofxPluginID == "tuttle.component") ||
        ( ofxPluginID == "tuttle.merge") ||
        ( ofxPluginID == "tuttle.crop") ||
        ( ofxPluginID == "tuttle.flip") ||
        ( ofxPluginID == "tuttle.resize") ||
        ( ofxPluginID == "tuttle.pinning") ||
        ( ofxPluginID == "tuttle.timeshift") ||
        ( ofxPluginID == "tuttle.diff") ||
        ( ofxPluginID == "tuttle.dummy") ||
        ( ofxPluginID == "tuttle.histogram") ||
        ( ofxPluginID == "tuttle.imagestatistics") ||
        ( ofxPluginID == "tuttle.debugimageeffectapi") ||
        ( ofxPluginID == "tuttle.viewer")
        ) {
        //These plug-ins of TuttleOFX achieve the same as plug-ins bundled with Natron, deactivate them by default.
        return false;
    }
#endif // if 0

    return true;
} // filterDefaultActivatedPlugin

/**
 * @brief Returns whether the given plug-in should by default have it's default render-scale support (0) or
 * it should be deactivated (1).
 **/
static int
filterDefaultRenderScaleSupportPlugin(const QString& ofxPluginID)
{
    if ( ( ofxPluginID == QString::fromUtf8("tuttle.colorbars") ) ||
         ( ofxPluginID == QString::fromUtf8("tuttle.checkerboard") ) ||
         ( ofxPluginID == QString::fromUtf8("tuttle.colorcube") ) ||
         ( ofxPluginID == QString::fromUtf8("tuttle.colorwheel") ) ||
         ( ofxPluginID == QString::fromUtf8("tuttle.ramp") ) ||
         ( ofxPluginID == QString::fromUtf8("tuttle.constant") ) ) {
        return 1;
    }

    return 0;
}

void
Settings::populatePluginsTab()
{
    const PluginsMap& plugins = appPTR->getPluginsList();
    KnobsVec knobsToRestore;
    std::map< std::string, std::string > groupNames;

    ///First pass to exctract all groups
    for (PluginsMap::const_iterator it = plugins.begin(); it != plugins.end(); ++it) {
        if ( it->first.empty() ) {
            continue;
        }
        assert(it->second.size() > 0);

        const QStringList& grouping = ( *it->second.rbegin() )->getGrouping();
        if (grouping.size() > 0) {
            groupNames.insert( std::make_pair( NATRON_PYTHON_NAMESPACE::makeNameScriptFriendly( grouping[0].toStdString() ), grouping[0].toStdString() ) );
        }
    }

    ///Now create all groups

    std::list< boost::shared_ptr<KnobGroup> > groups;
    for (std::map< std::string, std::string >::iterator it = groupNames.begin(); it != groupNames.end(); ++it) {
        boost::shared_ptr<KnobGroup>  g = AppManager::createKnob<KnobGroup>(this, it->second);
        g->setName(it->first);
        _pluginsTab->addKnob(g);
        groups.push_back(g);
    }

    std::vector<std::string> zoomSupportEntries;
    zoomSupportEntries.push_back("Plugin default");
    zoomSupportEntries.push_back("Deactivated");

    ///Create per-plugin knobs and add them to groups
    for (PluginsMap::const_iterator it = plugins.begin(); it != plugins.end(); ++it) {
        if ( it->first.empty() ) {
            continue;
        }
        assert(it->second.size() > 0);

        for (PluginMajorsOrdered::const_iterator it2 = it->second.begin(); it2 != it->second.end(); ++it2) {
            Plugin* plugin  = *it2;
            assert(plugin);

            if ( plugin->getIsForInternalUseOnly() ) {
                continue;
            }

            boost::shared_ptr<KnobGroup> group;
            const QStringList& grouping = plugin->getGrouping();
            if (grouping.size() > 0) {
                std::string mainGroup = NATRON_PYTHON_NAMESPACE::makeNameScriptFriendly( grouping[0].toStdString() );

                ///Find the corresponding group
                for (std::list< boost::shared_ptr<KnobGroup> >::const_iterator it3 = groups.begin(); it3 != groups.end(); ++it3) {
                    if ( (*it3)->getName() == mainGroup ) {
                        group  = *it3;
                        break;
                    }
                }
            }

            ///Create checkbox to activate/deactivate the plug-in

            std::string pluginName = plugin->getPluginID().toStdString();
            {
                std::stringstream ss;
                ss << pluginName;
                ss << " Version ";
                ss << plugin->getMajorVersion() << '.' << plugin->getMinorVersion();
                pluginName = ss.str();
            }
            boost::shared_ptr<KnobString> pluginLabel = AppManager::createKnob<KnobString>(this, pluginName);
            pluginLabel->setAsLabel();
            pluginLabel->setName(it->first);
            pluginLabel->setAnimationEnabled(false);
            pluginLabel->setDefaultValue(pluginName);
            pluginLabel->setAddNewLine(false);
            pluginLabel->setIsPersistant(false);
            if (group) {
                group->addKnob(pluginLabel);
            }


            boost::shared_ptr<KnobBool> pluginActivation = AppManager::createKnob<KnobBool>( this, tr("Enabled") );
            pluginActivation->setDefaultValue( filterDefaultActivatedPlugin( plugin->getPluginID() ) && !plugin->getIsDeprecated() );
            pluginActivation->setName(it->first + ".enabled");
            pluginActivation->setAnimationEnabled(false);
            pluginActivation->setAddNewLine(false);
            pluginActivation->setHintToolTip( tr("When checked, %2 will be activated and you can create a node using this plug-in in %1.\n"
                                                 "When unchecked, you'll be unable to create a node for this plug-in.\n"
                                                 "Changing this parameter requires a restart of the application.").arg( QString::fromUtf8(NATRON_APPLICATION_NAME) ).arg( QString::fromUtf8( pluginName.c_str() ) ) );
            if (group) {
                group->addKnob(pluginActivation);
            }

            knobsToRestore.push_back(pluginActivation);

            boost::shared_ptr<KnobChoice> zoomSupport = AppManager::createKnob<KnobChoice>( this, tr("Zoom support") );
            zoomSupport->populateChoices(zoomSupportEntries);
            zoomSupport->setName(it->first + ".zoomSupport");
            zoomSupport->setDefaultValue( filterDefaultRenderScaleSupportPlugin( plugin->getPluginID() ) );
            zoomSupport->setHintToolTip( tr("Controls whether the plug-in should have its default zoom support or it should be deactivated.\n"
                                            "This parameter is useful because some plug-ins flag that they can support different level of zoom "
                                            "scale for rendering but in reality they don't. This enables you to explicitly turn-off that flag for a particular "
                                            "plug-in, hence making it work at different zoom levels."
                                            "Changes to this parameter will not be applied to existing instances of the plug-in (nodes) unless you "
                                            "restart the application.") );
            zoomSupport->setAnimationEnabled(false);
            if (group) {
                group->addKnob(zoomSupport);
            }

            knobsToRestore.push_back(zoomSupport);


            _pluginsMap.insert( std::make_pair( plugin, PerPluginKnobs(pluginActivation, zoomSupport) ) );
        }
    }

    restoreKnobsFromSettings(knobsToRestore);
} // Settings::populatePluginsTab

bool
Settings::isPluginDeactivated(const Plugin* p) const
{
    if ( p->getIsForInternalUseOnly() ) {
        return false;
    }
    std::map<const Plugin*, PerPluginKnobs>::const_iterator found = _pluginsMap.find(p);
    if ( found == _pluginsMap.end() ) {
        qDebug() << "Settings::isPluginDeactivated: Plugin not found";

        return false;
    }

    return !found->second.enabled->getValue();
}

int
Settings::getDocumentationSource() const
{
    return _documentationSource->getValue();
}

int
Settings::getServerPort() const
{
    return _wwwServerPort->getValue();
}

void
Settings::setServerPort(int port) const
{
    _wwwServerPort->setValue(port);
}

QString
Settings::makeHTMLDocumentation(bool menu,
                                bool staticPages) const
{
    QString ret;
    QTextStream ts(&ret);
    QString pageName;

    if (staticPages) {
        pageName = QString::fromUtf8("preferences.html");
    } else {
        pageName = QString::fromUtf8("/_prefs.html");
    }

    if (!menu) {
        ts << "<!DOCTYPE HTML PUBLIC \"-//W3C//DTD HTML 4.01 Transitional//EN\" \"http://www.w3.org/TR/html4/loose.dtd\">\n";
        ts << "<html>\n<head>\n";
        ts << "<title>Natron Preferences</title>\n";
        ts << "<link rel=\"stylesheet\" href=\"_static/default.css\" type=\"text/css\" />\n<link rel=\"stylesheet\" href=\"_static/style.css\" type=\"text/css\" />\n<script type=\"text/javascript\" src=\"_static/jquery.js\"></script>\n<script type=\"text/javascript\" src=\"_static/dropdown.js\"></script>\n";
        ts << "</head>\n<body>\n";
        ts << "<div class=\"related\">\n<h3>Navigation</h3>\n<ul>\n";
        ts << "<li><a href=\"/index.html\">NATRON_DOCUMENTATION</a> &raquo;</li>\n";
        ts << "</ul>\n</div>\n";
        ts << "<div class=\"document\">\n<div class=\"documentwrapper\">\n<div class=\"body\">\n";
        ts << "<div class=\"section\">\n<h1>Preferences</h1>\n";
    } else {
        ts << "<li class=\"toctree-l1\"><a href='" << pageName << "'>Preferences</a>\n<ul>\n";
    }

    const KnobsVec& knobs = getKnobs_mt_safe();
    for (KnobsVec::const_iterator it = knobs.begin(); it != knobs.end(); ++it) {
        if ( (*it)->getDefaultIsSecret() ) {
            continue;
        }
        QString knobScriptName = QString::fromUtf8( (*it)->getName().c_str() );
        QString knobLabel = QString::fromUtf8( (*it)->getLabel().c_str() );
        QString knobHint = QString::fromUtf8( (*it)->getHintToolTip().c_str() );
        KnobPage* isPage = dynamic_cast<KnobPage*>( it->get() );
        KnobSeparator* isSep = dynamic_cast<KnobSeparator*>( it->get() );

        if (!menu) {
            if (isPage) {
                ts << "<h2 id='" << knobScriptName << "'>" << knobLabel << "</h2>\n";
            } else if (isSep) {
                ts << "<h3 id='" << knobScriptName << "'>" << knobLabel << "</h3>\n";
            } else if ( !knobLabel.isEmpty() && !knobHint.isEmpty() ) {
                if ( ( knobLabel != QString::fromUtf8("Enabled") ) && ( knobLabel != QString::fromUtf8("Zoom support") ) ) {
                    ts << "<h4 id='" << knobScriptName << "'>" << knobLabel << "</h4>\n";
                    ts << "<p>" << knobHint << "</p>\n";
                }
            }
        } else {
            if (isPage) {
                ts << "<li class='toctree-l2'><a href='" << pageName << "#" << knobScriptName << "'>" << knobLabel << "</a></li>\n";
            }
        }
    }

    if (!menu) {
        ts << "</div>\n</div>\n</div>\n<div class=\"clearer\"></div>\n</div>\n<div class=\"footer\"></div>\n</body>\n</html>\n";
    } else {
        ts << "</ul></li>";
    }

    return ret;
} // Settings::makeHTMLDocumentation

int
Settings::getRenderScaleSupportPreference(const Plugin* p) const
{
    if ( p->getIsForInternalUseOnly() ) {
        return 0;
    }
    std::map<const Plugin*, PerPluginKnobs>::const_iterator found = _pluginsMap.find(p);
    if ( found == _pluginsMap.end() ) {
        qDebug() << "Settings::getRenderScaleSupportPreference: Plugin not found";

        return -1;
    }

    return found->second.renderScaleSupport->getValue();
}

void
Settings::populateSystemFonts(const QSettings& settings,
                              const std::vector<std::string>& fonts)
{
    _systemFontChoice->populateChoices(fonts);
    _scriptEditorFontChoice->populateChoices(fonts);
    for (U32 i = 0; i < fonts.size(); ++i) {
        if (fonts[i] == NATRON_FONT) {
            _systemFontChoice->setDefaultValue(i);
        }
        if (fonts[i] == NATRON_SCRIPT_FONT) {
            _scriptEditorFontChoice->setDefaultValue(i);
        }
    }
    ///Now restore properly the system font choice
    {
        QString name = QString::fromUtf8( _systemFontChoice->getName().c_str() );
        if ( settings.contains(name) ) {
            std::string value = settings.value(name).toString().toStdString();
            for (U32 i = 0; i < fonts.size(); ++i) {
                if (fonts[i] == value) {
                    _systemFontChoice->setValue(i);
                    break;
                }
            }
        }
    }
    {
        QString name = QString::fromUtf8( _scriptEditorFontChoice->getName().c_str() );
        if ( settings.contains(name) ) {
            std::string value = settings.value(name).toString().toStdString();
            for (U32 i = 0; i < fonts.size(); ++i) {
                if (fonts[i] == value) {
                    _scriptEditorFontChoice->setValue(i);
                    break;
                }
            }
        }
    }
}

void
Settings::getReadersForFormat(const std::string& format,
                              std::vector<std::string>* decoders)
{
    for (U32 i = 0; i < _readersMapping.size(); ++i) {
        std::string name = _readersMapping[i]->getName();
        std::size_t prefix = name.find("Reader_");
        if (prefix != std::string::npos) {
            name.erase(prefix, 7);
        }
        if (name == format) {
            const std::vector<std::string> entries = _readersMapping[i]->getEntries_mt_safe();
            *decoders = entries;
            break;
        }
    }
}

void
Settings::getWritersForFormat(const std::string& format,
                              std::vector<std::string>* encoders)
{
    for (U32 i = 0; i < _writersMapping.size(); ++i) {
        std::string name = _writersMapping[i]->getName();
        std::size_t prefix = name.find("Writer_");
        if (prefix != std::string::npos) {
            name.erase(prefix, 7);
        }
        if (name == format) {
            const std::vector<std::string> entries = _writersMapping[i]->getEntries_mt_safe();
            *encoders = entries;
            break;
        }
    }
}

void
Settings::getFileFormatsForReadingAndReader(std::map<std::string, std::string>* formats)
{
    for (U32 i = 0; i < _readersMapping.size(); ++i) {
        const std::vector<std::string>  entries = _readersMapping[i]->getEntries_mt_safe();
        int index = _readersMapping[i]->getValue();

        assert( index < (int)entries.size() );
        std::string name = _readersMapping[i]->getName();
        std::size_t prefix = name.find("Reader_");
        if (prefix != std::string::npos) {
            name.erase(prefix, 7);
            formats->insert( std::make_pair(name, entries[index]) );
        }
    }
}

void
Settings::getFileFormatsForWritingAndWriter(std::map<std::string, std::string>* formats)
{
    for (U32 i = 0; i < _writersMapping.size(); ++i) {
        const std::vector<std::string>  entries = _writersMapping[i]->getEntries_mt_safe();
        int index = _writersMapping[i]->getValue();

        assert( index < (int)entries.size() );
        std::string name = _writersMapping[i]->getName();
        std::size_t prefix = name.find("Writer_");
        if (prefix != std::string::npos) {
            name.erase(prefix, 7);
            formats->insert( std::make_pair(name, entries[index]) );
        }
    }
}

void
Settings::getOpenFXPluginsSearchPaths(std::list<std::string>* paths) const
{
    assert(paths);
    try {
        _extraPluginPaths->getPaths(paths);
    } catch (std::logic_error) {
        paths->clear();
    }
}

void
Settings::restoreDefault()
{
    QSettings settings( QString::fromUtf8(NATRON_ORGANIZATION_NAME), QString::fromUtf8(NATRON_APPLICATION_NAME) );

    if ( !QFile::remove( settings.fileName() ) ) {
        qDebug() << "Failed to remove settings ( " << settings.fileName() << " ).";
    }

    beginChanges();
    const KnobsVec & knobs = getKnobs();
    for (U32 i = 0; i < knobs.size(); ++i) {
        for (int j = 0; j < knobs[i]->getDimension(); ++j) {
            knobs[i]->resetToDefaultValue(j);
        }
    }
    setCachingLabels();
    endChanges();
}

bool
Settings::isRenderInSeparatedProcessEnabled() const
{
    return _renderInSeparateProcess->getValue();
}

int
Settings::getMaximumUndoRedoNodeGraph() const
{
    return _maxUndoRedoNodeGraph->getValue();
}

int
Settings::getAutoSaveDelayMS() const
{
    return _autoSaveDelay->getValue() * 1000;
}

bool
Settings::isAutoSaveEnabledForUnsavedProjects() const
{
    return _autoSaveUnSavedProjects->getValue();
}

bool
Settings::isSnapToNodeEnabled() const
{
    return _snapNodesToConnections->getValue();
}

bool
Settings::isCheckForUpdatesEnabled() const
{
    return _checkForUpdates->getValue();
}

void
Settings::setCheckUpdatesEnabled(bool enabled)
{
    _checkForUpdates->setValue(enabled);
    saveSetting( _checkForUpdates.get() );
}

bool
Settings::isCrashReportingEnabled() const
{
    return _enableCrashReports->getValue();
}

int
Settings::getMaxPanelsOpened() const
{
    return _maxPanelsOpened->getValue();
}

void
Settings::setMaxPanelsOpened(int maxPanels)
{
    _maxPanelsOpened->setValue(maxPanels);
    saveSetting( _maxPanelsOpened.get() );
}

void
Settings::setConnectionHintsEnabled(bool enabled)
{
    _useNodeGraphHints->setValue(enabled);
}

bool
Settings::isConnectionHintEnabled() const
{
    return _useNodeGraphHints->getValue();
}

bool
Settings::loadBundledPlugins() const
{
    return _loadBundledPlugins->getValue();
}

bool
Settings::preferBundledPlugins() const
{
    return _preferBundledPlugins->getValue();
}

void
Settings::getDefaultNodeColor(float *r,
                              float *g,
                              float *b) const
{
    *r = _defaultNodeColor->getValue(0);
    *g = _defaultNodeColor->getValue(1);
    *b = _defaultNodeColor->getValue(2);
}

void
Settings::getDefaultBackdropColor(float *r,
                                  float *g,
                                  float *b) const
{
    *r = _defaultBackdropColor->getValue(0);
    *g = _defaultBackdropColor->getValue(1);
    *b = _defaultBackdropColor->getValue(2);
}

void
Settings::getGeneratorColor(float *r,
                            float *g,
                            float *b) const
{
    *r = _defaultGeneratorColor->getValue(0);
    *g = _defaultGeneratorColor->getValue(1);
    *b = _defaultGeneratorColor->getValue(2);
}

void
Settings::getReaderColor(float *r,
                         float *g,
                         float *b) const
{
    *r = _defaultReaderColor->getValue(0);
    *g = _defaultReaderColor->getValue(1);
    *b = _defaultReaderColor->getValue(2);
}

void
Settings::getWriterColor(float *r,
                         float *g,
                         float *b) const
{
    *r = _defaultWriterColor->getValue(0);
    *g = _defaultWriterColor->getValue(1);
    *b = _defaultWriterColor->getValue(2);
}

void
Settings::getColorGroupColor(float *r,
                             float *g,
                             float *b) const
{
    *r = _defaultColorGroupColor->getValue(0);
    *g = _defaultColorGroupColor->getValue(1);
    *b = _defaultColorGroupColor->getValue(2);
}

void
Settings::getFilterGroupColor(float *r,
                              float *g,
                              float *b) const
{
    *r = _defaultFilterGroupColor->getValue(0);
    *g = _defaultFilterGroupColor->getValue(1);
    *b = _defaultFilterGroupColor->getValue(2);
}

void
Settings::getTransformGroupColor(float *r,
                                 float *g,
                                 float *b) const
{
    *r = _defaultTransformGroupColor->getValue(0);
    *g = _defaultTransformGroupColor->getValue(1);
    *b = _defaultTransformGroupColor->getValue(2);
}

void
Settings::getTimeGroupColor(float *r,
                            float *g,
                            float *b) const
{
    *r = _defaultTimeGroupColor->getValue(0);
    *g = _defaultTimeGroupColor->getValue(1);
    *b = _defaultTimeGroupColor->getValue(2);
}

void
Settings::getDrawGroupColor(float *r,
                            float *g,
                            float *b) const
{
    *r = _defaultDrawGroupColor->getValue(0);
    *g = _defaultDrawGroupColor->getValue(1);
    *b = _defaultDrawGroupColor->getValue(2);
}

void
Settings::getKeyerGroupColor(float *r,
                             float *g,
                             float *b) const
{
    *r = _defaultKeyerGroupColor->getValue(0);
    *g = _defaultKeyerGroupColor->getValue(1);
    *b = _defaultKeyerGroupColor->getValue(2);
}

void
Settings::getChannelGroupColor(float *r,
                               float *g,
                               float *b) const
{
    *r = _defaultChannelGroupColor->getValue(0);
    *g = _defaultChannelGroupColor->getValue(1);
    *b = _defaultChannelGroupColor->getValue(2);
}

void
Settings::getMergeGroupColor(float *r,
                             float *g,
                             float *b) const
{
    *r = _defaultMergeGroupColor->getValue(0);
    *g = _defaultMergeGroupColor->getValue(1);
    *b = _defaultMergeGroupColor->getValue(2);
}

void
Settings::getViewsGroupColor(float *r,
                             float *g,
                             float *b) const
{
    *r = _defaultViewsGroupColor->getValue(0);
    *g = _defaultViewsGroupColor->getValue(1);
    *b = _defaultViewsGroupColor->getValue(2);
}

void
Settings::getDeepGroupColor(float *r,
                            float *g,
                            float *b) const
{
    *r = _defaultDeepGroupColor->getValue(0);
    *g = _defaultDeepGroupColor->getValue(1);
    *b = _defaultDeepGroupColor->getValue(2);
}

int
Settings::getDisconnectedArrowLength() const
{
    return _disconnectedArrowLength->getValue();
}

std::string
Settings::getHostName() const
{
    int entry_i =  _hostName->getValue();
    std::vector<std::string> entries = _hostName->getEntries_mt_safe();

    if ( (entry_i >= 0) && ( entry_i < (int)entries.size() ) && (entries[entry_i] == NATRON_CUSTOM_HOST_NAME_ENTRY) ) {
        return _customHostName->getValue();
    } else {
        if ( (entry_i >= 0) && ( entry_i < (int)_knownHostNames.size() ) ) {
            return _knownHostNames[entry_i];
        }

        return std::string();
    }
}

bool
Settings::getRenderOnEditingFinishedOnly() const
{
    return _renderOnEditingFinished->getValue();
}

void
Settings::setRenderOnEditingFinishedOnly(bool render)
{
    _renderOnEditingFinished->setValue(render);
}

bool
Settings::getIconsBlackAndWhite() const
{
    return _useBWIcons->getValue();
}

std::string
Settings::getDefaultLayoutFile() const
{
    return _defaultLayoutFile->getValue();
}

bool
Settings::getLoadProjectWorkspce() const
{
    return _loadProjectsWorkspace->getValue();
}

bool
Settings::useCursorPositionIncrements() const
{
    return _useCursorPositionIncrements->getValue();
}

bool
Settings::isAutoProjectFormatEnabled() const
{
    return _firstReadSetProjectFormat->getValue();
}

bool
Settings::isAutoFixRelativeFilePathEnabled() const
{
    return _fixPathsOnProjectPathChanged->getValue();
}

int
Settings::getCheckerboardTileSize() const
{
    return _checkerboardTileSize->getValue();
}

void
Settings::getCheckerboardColor1(double* r,
                                double* g,
                                double* b,
                                double* a) const
{
    *r = _checkerboardColor1->getValue(0);
    *g = _checkerboardColor1->getValue(1);
    *b = _checkerboardColor1->getValue(2);
    *a = _checkerboardColor1->getValue(3);
}

void
Settings::getCheckerboardColor2(double* r,
                                double* g,
                                double* b,
                                double* a) const
{
    *r = _checkerboardColor2->getValue(0);
    *g = _checkerboardColor2->getValue(1);
    *b = _checkerboardColor2->getValue(2);
    *a = _checkerboardColor2->getValue(3);
}

int
Settings::getNumberOfParallelRenders() const
{
#ifndef NATRON_PLAYBACK_USES_THREAD_POOL

    return _numberOfParallelRenders->getValue();
#else

    return 1;
#endif
}

void
Settings::setNumberOfParallelRenders(int nb)
{
#ifndef NATRON_PLAYBACK_USES_THREAD_POOL
    _numberOfParallelRenders->setValue(nb);
#endif
}

bool
Settings::areRGBPixelComponentsSupported() const
{
    return _activateRGBSupport->getValue();
}

bool
Settings::isTransformConcatenationEnabled() const
{
    return _activateTransformConcatenationSupport->getValue();
}

bool
Settings::useGlobalThreadPool() const
{
    return _useThreadPool->getValue();
}

void
Settings::setUseGlobalThreadPool(bool use)
{
    _useThreadPool->setValue(use);
}

bool
Settings::isMergeAutoConnectingToAInput() const
{
    return _useInputAForMergeAutoConnect->getValue();
}

void
Settings::doOCIOStartupCheckIfNeeded()
{
    bool docheck = _ocioStartupCheck->getValue();
    AppInstance* mainInstance = appPTR->getTopLevelInstance();

    if (!mainInstance) {
        qDebug() << "WARNING: doOCIOStartupCheckIfNeeded() called without a AppInstance";

        return;
    }

    if (docheck && mainInstance) {
        int entry_i = _ocioConfigKnob->getValue();
        std::vector<std::string> entries = _ocioConfigKnob->getEntries_mt_safe();
        std::string warnText;
        if ( (entry_i < 0) || ( entry_i >= (int)entries.size() ) ) {
            warnText = tr("The current OCIO config selected in the preferences is invalid, would you like to set it to the default config (%1)?").arg( QString::fromUtf8(NATRON_DEFAULT_OCIO_CONFIG_NAME) ).toStdString();
        } else if (entries[entry_i] != NATRON_DEFAULT_OCIO_CONFIG_NAME) {
            warnText = tr("The current OCIO config selected in the preferences is not the default one (%1), would you like to set it to the default config?").arg( QString::fromUtf8(NATRON_DEFAULT_OCIO_CONFIG_NAME) ).toStdString();
        } else {
            return;
        }

        bool stopAsking = false;
        StandardButtonEnum reply = mainInstance->questionDialog("OCIO config", warnText, false,
                                                                StandardButtons(eStandardButtonYes | eStandardButtonNo),
                                                                eStandardButtonYes,
                                                                &stopAsking);
        if (stopAsking != !docheck) {
            _ocioStartupCheck->setValue(!stopAsking);
            saveSetting( _ocioStartupCheck.get() );
        }

        if (reply == eStandardButtonYes) {
            int defaultIndex = -1;
            for (int i = 0; i < (int)entries.size(); ++i) {
                if (entries[i].find(NATRON_DEFAULT_OCIO_CONFIG_NAME) != std::string::npos) {
                    defaultIndex = i;
                    break;
                }
            }
            if (defaultIndex != -1) {
                _ocioConfigKnob->setValue(defaultIndex);
                saveSetting( _ocioConfigKnob.get() );
            } else {
                Dialogs::warningDialog( "OCIO config", tr("The %2 OCIO config could not be found.\n"
                                                          "This is probably because you're not using the OpenColorIO-Configs folder that should "
                                                          "be bundled with your %1 installation.").arg( QString::fromUtf8(NATRON_APPLICATION_NAME) ).arg( QString::fromUtf8(NATRON_DEFAULT_OCIO_CONFIG_NAME) ).toStdString() );
            }
        }
    }
} // Settings::doOCIOStartupCheckIfNeeded

bool
Settings::didSettingsExistOnStartup() const
{
    return _settingsExisted;
}

bool
Settings::notifyOnFileChange() const
{
    return _notifyOnFileChange->getValue();
}

bool
Settings::isAggressiveCachingEnabled() const
{
    return _aggressiveCaching->getValue();
}

bool
Settings::isAutoTurboEnabled() const
{
    return _autoTurbo->getValue();
}

void
Settings::setAutoTurboModeEnabled(bool e)
{
    _autoTurbo->setValue(e);
}

void
Settings::setOptionalInputsAutoHidden(bool hidden)
{
    _hideOptionalInputsAutomatically->setValue(hidden);
}

bool
Settings::areOptionalInputsAutoHidden() const
{
    return _hideOptionalInputsAutomatically->getValue();
}

void
Settings::getPythonGroupsSearchPaths(std::list<std::string>* templates) const
{
    _templatesPluginPaths->getPaths(templates);
}

void
Settings::appendPythonGroupsPath(const std::string& path)
{
    _templatesPluginPaths->appendPath(path);
    QSettings settings( QString::fromUtf8(NATRON_ORGANIZATION_NAME), QString::fromUtf8(NATRON_APPLICATION_NAME) );
    settings.setValue( QString::fromUtf8( _templatesPluginPaths->getName().c_str() ), QVariant( QString::fromUtf8( _templatesPluginPaths->getValue(0).c_str() ) ) );
}

std::string
Settings::getDefaultOnProjectLoadedCB()
{
    return _defaultOnProjectLoaded->getValue();
}

std::string
Settings::getDefaultOnProjectSaveCB()
{
    return _defaultOnProjectSave->getValue();
}

std::string
Settings::getDefaultOnProjectCloseCB()
{
    return _defaultOnProjectClose->getValue();
}

std::string
Settings::getDefaultOnNodeCreatedCB()
{
    return _defaultOnNodeCreated->getValue();
}

std::string
Settings::getDefaultOnNodeDeleteCB()
{
    return _defaultOnNodeDelete->getValue();
}

std::string
Settings::getOnProjectCreatedCB()
{
    return _onProjectCreated->getValue();
}

bool
Settings::isLoadFromPyPlugsEnabled() const
{
    return _loadPyPlugsFromPythonScript->getValue();
}

bool
Settings::isAutoDeclaredVariablePrintActivated() const
{
    return _echoVariableDeclarationToPython->getValue();
}

void
Settings::setAutoDeclaredVariablePrintEnabled(bool enabled)
{
    _echoVariableDeclarationToPython->setValue(enabled);
    saveSetting( _echoVariableDeclarationToPython.get() );
}

bool
Settings::isPluginIconActivatedOnNodeGraph() const
{
    return _usePluginIconsInNodeGraph->getValue();
}

bool
Settings::isNodeGraphAntiAliasingEnabled() const
{
    return _useAntiAliasing->getValue();
}

void
Settings::getSunkenColor(double* r,
                         double* g,
                         double* b) const
{
    *r = _sunkenColor->getValue(0);
    *g = _sunkenColor->getValue(1);
    *b = _sunkenColor->getValue(2);
}

void
Settings::getBaseColor(double* r,
                       double* g,
                       double* b) const
{
    *r = _baseColor->getValue(0);
    *g = _baseColor->getValue(1);
    *b = _baseColor->getValue(2);
}

void
Settings::getRaisedColor(double* r,
                         double* g,
                         double* b) const
{
    *r = _raisedColor->getValue(0);
    *g = _raisedColor->getValue(1);
    *b = _raisedColor->getValue(2);
}

void
Settings::getSelectionColor(double* r,
                            double* g,
                            double* b) const
{
    *r = _selectionColor->getValue(0);
    *g = _selectionColor->getValue(1);
    *b = _selectionColor->getValue(2);
}

void
Settings::getInterpolatedColor(double* r,
                               double* g,
                               double* b) const
{
    *r = _interpolatedColor->getValue(0);
    *g = _interpolatedColor->getValue(1);
    *b = _interpolatedColor->getValue(2);
}

void
Settings::getKeyframeColor(double* r,
                           double* g,
                           double* b) const
{
    *r = _keyframeColor->getValue(0);
    *g = _keyframeColor->getValue(1);
    *b = _keyframeColor->getValue(2);
}

void
Settings::getTrackerKeyframeColor(double* r,
                                  double* g,
                                  double* b) const
{
    *r = _trackerKeyframeColor->getValue(0);
    *g = _trackerKeyframeColor->getValue(1);
    *b = _trackerKeyframeColor->getValue(2);
}

void
Settings::getExprColor(double* r,
                       double* g,
                       double* b) const
{
    *r = _exprColor->getValue(0);
    *g = _exprColor->getValue(1);
    *b = _exprColor->getValue(2);
}

void
Settings::getTextColor(double* r,
                       double* g,
                       double* b) const
{
    *r = _textColor->getValue(0);
    *g = _textColor->getValue(1);
    *b = _textColor->getValue(2);
}

void
Settings::getAltTextColor(double* r,
                          double* g,
                          double* b) const
{
    *r = _altTextColor->getValue(0);
    *g = _altTextColor->getValue(1);
    *b = _altTextColor->getValue(2);
}

void
Settings::getTimelinePlayheadColor(double* r,
                                   double* g,
                                   double* b) const
{
    *r = _timelinePlayheadColor->getValue(0);
    *g = _timelinePlayheadColor->getValue(1);
    *b = _timelinePlayheadColor->getValue(2);
}

void
Settings::getTimelineBoundsColor(double* r,
                                 double* g,
                                 double* b) const
{
    *r = _timelineBoundsColor->getValue(0);
    *g = _timelineBoundsColor->getValue(1);
    *b = _timelineBoundsColor->getValue(2);
}

void
Settings::getTimelineBGColor(double* r,
                             double* g,
                             double* b) const
{
    *r = _timelineBGColor->getValue(0);
    *g = _timelineBGColor->getValue(1);
    *b = _timelineBGColor->getValue(2);
}

void
Settings::getCachedFrameColor(double* r,
                              double* g,
                              double* b) const
{
    *r = _cachedFrameColor->getValue(0);
    *g = _cachedFrameColor->getValue(1);
    *b = _cachedFrameColor->getValue(2);
}

void
Settings::getDiskCachedColor(double* r,
                             double* g,
                             double* b) const
{
    *r = _diskCachedFrameColor->getValue(0);
    *g = _diskCachedFrameColor->getValue(1);
    *b = _diskCachedFrameColor->getValue(2);
}

void
Settings::getCurveEditorBGColor(double* r,
                                double* g,
                                double* b) const
{
    *r = _curveEditorBGColor->getValue(0);
    *g = _curveEditorBGColor->getValue(1);
    *b = _curveEditorBGColor->getValue(2);
}

void
Settings::getCurveEditorGridColor(double* r,
                                  double* g,
                                  double* b) const
{
    *r = _gridColor->getValue(0);
    *g = _gridColor->getValue(1);
    *b = _gridColor->getValue(2);
}

void
Settings::getCurveEditorScaleColor(double* r,
                                   double* g,
                                   double* b) const
{
    *r = _curveEditorScaleColor->getValue(0);
    *g = _curveEditorScaleColor->getValue(1);
    *b = _curveEditorScaleColor->getValue(2);
}

void
Settings::getDopeSheetEditorBackgroundColor(double *r,
                                            double *g,
                                            double *b) const
{
    *r = _dopeSheetEditorBackgroundColor->getValue(0);
    *g = _dopeSheetEditorBackgroundColor->getValue(1);
    *b = _dopeSheetEditorBackgroundColor->getValue(2);
}

void
Settings::getDopeSheetEditorRootRowBackgroundColor(double *r,
                                                   double *g,
                                                   double *b,
                                                   double *a) const
{
    *r = _dopeSheetEditorRootSectionBackgroundColor->getValue(0);
    *g = _dopeSheetEditorRootSectionBackgroundColor->getValue(1);
    *b = _dopeSheetEditorRootSectionBackgroundColor->getValue(2);
    *a = _dopeSheetEditorRootSectionBackgroundColor->getValue(3);
}

void
Settings::getDopeSheetEditorKnobRowBackgroundColor(double *r,
                                                   double *g,
                                                   double *b,
                                                   double *a) const
{
    *r = _dopeSheetEditorKnobSectionBackgroundColor->getValue(0);
    *g = _dopeSheetEditorKnobSectionBackgroundColor->getValue(1);
    *b = _dopeSheetEditorKnobSectionBackgroundColor->getValue(2);
    *a = _dopeSheetEditorKnobSectionBackgroundColor->getValue(3);
}

void
Settings::getDopeSheetEditorScaleColor(double *r,
                                       double *g,
                                       double *b) const
{
    *r = _dopeSheetEditorScaleColor->getValue(0);
    *g = _dopeSheetEditorScaleColor->getValue(1);
    *b = _dopeSheetEditorScaleColor->getValue(2);
}

void
Settings::getDopeSheetEditorGridColor(double *r,
                                      double *g,
                                      double *b) const
{
    *r = _dopeSheetEditorGridColor->getValue(0);
    *g = _dopeSheetEditorGridColor->getValue(1);
    *b = _dopeSheetEditorGridColor->getValue(2);
}

void
Settings::getSEKeywordColor(double* r,
                            double* g,
                            double* b) const
{
    *r = _keywordColor->getValue(0);
    *g = _keywordColor->getValue(1);
    *b = _keywordColor->getValue(2);
}

void
Settings::getSEOperatorColor(double* r,
                             double* g,
                             double* b) const
{
    *r = _operatorColor->getValue(0);
    *g = _operatorColor->getValue(1);
    *b = _operatorColor->getValue(2);
}

void
Settings::getSEBraceColor(double* r,
                          double* g,
                          double* b) const
{
    *r = _braceColor->getValue(0);
    *g = _braceColor->getValue(1);
    *b = _braceColor->getValue(2);
}

void
Settings::getSEDefClassColor(double* r,
                             double* g,
                             double* b) const
{
    *r = _defClassColor->getValue(0);
    *g = _defClassColor->getValue(1);
    *b = _defClassColor->getValue(2);
}

void
Settings::getSEStringsColor(double* r,
                            double* g,
                            double* b) const
{
    *r = _stringsColor->getValue(0);
    *g = _stringsColor->getValue(1);
    *b = _stringsColor->getValue(2);
}

void
Settings::getSECommentsColor(double* r,
                             double* g,
                             double* b) const
{
    *r = _commentsColor->getValue(0);
    *g = _commentsColor->getValue(1);
    *b = _commentsColor->getValue(2);
}

void
Settings::getSESelfColor(double* r,
                         double* g,
                         double* b) const
{
    *r = _selfColor->getValue(0);
    *g = _selfColor->getValue(1);
    *b = _selfColor->getValue(2);
}

void
Settings::getSENumbersColor(double* r,
                            double* g,
                            double* b) const
{
    *r = _numbersColor->getValue(0);
    *g = _numbersColor->getValue(1);
    *b = _numbersColor->getValue(2);
}

void
Settings::getSECurLineColor(double* r,
                            double* g,
                            double* b) const
{
    *r = _curLineColor->getValue(0);
    *g = _curLineColor->getValue(1);
    *b = _curLineColor->getValue(2);
}

int
Settings::getSEFontSize() const
{
    return _scriptEditorFontSize->getValue();
}

std::string
Settings::getSEFontFamily() const
{
    return _scriptEditorFontChoice->getActiveEntryText_mt_safe();
}

void
Settings::getPluginIconFrameColor(int *r,
                                  int *g,
                                  int *b) const
{
    *r = 50;
    *g = 50;
    *b = 50;
}

int
Settings::getDopeSheetEditorNodeSeparationWith() const
{
    return 4;
}

int
Settings::getMaxOpenedNodesViewerContext() const
{
    return _maximumNodeViewerUIOpened->getValue();
}

bool
Settings::isAutoProxyEnabled() const
{
    return _autoProxyWhenScrubbingTimeline->getValue();
}

unsigned int
Settings::getAutoProxyMipMapLevel() const
{
    return (unsigned int)_autoProxyLevel->getValue() + 1;
}

bool
Settings::isNaNHandlingEnabled() const
{
    return _convertNaNValues->getValue();
}

bool
Settings::isCopyInputImageForPluginRenderEnabled() const
{
    return _pluginUseImageCopyForSource->getValue();
}

void
Settings::setOnProjectCreatedCB(const std::string& func)
{
    _onProjectCreated->setValue(func);
}

void
Settings::setOnProjectLoadedCB(const std::string& func)
{
    _defaultOnProjectLoaded->setValue(func);
}

bool
Settings::isDefaultAppearanceOutdated() const
{
    return _defaultAppearanceOutdated;
}

void
Settings::restoreDefaultAppearance()
{
    std::vector< KnobPtr > children = _appearanceTab->getChildren();

    for (std::size_t i = 0; i < children.size(); ++i) {
        KnobColor* isColorKnob = dynamic_cast<KnobColor*>( children[i].get() );
        if ( isColorKnob && isColorKnob->isSimplified() ) {
            isColorKnob->blockValueChanges();
            for (int j = 0; j < isColorKnob->getDimension(); ++j) {
                isColorKnob->resetToDefaultValue(j);
            }
            isColorKnob->unblockValueChanges();
        }
    }
    _defaultAppearanceOutdated = false;
    appPTR->reloadStylesheets();
}

std::string
Settings::getUserStyleSheetFilePath() const
{
    return _qssFile->getValue();
}

bool
Settings::isAutoWipeEnabled() const
{
    return _autoWipe->getValue();
}

void
Settings::setRenderQueuingEnabled(bool enabled)
{
    _queueRenders->setValue(enabled);
    saveSetting( _queueRenders.get() );
}

bool
Settings::isRenderQueuingEnabled() const
{
    return _queueRenders->getValue();
}

bool
Settings::isFileDialogEnabledForNewWriters() const
{
#ifdef NATRON_ENABLE_IO_META_NODES

    return _filedialogForWriters->getValue();
#else

    return true;
#endif
}

NATRON_NAMESPACE_EXIT;

NATRON_NAMESPACE_USING;
#include "moc_Settings.cpp"<|MERGE_RESOLUTION|>--- conflicted
+++ resolved
@@ -1080,12 +1080,12 @@
     _viewersTab->addKnob(_autoProxyLevel);
 
 
-    _maximumNodeViewerUIOpened = AppManager::createKnob<KnobInt>(this, "Max. opened node viewer interface");
+    _maximumNodeViewerUIOpened = AppManager::createKnob<KnobInt>(this, tr("Max. opened node viewer interface"));
     _maximumNodeViewerUIOpened->setName("maxNodeUiOpened");
     _maximumNodeViewerUIOpened->setMinimum(1);
     _maximumNodeViewerUIOpened->setAnimationEnabled(false);
     _maximumNodeViewerUIOpened->disableSlider();
-    _maximumNodeViewerUIOpened->setHintToolTip("Controls the maximum amount of nodes that can have their interface showing up at the same time in the viewer");
+    _maximumNodeViewerUIOpened->setHintToolTip(tr("Controls the maximum amount of nodes that can have their interface showing up at the same time in the viewer"));
     _viewersTab->addKnob(_maximumNodeViewerUIOpened);
 } // Settings::initializeKnobsViewers
 
@@ -1742,19 +1742,6 @@
                 std::list<ViewerInstance*> allViewers;
                 it->second.app->getProject()->getViewers(&allViewers);
                 for (std::list<ViewerInstance*>::iterator it = allViewers.begin(); it != allViewers.end(); ++it) {
-<<<<<<< HEAD
-=======
-                    if (isFirstViewer) {
-                        if ( !(*it)->supportsGLSL() && (_texturesMode->getValue() != 0) ) {
-                            Dialogs::errorDialog( tr("Viewer").toStdString(), tr("You need OpenGL GLSL in order to use 32 bit fp textures.\n"
-                                                                                 "Reverting to 8bits textures.").toStdString() );
-                            _texturesMode->setValue(0);
-                            saveSetting( _texturesMode.get() );
-
-                            return;
-                        }
-                    }
->>>>>>> 1117af30
                     (*it)->renderCurrentFrame(true);
                 }
             }
