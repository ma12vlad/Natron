--- conflicted
+++ resolved
@@ -89,35 +89,7 @@
     _natronSettingsExist->setSecret(true);
     _generalTab->addKnob(_natronSettingsExist);
     
-<<<<<<< HEAD
-    _fontChoice = Natron::createKnob<Choice_Knob>(this, "Font");
-    _fontChoice->setName("font");
-    _fontChoice->setHintToolTip("You can choose here between fonts bundled with Natron or among fonts available on your system");
-    std::vector<std::string> fontEntries;
-    fontEntries.push_back("Droid Sans");
-    fontEntries.push_back("System fonts...");
-    _fontChoice->populateChoices(fontEntries);
-    _fontChoice->setAddNewLine(false);
-    _fontChoice->setAnimationEnabled(false);
-    
-    _generalTab->addKnob(_fontChoice);
-    
-    _systemFontChoice = Natron::createKnob<Choice_Knob>(this, "System font");
-    _systemFontChoice->setHintToolTip("List of all fonts available on your system");
-    _systemFontChoice->setName("systemFont");
-    _systemFontChoice->setAddNewLine(false);
-    _systemFontChoice->setAnimationEnabled(false);
-    _systemFontChoice->setSecret(true);
-    _generalTab->addKnob(_systemFontChoice);
-    
-    _fontSize = Natron::createKnob<Int_Knob>(this, "Font size");
-    _fontSize->setName("fontSize");
-    _fontSize->setAnimationEnabled(false);
-    _generalTab->addKnob(_fontSize);
-=======
-   
->>>>>>> 6a6c8031
-    
+
     _checkForUpdates = Natron::createKnob<Bool_Knob>(this, "Always check for updates on start-up");
     _checkForUpdates->setName("checkForUpdates");
     _checkForUpdates->setAnimationEnabled(false);
@@ -326,7 +298,7 @@
     fontEntries.push_back("Droid Sans");
     fontEntries.push_back("System fonts...");
     _fontChoice->populateChoices(fontEntries);
-    _fontChoice->turnOffNewLine();
+    _fontChoice->setAddNewLine(false);
     _fontChoice->setAnimationEnabled(false);
     
     _appearanceTab->addKnob(_fontChoice);
@@ -334,7 +306,7 @@
     _systemFontChoice = Natron::createKnob<Choice_Knob>(this, "System font");
     _systemFontChoice->setHintToolTip("List of all fonts available on your system");
     _systemFontChoice->setName("systemFont");
-    _systemFontChoice->turnOffNewLine();
+    _systemFontChoice->setAddNewLine(false);
     _systemFontChoice->setAnimationEnabled(false);
     _systemFontChoice->setSecret(true);
     _appearanceTab->addKnob(_systemFontChoice);
@@ -357,28 +329,28 @@
     _sunkenColor->setName("sunken");
     _sunkenColor->setAnimationEnabled(false);
     _sunkenColor->setSimplified(true);
-    _sunkenColor->turnOffNewLine();
+    _sunkenColor->setAddNewLine(false);
     _guiColors->addKnob(_sunkenColor);
     
     _baseColor =  Natron::createKnob<Color_Knob>(this, "Base",3);
     _baseColor->setName("base");
     _baseColor->setAnimationEnabled(false);
     _baseColor->setSimplified(true);
-    _baseColor->turnOffNewLine();
+    _baseColor->setAddNewLine(false);
     _guiColors->addKnob(_baseColor);
     
     _raisedColor =  Natron::createKnob<Color_Knob>(this, "Raised",3);
     _raisedColor->setName("raised");
     _raisedColor->setAnimationEnabled(false);
     _raisedColor->setSimplified(true);
-    _raisedColor->turnOffNewLine();
+    _raisedColor->setAddNewLine(false);
     _guiColors->addKnob(_raisedColor);
     
     _selectionColor =  Natron::createKnob<Color_Knob>(this, "Selection",3);
     _selectionColor->setName("selection");
     _selectionColor->setAnimationEnabled(false);
     _selectionColor->setSimplified(true);
-    _selectionColor->turnOffNewLine();
+    _selectionColor->setAddNewLine(false);
     _guiColors->addKnob(_selectionColor);
     
     _textColor =  Natron::createKnob<Color_Knob>(this, "Text",3);
@@ -391,7 +363,7 @@
     _timelinePlayheadColor->setName("timelinePlayhead");
     _timelinePlayheadColor->setAnimationEnabled(false);
     _timelinePlayheadColor->setSimplified(true);
-    _timelinePlayheadColor->turnOffNewLine();
+    _timelinePlayheadColor->setAddNewLine(false);
     _guiColors->addKnob(_timelinePlayheadColor);
     
     
@@ -399,21 +371,21 @@
     _timelineBGColor->setName("timelineBG");
     _timelineBGColor->setAnimationEnabled(false);
     _timelineBGColor->setSimplified(true);
-    _timelineBGColor->turnOffNewLine();
+    _timelineBGColor->setAddNewLine(false);
     _guiColors->addKnob(_timelineBGColor);
     
     _timelineBoundsColor =  Natron::createKnob<Color_Knob>(this, "Timeline bounds",3);
     _timelineBoundsColor->setName("timelineBound");
     _timelineBoundsColor->setAnimationEnabled(false);
     _timelineBoundsColor->setSimplified(true);
-    _timelineBoundsColor->turnOffNewLine();
+    _timelineBoundsColor->setAddNewLine(false);
     _guiColors->addKnob(_timelineBoundsColor);
     
     _cachedFrameColor =  Natron::createKnob<Color_Knob>(this, "Cached frame",3);
     _cachedFrameColor->setName("cachedFrame");
     _cachedFrameColor->setAnimationEnabled(false);
     _cachedFrameColor->setSimplified(true);
-    _cachedFrameColor->turnOffNewLine();
+    _cachedFrameColor->setAddNewLine(false);
     _guiColors->addKnob(_cachedFrameColor);
     
     _diskCachedFrameColor =  Natron::createKnob<Color_Knob>(this, "Disk cached frame",3);
@@ -426,21 +398,28 @@
     _interpolatedColor->setName("interpValue");
     _interpolatedColor->setAnimationEnabled(false);
     _interpolatedColor->setSimplified(true);
-    _interpolatedColor->turnOffNewLine();
+    _interpolatedColor->setAddNewLine(false);
     _guiColors->addKnob(_interpolatedColor);
     
     _keyframeColor =  Natron::createKnob<Color_Knob>(this, "Keyframe",3);
     _keyframeColor->setName("keyframe");
     _keyframeColor->setAnimationEnabled(false);
     _keyframeColor->setSimplified(true);
+    _keyframeColor->setAddNewLine(false);
     _guiColors->addKnob(_keyframeColor);
+    
+    _exprColor =  Natron::createKnob<Color_Knob>(this, "Expression",3);
+    _exprColor->setName("exprColor");
+    _exprColor->setAnimationEnabled(false);
+    _exprColor->setSimplified(true);
+    _guiColors->addKnob(_exprColor);
     
     
     _curveEditorBGColor =  Natron::createKnob<Color_Knob>(this, "Background color",3);
     _curveEditorBGColor->setName("curveEditorBG");
     _curveEditorBGColor->setAnimationEnabled(false);
     _curveEditorBGColor->setSimplified(true);
-    _curveEditorBGColor->turnOffNewLine();
+    _curveEditorBGColor->setAddNewLine(false);
     _curveEditorColors->addKnob(_curveEditorBGColor);
 
     
@@ -448,7 +427,7 @@
     _gridColor->setName("curveditorGrid");
     _gridColor->setAnimationEnabled(false);
     _gridColor->setSimplified(true);
-    _gridColor->turnOffNewLine();
+    _gridColor->setAddNewLine(false);
     _curveEditorColors->addKnob(_gridColor);
 
 
@@ -652,7 +631,7 @@
     _defaultNodeColor->setName("defaultNodeColor");
     _defaultNodeColor->setAnimationEnabled(false);
     _defaultNodeColor->setSimplified(true);
-    _defaultNodeColor->turnOffNewLine();
+    _defaultNodeColor->setAddNewLine(false);
     _defaultNodeColor->setHintToolTip("The default color used for newly created nodes.");
 
     _nodegraphTab->addKnob(_defaultNodeColor);
@@ -662,7 +641,7 @@
     _defaultBackdropColor->setName("backdropColor");
     _defaultBackdropColor->setAnimationEnabled(false);
     _defaultBackdropColor->setSimplified(true);
-    _defaultBackdropColor->turnOffNewLine();
+    _defaultBackdropColor->setAddNewLine(false);
     _defaultBackdropColor->setHintToolTip("The default color used for newly created backdrop nodes.");
     _nodegraphTab->addKnob(_defaultBackdropColor);
 
@@ -672,7 +651,7 @@
     _defaultReaderColor->setName("readerColor");
     _defaultReaderColor->setAnimationEnabled(false);
     _defaultReaderColor->setSimplified(true);
-    _defaultReaderColor->turnOffNewLine();
+    _defaultReaderColor->setAddNewLine(false);
     _defaultReaderColor->setHintToolTip("The color used for newly created Reader nodes.");
     _nodegraphTab->addKnob(_defaultReaderColor);
 
@@ -680,7 +659,7 @@
     _defaultWriterColor->setName("writerColor");
     _defaultWriterColor->setAnimationEnabled(false);
     _defaultWriterColor->setSimplified(true);
-    _defaultWriterColor->turnOffNewLine();
+    _defaultWriterColor->setAddNewLine(false);
     _defaultWriterColor->setHintToolTip("The color used for newly created Writer nodes.");
     _nodegraphTab->addKnob(_defaultWriterColor);
 
@@ -695,7 +674,7 @@
     _defaultColorGroupColor->setName("colorNodesColor");
     _defaultColorGroupColor->setAnimationEnabled(false);
     _defaultColorGroupColor->setSimplified(true);
-    _defaultColorGroupColor->turnOffNewLine();
+    _defaultColorGroupColor->setAddNewLine(false);
     _defaultColorGroupColor->setHintToolTip("The color used for newly created Color nodes.");
     _nodegraphTab->addKnob(_defaultColorGroupColor);
 
@@ -703,7 +682,7 @@
     _defaultFilterGroupColor->setName("filterNodesColor");
     _defaultFilterGroupColor->setAnimationEnabled(false);
     _defaultFilterGroupColor->setSimplified(true);
-    _defaultFilterGroupColor->turnOffNewLine();
+    _defaultFilterGroupColor->setAddNewLine(false);
     _defaultFilterGroupColor->setHintToolTip("The color used for newly created Filter nodes.");
     _nodegraphTab->addKnob(_defaultFilterGroupColor);
 
@@ -711,7 +690,7 @@
     _defaultTransformGroupColor->setName("transformNodesColor");
     _defaultTransformGroupColor->setAnimationEnabled(false);
     _defaultTransformGroupColor->setSimplified(true);
-    _defaultTransformGroupColor->turnOffNewLine();
+    _defaultTransformGroupColor->setAddNewLine(false);
     _defaultTransformGroupColor->setHintToolTip("The color used for newly created Transform nodes.");
     _nodegraphTab->addKnob(_defaultTransformGroupColor);
 
@@ -719,7 +698,7 @@
     _defaultTimeGroupColor->setName("timeNodesColor");
     _defaultTimeGroupColor->setAnimationEnabled(false);
     _defaultTimeGroupColor->setSimplified(true);
-    _defaultTimeGroupColor->turnOffNewLine();
+    _defaultTimeGroupColor->setAddNewLine(false);
     _defaultTimeGroupColor->setHintToolTip("The color used for newly created Time nodes.");
     _nodegraphTab->addKnob(_defaultTimeGroupColor);
 
@@ -734,7 +713,7 @@
     _defaultKeyerGroupColor->setName("keyerNodesColor");
     _defaultKeyerGroupColor->setAnimationEnabled(false);
     _defaultKeyerGroupColor->setSimplified(true);
-    _defaultKeyerGroupColor->turnOffNewLine();
+    _defaultKeyerGroupColor->setAddNewLine(false);
     _defaultKeyerGroupColor->setHintToolTip("The color used for newly created Keyer nodes.");
     _nodegraphTab->addKnob(_defaultKeyerGroupColor);
 
@@ -742,7 +721,7 @@
     _defaultChannelGroupColor->setName("channelNodesColor");
     _defaultChannelGroupColor->setAnimationEnabled(false);
     _defaultChannelGroupColor->setSimplified(true);
-    _defaultChannelGroupColor->turnOffNewLine();
+    _defaultChannelGroupColor->setAddNewLine(false);
     _defaultChannelGroupColor->setHintToolTip("The color used for newly created Channel nodes.");
     _nodegraphTab->addKnob(_defaultChannelGroupColor);
 
@@ -750,7 +729,7 @@
     _defaultMergeGroupColor->setName("defaultMergeColor");
     _defaultMergeGroupColor->setAnimationEnabled(false);
     _defaultMergeGroupColor->setSimplified(true);
-    _defaultMergeGroupColor->turnOffNewLine();
+    _defaultMergeGroupColor->setAddNewLine(false);
     _defaultMergeGroupColor->setHintToolTip("The color used for newly created Merge nodes.");
     _nodegraphTab->addKnob(_defaultMergeGroupColor);
 
@@ -758,7 +737,7 @@
     _defaultViewsGroupColor->setName("defaultViewsColor");
     _defaultViewsGroupColor->setAnimationEnabled(false);
     _defaultViewsGroupColor->setSimplified(true);
-    _defaultViewsGroupColor->turnOffNewLine();
+    _defaultViewsGroupColor->setAddNewLine(false);
     _defaultViewsGroupColor->setHintToolTip("The color used for newly created Views nodes.");
     _nodegraphTab->addKnob(_defaultViewsGroupColor);
 
@@ -1129,10 +1108,8 @@
     _defaultDeepGroupColor->setDefaultValue(0.,0);
     _defaultDeepGroupColor->setDefaultValue(0.,1);
     _defaultDeepGroupColor->setDefaultValue(0.38,2);
-<<<<<<< HEAD
     
     _echoVariableDeclarationToPython->setDefaultValue(true);
-=======
 
     
     _sunkenColor->setDefaultValue(0.15,0);
@@ -1183,6 +1160,10 @@
     _keyframeColor->setDefaultValue(0.38,1);
     _keyframeColor->setDefaultValue(0.97,2);
     
+    _exprColor->setDefaultValue(0.7,0);
+    _exprColor->setDefaultValue(0.78,1);
+    _exprColor->setDefaultValue(0.39,2);
+    
     _curveEditorBGColor->setDefaultValue(0.,0);
     _curveEditorBGColor->setDefaultValue(0.,1);
     _curveEditorBGColor->setDefaultValue(0.,2);
@@ -1195,7 +1176,6 @@
     _curveEditorScaleColor->setDefaultValue(0.48,1);
     _curveEditorScaleColor->setDefaultValue(0.2,2);
 
->>>>>>> 6a6c8031
 
     endKnobsValuesChanged(Natron::eValueChangedReasonPluginEdited);
 } // setDefaultValues
@@ -2490,7 +2470,6 @@
 }
 
 void
-<<<<<<< HEAD
 Settings::getPythonGroupsSearchPaths(std::list<std::string>* templates) const
 {
     _templatesPluginPaths->getPaths(templates);
@@ -2550,7 +2529,10 @@
 Settings::isPluginIconActivatedOnNodeGraph() const
 {
     return _usePluginIconsInNodeGraph->getValue();
-=======
+
+}
+
+void
 Settings::getSunkenColor(double* r,double* g,double* b) const
 {
     *r = _sunkenColor->getValue(0);
@@ -2595,6 +2577,14 @@
 }
 
 void
+Settings::getExprColor(double* r,double* g,double* b) const
+{
+    *r = _exprColor->getValue(0);
+    *g = _exprColor->getValue(1);
+    *b = _exprColor->getValue(2);
+}
+
+void
 Settings::getTextColor(double* r,double* g,double* b) const
 {
     *r = _textColor->getValue(0);
@@ -2664,5 +2654,4 @@
     *r = _curveEditorScaleColor->getValue(0);
     *g = _curveEditorScaleColor->getValue(1);
     *b = _curveEditorScaleColor->getValue(2);
->>>>>>> 6a6c8031
-}
+}
