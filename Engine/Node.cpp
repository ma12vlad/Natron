--- conflicted
+++ resolved
@@ -4388,10 +4388,10 @@
 Node::shouldCacheOutput() const
 {
     {
-<<<<<<< HEAD
-=======
+
+
         //If true then we're in analysis, so we cache the input of the analysis effect
->>>>>>> f1ea21d9
+
         
         QMutexLocker k(&_imp->outputsMutex);
         std::size_t sz = _imp->outputs.size();
@@ -4404,10 +4404,6 @@
                 //If force caching or aggressive caching are enabled, we by-pass and cache it anyway.
                 Node* output = _imp->outputs.front();
                 
-#pragma message WARN("Hack: Return true if the node is directly connected to a viewer, because otherwise we will never cache " \
-"properly a graph which is linear (with only a single input tree). We need to rework the viewer cache to cache tiles and then " \
-"we can remove this piece of code")
-                ///+TEMPORARY
                 ViewerInstance* isViewer = dynamic_cast<ViewerInstance*>(output->getLiveInstance());
                 if (isViewer) {
                     int activeInputs[2];
@@ -4417,16 +4413,11 @@
                         return true;
                     }
                 }
-                ///+TEMPORARY
+            
                 
                 return output->isSettingsPanelOpened() ||
                 _imp->liveInstance->doesTemporalClipAccess() ||
-<<<<<<< HEAD
-                output->isMultiInstance() ||
-                output->getParentMultiInstance() ||
-=======
                 _imp->liveInstance->getRecursionLevel() > 0 ||
->>>>>>> f1ea21d9
                 isForceCachingEnabled() ||
                 appPTR->isAggressiveCachingEnabled() ||
                 (isPreviewEnabled() && !appPTR->isBackground());
