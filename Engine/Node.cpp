/* ***** BEGIN LICENSE BLOCK *****
 * This file is part of Natron <http://www.natron.fr/>,
 * Copyright (C) 2013-2017 INRIA and Alexandre Gauthier-Foichat
 *
 * Natron is free software: you can redistribute it and/or modify
 * it under the terms of the GNU General Public License as published by
 * the Free Software Foundation; either version 2 of the License, or
 * (at your option) any later version.
 *
 * Natron is distributed in the hope that it will be useful,
 * but WITHOUT ANY WARRANTY; without even the implied warranty of
 * MERCHANTABILITY or FITNESS FOR A PARTICULAR PURPOSE.  See the
 * GNU General Public License for more details.
 *
 * You should have received a copy of the GNU General Public License
 * along with Natron.  If not, see <http://www.gnu.org/licenses/gpl-2.0.html>
 * ***** END LICENSE BLOCK ***** */

// ***** BEGIN PYTHON BLOCK *****
// from <https://docs.python.org/3/c-api/intro.html#include-files>:
// "Since Python may define some pre-processor definitions which affect the standard headers on some systems, you must include Python.h before any standard headers are included."
#include <Python.h>
// ***** END PYTHON BLOCK *****

#include "Node.h"

#include <limits>
#include <locale>
#include <algorithm> // min, max
#include <bitset>
#include <cassert>
#include <stdexcept>
#include <sstream> // stringstream

#include "Global/Macros.h"

#include <boost/scoped_ptr.hpp>
GCC_DIAG_UNUSED_LOCAL_TYPEDEFS_OFF
// /usr/local/include/boost/bind/arg.hpp:37:9: warning: unused typedef 'boost_static_assert_typedef_37' [-Wunused-local-typedef]
#include <boost/bind.hpp>
#include <boost/algorithm/string/case_conv.hpp>
GCC_DIAG_UNUSED_LOCAL_TYPEDEFS_ON

#include <QtCore/QDateTime>
#include <QtCore/QDebug>
#include <QtCore/QReadWriteLock>
#include <QtCore/QCoreApplication>
#include <QtCore/QWaitCondition>
#include <QtCore/QTextStream>
#include <QtCore/QFile>
#include <QtCore/QRegExp>

#include <ofxNatron.h>

#include "Engine/AbortableRenderInfo.h"
#include "Engine/AppInstance.h"
#include "Engine/AppManager.h"
#include "Engine/Backdrop.h"
#include "Engine/CreateNodeArgs.h"
#include "Engine/DiskCacheNode.h"
#include "Engine/Dot.h"
#include "Engine/EffectInstance.h"
#include "Engine/Format.h"
#include "Engine/FileSystemModel.h"
#include "Engine/FStreamsSupport.h"
#include "Engine/GroupInput.h"
#include "Engine/GroupOutput.h"
#include "Engine/GenericSchedulerThreadWatcher.h"
#include "Engine/Hash64.h"
#include "Engine/Image.h"
#include "Engine/ImageParams.h"
#include "Engine/Knob.h"
#include "Engine/KnobTypes.h"
#include "Engine/KnobFile.h"
#include "Engine/LibraryBinary.h"
#include "Engine/Log.h"
#include "Engine/Lut.h"
#include "Engine/MemoryInfo.h" // printAsRAM
#include "Engine/NodeGroup.h"
#include "Engine/NodeGuiI.h"
#include "Engine/NodeSerialization.h"
#include "Engine/OfxEffectInstance.h"
#include "Engine/ProjectSerialization.h"
#include "Engine/OfxHost.h"
#include "Engine/OneViewNode.h"
#include "Engine/OpenGLViewerI.h"
#include "Engine/Plugin.h"
#include "Engine/ProjectSerialization.h"
#include "Engine/PrecompNode.h"
#include "Engine/Project.h"
#include "Engine/ReadNode.h"
#include "Engine/RotoLayer.h"
#include "Engine/RotoPaint.h"
#include "Engine/RotoStrokeItem.h"
#include "Engine/Settings.h"
#include "Engine/TimeLine.h"
#include "Engine/Timer.h"
#include "Engine/TrackMarker.h"
#include "Engine/TrackerContext.h"
#include "Engine/TLSHolder.h"
#include "Engine/UndoCommand.h"
#include "Engine/Utils.h" // convertFromPlainText
#include "Engine/ViewIdx.h"
#include "Engine/ViewerInstance.h"
#include "Engine/WriteNode.h"

///The flickering of edges/nodes in the nodegraph will be refreshed
///at most every...
#define NATRON_RENDER_GRAPHS_HINTS_REFRESH_RATE_SECONDS 1

NATRON_NAMESPACE_ENTER;

using std::make_pair;
using std::cout; using std::endl;
using boost::shared_ptr;


// protect local classes in anonymous namespace
NATRON_NAMESPACE_ANONYMOUS_ENTER

/*The output node was connected from inputNumber to this...*/
typedef std::map<NodeWPtr, int > DeactivatedState;
typedef std::list<Node::KnobLink> KnobLinkList;
typedef std::vector<NodeWPtr> InputsV;


class ChannelSelector
{
public:

    boost::weak_ptr<KnobChoice> layer;


    ChannelSelector()
        : layer()
    {
    }

    ChannelSelector(const ChannelSelector& other)
    {
        *this = other;
    }

    void operator=(const ChannelSelector& other)
    {
        layer = other.layer;
    }
};

class MaskSelector
{
public:

    boost::weak_ptr<KnobBool> enabled;
    boost::weak_ptr<KnobChoice> channel;
    mutable QMutex compsMutex;
    //Stores the components available at build time of the choice menu
    std::vector<std::pair<ImagePlaneDesc, NodeWPtr > > compsAvailable;

    MaskSelector()
        : enabled()
        , channel()
        , compsMutex()
        , compsAvailable()
    {
    }

    MaskSelector(const MaskSelector& other)
    {
        *this = other;
    }

    void operator=(const MaskSelector& other)
    {
        enabled = other.enabled;
        channel = other.channel;
        QMutexLocker k(&compsMutex);
        compsAvailable = other.compsAvailable;
    }
};


struct FormatKnob
{
    boost::weak_ptr<KnobInt> size;
    boost::weak_ptr<KnobDouble> par;
    boost::weak_ptr<KnobChoice> formatChoice;
};

struct PyPlugInfo
{
    std::string pluginPythonModule; // the absolute filename of the python script

    //Set to true when the user has edited a PyPlug
    bool isPyPlug;
    std::string pyPlugID; //< if this is a pyplug, this is the ID of the Plug-in. This is because the plugin handle will be the one of the Group
    std::string pyPlugLabel;
    std::string pyPlugDesc;
    std::string pyPlugIconFilePath;
    std::list<std::string> pyPlugGrouping;
    int pyPlugVersion;

    PyPlugInfo()
    : isPyPlug(false)
    , pyPlugVersion(0)
    {

    }
};

NATRON_NAMESPACE_ANONYMOUS_EXIT


struct Node::Implementation
{
    Q_DECLARE_TR_FUNCTIONS(Node)

public:
    Implementation(Node* publicInterface,
                   const AppInstPtr& app_,
                   const boost::shared_ptr<NodeCollection>& collection,
                   Plugin* plugin_)
        : _publicInterface(publicInterface)
        , group(collection)
        , precomp()
        , app(app_)
        , isPartOfProject(true)
        , knobsInitialized(false)
        , inputsInitialized(false)
        , outputsMutex()
        , outputs()
        , guiOutputs()
        , inputsMutex()
        , inputs()
        , guiInputs()
        , effect()
        , inputsComponents()
        , outputComponents()
        , inputsLabelsMutex()
        , inputLabels()
        , scriptName()
        , label()
        , cacheID()
        , deactivatedState()
        , activatedMutex()
        , activated(true)
        , plugin(plugin_)
        , pyPluginInfoMutex()
        , pyPlugInfo()
        , computingPreview(false)
        , previewThreadQuit(false)
        , computingPreviewMutex()
        , pluginInstanceMemoryUsed(0)
        , memoryUsedMutex()
        , mustQuitPreview(0)
        , mustQuitPreviewMutex()
        , mustQuitPreviewCond()
        , renderInstancesSharedMutex(QMutex::Recursive)
        , knobsAge(0)
        , knobsAgeMutex()
        , masterNodeMutex()
        , masterNode()
        , nodeLinks()
#ifdef NATRON_ENABLE_IO_META_NODES
        , ioContainer()
#endif
        , frameIncrKnob()
        , nodeSettingsPage()
        , nodeLabelKnob()
        , previewEnabledKnob()
        , disableNodeKnob()
        , infoPage()
        , nodeInfos()
        , refreshInfoButton()
        , useFullScaleImagesWhenRenderScaleUnsupported()
        , forceCaching()
        , hideInputs()
        , beforeFrameRender()
        , beforeRender()
        , afterFrameRender()
        , afterRender()
        , enabledChan()
        , channelsSelectors()
        , maskSelectors()
        , rotoContext()
        , trackContext()
        , imagesBeingRenderedMutex()
        , imageBeingRenderedCond()
        , imagesBeingRendered()
        , supportedDepths()
        , isMultiInstance(false)
        , multiInstanceParent()
        , childrenMutex()
        , children()
        , multiInstanceParentName()
        , keyframesDisplayedOnTimeline(false)
        , lastRenderStartedMutex()
        , lastRenderStartedSlotCallTime()
        , renderStartedCounter(0)
        , inputIsRenderingCounter(0)
        , lastInputNRenderStartedSlotCallTime()
        , nodeIsDequeuing(false)
        , nodeIsDequeuingMutex()
        , nodeIsDequeuingCond()
        , nodeIsRendering(0)
        , nodeIsRenderingMutex()
        , persistentMessage()
        , persistentMessageType(0)
        , persistentMessageMutex()
        , guiPointer()
        , nativeOverlays()
        , nodeCreated(false)
        , wasCreatedSilently(false)
        , createdComponentsMutex()
        , createdComponents()
        , paintStroke()
        , pluginsPropMutex()
        , pluginSafety(eRenderSafetyInstanceSafe)
        , currentThreadSafety(eRenderSafetyInstanceSafe)
        , currentSupportTiles(false)
        , currentSupportOpenGLRender(ePluginOpenGLRenderSupportNone)
        , currentSupportSequentialRender(eSequentialPreferenceNotSequential)
        , currentCanTransform(false)
        , draftModeUsed(false)
        , mustComputeInputRelatedData(true)
        , duringPaintStrokeCreation(false)
        , lastStrokeMovementMutex()
        , strokeBitmapCleared(false)
        , useAlpha0ToConvertFromRGBToRGBA(false)
        , isBeingDestroyedMutex()
        , isBeingDestroyed(false)
        , inputModifiedRecursion(0)
        , inputsModified()
        , refreshIdentityStateRequestsCount(0)
        , isRefreshingInputRelatedData(false)
        , streamWarnings()
        , requiresGLFinishBeforeRender(false)
        , hostChannelSelectorEnabled(false)
    {
        ///Initialize timers
        gettimeofday(&lastRenderStartedSlotCallTime, 0);
        gettimeofday(&lastInputNRenderStartedSlotCallTime, 0);
    }

    void abortPreview_non_blocking();

    void abortPreview_blocking(bool allowPreviewRenders);

    bool checkForExitPreview();

    void setComputingPreview(bool v)
    {
        QMutexLocker l(&computingPreviewMutex);

        computingPreview = v;
    }

    void restoreUserKnobsRecursive(const std::list<boost::shared_ptr<KnobSerializationBase> >& knobs,
                                   const boost::shared_ptr<KnobGroup>& group,
                                   const boost::shared_ptr<KnobPage>& page);

    void restoreKnobLinksRecursive(const GroupKnobSerialization* group,
                                   const NodesList & allNodes,
                                   const std::map<std::string, std::string>& oldNewScriptNamesMapping);

    void ifGroupForceHashChangeOfInputs();

    void runOnNodeCreatedCB(bool userEdited);

    void runOnNodeDeleteCB();

    void runOnNodeCreatedCBInternal(const std::string& cb, bool userEdited);

    void runOnNodeDeleteCBInternal(const std::string& cb);


    void appendChild(const NodePtr& child);

    void runInputChangedCallback(int index, const std::string& script);

    void createChannelSelector(int inputNb, const std::string & inputName, bool isOutput, const boost::shared_ptr<KnobPage>& page, KnobPtr* lastKnobBeforeAdvancedOption);

    void onLayerChanged(int inputNb, const ChannelSelector& selector);

    void onMaskSelectorChanged(int inputNb, const MaskSelector& selector);

    ImagePlaneDesc getSelectedLayerInternal(int inputNb, const std::list<ImagePlaneDesc>& availableLayers, const ChannelSelector& selector) const;


    Node* _publicInterface;
    boost::weak_ptr<NodeCollection> group;
    boost::weak_ptr<PrecompNode> precomp;
    AppInstWPtr app; // pointer to the app: needed to access the application's default-project's format
    bool isPartOfProject;
    bool knobsInitialized;
    bool inputsInitialized;
    mutable QMutex outputsMutex;
    NodesWList outputs, guiOutputs;
    mutable QMutex inputsMutex; //< protects guiInputs so the serialization thread can access them

    ///The  inputs are the ones used while rendering and guiInputs the ones used by the gui whenever
    ///the node is currently rendering. Once the render is finished, inputs are refreshed automatically to the value of
    ///guiInputs
    InputsV inputs, guiInputs;

    //to the inputs in a thread-safe manner.
    EffectInstPtr effect;  //< the effect hosted by this node

    ///The accepted components in input and in output of the plug-in
    ///These two are also protected by inputsMutex
    std::vector< std::list<ImagePlaneDesc> > inputsComponents;
    std::list<ImagePlaneDesc> outputComponents;
    mutable QMutex nameMutex;
    mutable QMutex inputsLabelsMutex;
    std::vector<std::string> inputLabels; // inputs name, protected by inputsLabelsMutex
    std::vector<std::string> inputHints; // protected by inputsLabelsMutex
    std::vector<bool> inputsVisibility; // protected by inputsMutex
    std::string scriptName; //node name internally and as visible to python
    std::string label; // node label as visible in the GUI

    ///The cacheID is the first script name that was given to a node
    ///it is then used in the cache to identify images that belong to this node
    ///In order for the cache to be persistent, the cacheID is serialized with the node
    ///and 2 nodes cannot have the same cacheID.
    std::string cacheID;
    DeactivatedState deactivatedState;
    mutable QMutex activatedMutex;
    bool activated;
    Plugin* plugin; //< the plugin which stores the function to instantiate the effect
    mutable QMutex pyPluginInfoMutex;
    PyPlugInfo pyPlugInfo;
    bool computingPreview;
    bool previewThreadQuit;
    mutable QMutex computingPreviewMutex;
    size_t pluginInstanceMemoryUsed; //< global count on all EffectInstance's of the memory they use.
    QMutex memoryUsedMutex; //< protects _pluginInstanceMemoryUsed
    int mustQuitPreview;
    QMutex mustQuitPreviewMutex;
    QWaitCondition mustQuitPreviewCond;
    QMutex renderInstancesSharedMutex; //< see eRenderSafetyInstanceSafe in EffectInstance::renderRoI
    //only 1 clone can render at any time
    U64 knobsAge; //< the age of the knobs in this effect. It gets incremented every times the effect has its evaluate() function called.
    mutable QReadWriteLock knobsAgeMutex; //< protects knobsAge and hash
    Hash64 hash; //< recomputed everytime knobsAge is changed.
    mutable QMutex masterNodeMutex; //< protects masterNode and nodeLinks
    NodeWPtr masterNode; //< this points to the master when the node is a clone
    KnobLinkList nodeLinks; //< these point to the parents of the params links

#ifdef NATRON_ENABLE_IO_META_NODES
    //When creating a Reader or Writer node, this is a pointer to the "bundle" node that the user actually see.
    NodeWPtr ioContainer;
#endif

    boost::weak_ptr<KnobInt> frameIncrKnob;
    boost::weak_ptr<KnobPage> nodeSettingsPage;
    boost::weak_ptr<KnobString> nodeLabelKnob;
    boost::weak_ptr<KnobBool> previewEnabledKnob;
    boost::weak_ptr<KnobBool> disableNodeKnob;
    boost::weak_ptr<KnobChoice> openglRenderingEnabledKnob;
    boost::weak_ptr<KnobInt> lifeTimeKnob;
    boost::weak_ptr<KnobBool> enableLifeTimeKnob;
    boost::weak_ptr<KnobString> knobChangedCallback;
    boost::weak_ptr<KnobString> inputChangedCallback;
    boost::weak_ptr<KnobString> nodeCreatedCallback;
    boost::weak_ptr<KnobString> nodeRemovalCallback;
    boost::weak_ptr<KnobPage> infoPage;
    boost::weak_ptr<KnobString> nodeInfos;
    boost::weak_ptr<KnobButton> refreshInfoButton;
    boost::weak_ptr<KnobBool> useFullScaleImagesWhenRenderScaleUnsupported;
    boost::weak_ptr<KnobBool> forceCaching;
    boost::weak_ptr<KnobBool> hideInputs;
    boost::weak_ptr<KnobString> beforeFrameRender;
    boost::weak_ptr<KnobString> beforeRender;
    boost::weak_ptr<KnobString> afterFrameRender;
    boost::weak_ptr<KnobString> afterRender;
    boost::weak_ptr<KnobBool> enabledChan[4];
    boost::weak_ptr<KnobString> premultWarning;
    boost::weak_ptr<KnobDouble> mixWithSource;
    boost::weak_ptr<KnobButton> renderButton; //< render button for writers
    FormatKnob pluginFormatKnobs;
    boost::weak_ptr<KnobBool> processAllLayersKnob;
    std::map<int, ChannelSelector> channelsSelectors;
    std::map<int, MaskSelector> maskSelectors;
    boost::shared_ptr<RotoContext> rotoContext; //< valid when the node has a rotoscoping context (i.e: paint context)
    boost::shared_ptr<TrackerContext> trackContext;
    mutable QMutex imagesBeingRenderedMutex;
    QWaitCondition imageBeingRenderedCond;
    std::list< boost::shared_ptr<Image> > imagesBeingRendered; ///< a list of all the images being rendered simultaneously
    std::list <ImageBitDepthEnum> supportedDepths;

    ///True when several effect instances are represented under the same node.
    bool isMultiInstance;
    NodeWPtr multiInstanceParent;
    mutable QMutex childrenMutex;
    NodesWList children;

    ///the name of the parent at the time this node was created
    std::string multiInstanceParentName;
    bool keyframesDisplayedOnTimeline;

    ///This is to avoid the slots connected to the main-thread to be called too much
    QMutex lastRenderStartedMutex; //< protects lastRenderStartedSlotCallTime & lastInputNRenderStartedSlotCallTime
    timeval lastRenderStartedSlotCallTime;
    int renderStartedCounter;
    std::vector<int> inputIsRenderingCounter;
    timeval lastInputNRenderStartedSlotCallTime;

    ///True when the node is dequeuing the connectionQueue and no render should be started 'til it is empty
    bool nodeIsDequeuing;
    QMutex nodeIsDequeuingMutex;
    QWaitCondition nodeIsDequeuingCond;

    ///Counter counting how many parallel renders are active on the node
    int nodeIsRendering;
    mutable QMutex nodeIsRenderingMutex;
    QString persistentMessage;
    int persistentMessageType;
    mutable QMutex persistentMessageMutex;
    boost::weak_ptr<NodeGuiI> guiPointer;
    std::list<boost::shared_ptr<HostOverlayKnobs> > nativeOverlays;
    bool nodeCreated;
    bool wasCreatedSilently;
    mutable QMutex createdComponentsMutex;
    std::list<ImagePlaneDesc> createdComponents; // comps created by the user
    boost::weak_ptr<RotoDrawableItem> paintStroke;

    // These are dynamic props
    mutable QMutex pluginsPropMutex;
    RenderSafetyEnum pluginSafety, currentThreadSafety;
    bool currentSupportTiles;
    PluginOpenGLRenderSupport currentSupportOpenGLRender;
    SequentialPreferenceEnum currentSupportSequentialRender;
    bool currentCanTransform;
    bool draftModeUsed, mustComputeInputRelatedData;
    bool duringPaintStrokeCreation; // protected by lastStrokeMovementMutex
    mutable QMutex lastStrokeMovementMutex;
    bool strokeBitmapCleared;


    //This flag is used for the Roto plug-in and for the Merge inside the rotopaint tree
    //so that if the input of the roto node is RGB, it gets converted with alpha = 0, otherwise the user
    //won't be able to paint the alpha channel
    bool useAlpha0ToConvertFromRGBToRGBA;
    mutable QMutex isBeingDestroyedMutex;
    bool isBeingDestroyed;
    boost::shared_ptr<NodeRenderWatcher> renderWatcher;
    /*
       Used to block render emitions while modifying nodes links
       MT-safe: only accessed/used on main thread
     */
    int inputModifiedRecursion;
    std::set<int> inputsModified;

    //For readers, this is the name of the views in the file
    std::vector<std::string> createdViews;

    //To concatenate calls to refreshIdentityState, accessed only on main-thread
    int refreshIdentityStateRequestsCount;
    int isRefreshingInputRelatedData; // only used by the main thread
    std::map<Node::StreamWarningEnum, QString> streamWarnings;

    // Some plug-ins (mainly Hitfilm Ignite detected for now) use their own OpenGL context that is sharing resources with our OpenGL contexT.
    // as a result if we don't call glFinish() before calling the render action, the plug-in context might use textures that were not finished yet.
    bool requiresGLFinishBeforeRender;

    bool hostChannelSelectorEnabled;
};

class RefreshingInputData_RAII
{
    Node::Implementation *_imp;

public:

    RefreshingInputData_RAII(Node::Implementation* imp)
        : _imp(imp)
    {
        ++_imp->isRefreshingInputRelatedData;
    }

    ~RefreshingInputData_RAII()
    {
        --_imp->isRefreshingInputRelatedData;
    }
};


/**
 *@brief Actually converting to ARGB... but it is called BGRA by
   the texture format GL_UNSIGNED_INT_8_8_8_8_REV
 **/
static unsigned int toBGRA(unsigned char r, unsigned char g, unsigned char b, unsigned char a) WARN_UNUSED_RETURN;
unsigned int
toBGRA(unsigned char r,
       unsigned char g,
       unsigned char b,
       unsigned char a)
{
    return (a << 24) | (r << 16) | (g << 8) | b;
}

Node::Node(const AppInstPtr& app,
           const boost::shared_ptr<NodeCollection>& group,
           Plugin* plugin)
    : QObject()
    , _imp( new Implementation(this, app, group, plugin) )
{
    QObject::connect( this, SIGNAL(pluginMemoryUsageChanged(qint64)), appPTR, SLOT(onNodeMemoryRegistered(qint64)) );
    QObject::connect( this, SIGNAL(mustDequeueActions()), this, SLOT(dequeueActions()) );
    QObject::connect( this, SIGNAL(mustComputeHashOnMainThread()), this, SLOT(doComputeHashOnMainThread()) );
    QObject::connect(this, SIGNAL(refreshIdentityStateRequested()), this, SLOT(onRefreshIdentityStateRequestReceived()), Qt::QueuedConnection);

    if (plugin && plugin->getPluginID().startsWith(QLatin1String("com.FXHOME.HitFilm"))) {
        _imp->requiresGLFinishBeforeRender = true;
    }
}

bool
Node::isGLFinishRequiredBeforeRender() const
{
    return _imp->requiresGLFinishBeforeRender;
}

bool
Node::isPartOfProject() const
{
    return _imp->isPartOfProject;
}

void
Node::createRotoContextConditionnally()
{
    assert(!_imp->rotoContext);
    assert(_imp->effect);
    ///Initialize the roto context if any
    if ( isRotoNode() || isRotoPaintingNode() ) {
        _imp->effect->beginChanges();
        _imp->rotoContext = RotoContext::create( shared_from_this() );
        _imp->effect->endChanges(true);
        _imp->rotoContext->createBaseLayer();
    }
}

void
Node::createTrackerContextConditionnally()
{
    assert(!_imp->trackContext);
    assert(_imp->effect);
    ///Initialize the tracker context if any
    if ( _imp->effect->isBuiltinTrackerNode() ) {
        _imp->trackContext = TrackerContext::create( shared_from_this() );
    }
}

const Plugin*
Node::getPlugin() const
{
    return _imp->plugin;
}

void
Node::switchInternalPlugin(Plugin* plugin)
{
    _imp->plugin = plugin;
}

void
Node::setPrecompNode(const boost::shared_ptr<PrecompNode>& precomp)
{
    //QMutexLocker k(&_imp->pluginsPropMutex);
    _imp->precomp = precomp;
}

boost::shared_ptr<PrecompNode>
Node::isPartOfPrecomp() const
{
    //QMutexLocker k(&_imp->pluginsPropMutex);
    return _imp->precomp.lock();
}

void
Node::initNodeScriptName(const NodeSerialization* serialization, const QString& fixedName)
{
    /*
     If the serialization is not null, we are either pasting a node or loading it from a project.
     */
    boost::shared_ptr<NodeCollection> group = getGroup();
    bool isMultiInstanceChild = false;
    if ( !_imp->multiInstanceParentName.empty() ) {
        isMultiInstanceChild = true;
    }

    if (!fixedName.isEmpty()) {

        std::string baseName = fixedName.toStdString();
        std::string name = baseName;
        int no = 1;
        do {
            if (no > 1) {
                std::stringstream ss;
                ss << baseName;
                ss << '_';
                ss << no;
                name = ss.str();
            }
            ++no;
        } while ( group && group->checkIfNodeNameExists(name, this) );

        //This version of setScriptName will not error if the name is invalid or already taken
        setScriptName_no_error_check(name);

    } else if (serialization) {
        if ( group && !group->isCacheIDAlreadyTaken( serialization->getCacheID() ) ) {
            QMutexLocker k(&_imp->nameMutex);
            _imp->cacheID = serialization->getCacheID();
        }
        const std::string& baseName = serialization->getNodeScriptName();
        std::string name = baseName;
        int no = 1;
        do {
            if (no > 1) {
                std::stringstream ss;
                ss << baseName;
                ss << '_';
                ss << no;
                name = ss.str();
            }
            ++no;
        } while ( group && group->checkIfNodeNameExists(name, this) );

        //This version of setScriptName will not error if the name is invalid or already taken
        setScriptName_no_error_check(name);
        setLabel( serialization->getNodeLabel() );

    } else {
        std::string name;
        QString pluginLabel;
        AppManager::AppTypeEnum appType = appPTR->getAppType();
        if (_imp->plugin) {
            if ( ( appType == AppManager::eAppTypeBackground) ||
                 ( appType == AppManager::eAppTypeGui) ||
                 ( appType == AppManager::eAppTypeInterpreter) ) {
                pluginLabel = _imp->plugin->getLabelWithoutSuffix();
            } else {
                pluginLabel = _imp->plugin->getPluginLabel();
            }
        }
        try {
            if (group) {
                group->initNodeName(isMultiInstanceChild ? _imp->multiInstanceParentName + '_' : pluginLabel.toStdString(), &name);
            } else {
                name = NATRON_PYTHON_NAMESPACE::makeNameScriptFriendly( pluginLabel.toStdString() );
            }
        } catch (...) {
        }

        setNameInternal(name.c_str(), false);
    }



}

void
Node::load(const CreateNodeArgs& args)
{
    ///Called from the main thread. MT-safe
    assert( QThread::currentThread() == qApp->thread() );

    ///cannot load twice
    assert(!_imp->effect);
    _imp->isPartOfProject = !args.getProperty<bool>(kCreateNodeArgsPropOutOfProject);

#ifdef NATRON_ENABLE_IO_META_NODES
    _imp->ioContainer = args.getProperty<NodePtr>(kCreateNodeArgsPropMetaNodeContainer);
#endif

    boost::shared_ptr<NodeCollection> group = getGroup();
    std::string multiInstanceParentName = args.getProperty<std::string>(kCreateNodeArgsPropMultiInstanceParentName);
    if ( !multiInstanceParentName.empty() ) {
        _imp->multiInstanceParentName = multiInstanceParentName;
        _imp->isMultiInstance = false;
        fetchParentMultiInstancePointer();
    }


    _imp->wasCreatedSilently = args.getProperty<bool>(kCreateNodeArgsPropSilent);

    NodePtr thisShared = shared_from_this();
    LibraryBinary* binary = _imp->plugin->getLibraryBinary();
    std::pair<bool, EffectBuilder> func;
    if (binary) {
        func = binary->findFunction<EffectBuilder>("BuildEffect");
    }


    boost::shared_ptr<NodeSerialization> serialization = args.getProperty<boost::shared_ptr<NodeSerialization> >(kCreateNodeArgsPropNodeSerialization);
    
    bool isSilentCreation = args.getProperty<bool>(kCreateNodeArgsPropSilent);
#ifndef NATRON_ENABLE_IO_META_NODES
    bool hasUsedFileDialog = false;
#endif

    bool hasDefaultFilename = false;
    {
        std::vector<std::string> defaultParamValues = args.getPropertyN<std::string>(kCreateNodeArgsPropNodeInitialParamValues);
        std::vector<std::string>::iterator foundFileName  = std::find(defaultParamValues.begin(), defaultParamValues.end(), std::string(kOfxImageEffectFileParamName));
        if (foundFileName != defaultParamValues.end()) {
            std::string propName(kCreateNodeArgsPropParamValue);
            propName += "_";
            propName += kOfxImageEffectFileParamName;
            hasDefaultFilename = !args.getProperty<std::string>(propName).empty();
        }
    }
    bool canOpenFileDialog = !isSilentCreation && !serialization && _imp->isPartOfProject && !hasDefaultFilename && getGroup();

    std::string argFixedName = args.getProperty<std::string>(kCreateNodeArgsPropNodeInitialName);

    
    if (func.first) {
        /*
           We are creating a built-in plug-in
         */
        _imp->effect.reset( func.second(thisShared) );
        assert(_imp->effect);


#ifdef NATRON_ENABLE_IO_META_NODES
        NodePtr ioContainer = _imp->ioContainer.lock();
        if (ioContainer) {
            ReadNode* isReader = dynamic_cast<ReadNode*>( ioContainer->getEffectInstance().get() );
            if (isReader) {
                isReader->setEmbeddedReader(thisShared);
            } else {
                WriteNode* isWriter = dynamic_cast<WriteNode*>( ioContainer->getEffectInstance().get() );
                assert(isWriter);
                if (isWriter) {
                    isWriter->setEmbeddedWriter(thisShared);
                }
            }
        }
#endif
        initNodeScriptName(serialization.get(), QString::fromUtf8(argFixedName.c_str()));
        
        _imp->effect->initializeData();

        createRotoContextConditionnally();
        createTrackerContextConditionnally();
        initializeInputs();
        initializeKnobs(serialization.get() != 0);

        refreshAcceptedBitDepths();

        _imp->effect->setDefaultMetadata();

        if (serialization) {

            _imp->effect->onKnobsAboutToBeLoaded(serialization);
            loadKnobs(*serialization);
        }
        setValuesFromSerialization(args);
        


#ifndef NATRON_ENABLE_IO_META_NODES
        std::string images;
        if (_imp->effect->isReader() && canOpenFileDialog) {
            images = getApp()->openImageFileDialog();
        } else if (_imp->effect->isWriter() && canOpenFileDialog) {
            images = getApp()->saveImageFileDialog();
        }
        if ( !images.empty() ) {
            hasUsedFileDialog = true;
            boost::shared_ptr<KnobSerialization> defaultFile = createDefaultValueForParam(kOfxImageEffectFileParamName, images);
            CreateNodeArgs::DefaultValuesList list;
            list.push_back(defaultFile);

            std::string canonicalFilename = images;
            getApp()->getProject()->canonicalizePath(canonicalFilename);
            int firstFrame, lastFrame;
            Node::getOriginalFrameRangeForReader(getPluginID(), canonicalFilename, &firstFrame, &lastFrame);
            list.push_back( createDefaultValueForParam(kReaderParamNameOriginalFrameRange, firstFrame, lastFrame) );
            setValuesFromSerialization(args);
        }
#endif
    } else {
        //ofx plugin
#ifndef NATRON_ENABLE_IO_META_NODES
        _imp->effect = appPTR->createOFXEffect(thisShared, args, canOpenFileDialog, &hasUsedFileDialog);
#else
        _imp->effect = appPTR->createOFXEffect(thisShared, args);
#endif
        assert(_imp->effect);
    }

    _imp->effect->initializeOverlayInteract();


    if ( _imp->supportedDepths.empty() ) {
        //From the spec:
        //The default for a plugin is to have none set, the plugin \em must define at least one in its describe action.
        throw std::runtime_error("Plug-in does not support 8bits, 16bits or 32bits floating point image processing.");
    }

    /*
       Set modifiable props
     */
    refreshDynamicProperties();
    onOpenGLEnabledKnobChangedOnProject(getApp()->getProject()->isOpenGLRenderActivated());

    if ( isTrackerNodePlugin() ) {
        _imp->isMultiInstance = true;
    }

    /*if (isMultiInstanceChild && !args.serialization) {
        updateEffectLabelKnob( QString::fromUtf8( getScriptName().c_str() ) );
     }*/
    restoreSublabel();

    declarePythonFields();
    if  ( getRotoContext() ) {
        declareRotoPythonField();
    }
    if ( getTrackerContext() ) {
        declareTrackerPythonField();
    }


    if (group) {
        group->notifyNodeActivated(thisShared);
    }

    //This flag is used for the Roto plug-in and for the Merge inside the rotopaint tree
    //so that if the input of the roto node is RGB, it gets converted with alpha = 0, otherwise the user
    //won't be able to paint the alpha channel
    const QString& pluginID = _imp->plugin->getPluginID();
    if ( isRotoPaintingNode() || ( pluginID == QString::fromUtf8(PLUGINID_OFX_ROTO) ) ) {
        _imp->useAlpha0ToConvertFromRGBToRGBA = true;
    }

    if (!serialization) {
        computeHash();
    }

    assert(_imp->effect);

    _imp->pluginSafety = _imp->effect->renderThreadSafety();
    _imp->currentThreadSafety = _imp->pluginSafety;


    bool isLoadingPyPlug = getApp()->isCreatingPythonGroup();

    _imp->effect->onEffectCreated(canOpenFileDialog, args);

    _imp->nodeCreated = true;

    if ( !getApp()->isCreatingNodeTree() ) {
        refreshAllInputRelatedData(!serialization);
    }


    _imp->runOnNodeCreatedCB(!serialization && !isLoadingPyPlug);
} // load

bool
Node::usesAlpha0ToConvertFromRGBToRGBA() const
{
    return _imp->useAlpha0ToConvertFromRGBToRGBA;
}

void
Node::setWhileCreatingPaintStroke(bool creating)
{
    QMutexLocker k(&_imp->lastStrokeMovementMutex);

    _imp->duringPaintStrokeCreation = creating;
}

bool
Node::isDuringPaintStrokeCreation() const
{
    QMutexLocker k(&_imp->lastStrokeMovementMutex);

    return _imp->duringPaintStrokeCreation;
}

void
Node::setRenderThreadSafety(RenderSafetyEnum safety)
{
    QMutexLocker k(&_imp->pluginsPropMutex);

    _imp->currentThreadSafety = safety;
}

RenderSafetyEnum
Node::getCurrentRenderThreadSafety() const
{
    if ( !isMultiThreadingSupportEnabledForPlugin() ) {
        return eRenderSafetyInstanceSafe;
    }
    QMutexLocker k(&_imp->pluginsPropMutex);

    return _imp->currentThreadSafety;
}

void
Node::revertToPluginThreadSafety()
{
    QMutexLocker k(&_imp->pluginsPropMutex);

    _imp->currentThreadSafety = _imp->pluginSafety;
}

void
Node::setCurrentOpenGLRenderSupport(PluginOpenGLRenderSupport support)
{
    QMutexLocker k(&_imp->pluginsPropMutex);

    _imp->currentSupportOpenGLRender = support;
}

PluginOpenGLRenderSupport
Node::getCurrentOpenGLRenderSupport() const
{

    if (_imp->plugin) {
        PluginOpenGLRenderSupport pluginProp = _imp->plugin->getPluginOpenGLRenderSupport();
        if (pluginProp != ePluginOpenGLRenderSupportYes) {
            return pluginProp;
        }
    }

    if (!getApp()->getProject()->isGPURenderingEnabledInProject()) {
        return ePluginOpenGLRenderSupportNone;
    }

    // Ok still turned on, check the value of the opengl support knob in the Node page
    boost::shared_ptr<KnobChoice> openglSupportKnob = _imp->openglRenderingEnabledKnob.lock();
    if (openglSupportKnob) {
        int index = openglSupportKnob->getValue();
        if (index == 1) {
            return ePluginOpenGLRenderSupportNone;
        } else if (index == 2 && getApp()->isBackground()) {
            return ePluginOpenGLRenderSupportNone;
        }
    }

    // Descriptor returned that it supported OpenGL, let's see if it turned off/on in the instance the OpenGL rendering
    QMutexLocker k(&_imp->pluginsPropMutex);

    return _imp->currentSupportOpenGLRender;
}

void
Node::setCurrentSequentialRenderSupport(SequentialPreferenceEnum support)
{
    QMutexLocker k(&_imp->pluginsPropMutex);

    _imp->currentSupportSequentialRender = support;
}

SequentialPreferenceEnum
Node::getCurrentSequentialRenderSupport() const
{
    QMutexLocker k(&_imp->pluginsPropMutex);

    return _imp->currentSupportSequentialRender;
}

void
Node::setCurrentSupportTiles(bool support)
{
    QMutexLocker k(&_imp->pluginsPropMutex);

    _imp->currentSupportTiles = support;
}

bool
Node::getCurrentSupportTiles() const
{
    QMutexLocker k(&_imp->pluginsPropMutex);

    return _imp->currentSupportTiles;
}

void
Node::setCurrentCanTransform(bool support)
{
    QMutexLocker k(&_imp->pluginsPropMutex);

    _imp->currentCanTransform = support;
}

bool
Node::getCurrentCanTransform() const
{
    QMutexLocker k(&_imp->pluginsPropMutex);

    return _imp->currentCanTransform;
}

void
Node::refreshDynamicProperties()
{
    PluginOpenGLRenderSupport pluginGLSupport = ePluginOpenGLRenderSupportNone;
    if (_imp->plugin) {
        pluginGLSupport = _imp->plugin->getPluginOpenGLRenderSupport();
        if (_imp->plugin->isOpenGLEnabled() && pluginGLSupport == ePluginOpenGLRenderSupportYes) {
            // Ok the plug-in supports OpenGL, figure out now if can be turned on/off by the instance
            pluginGLSupport = _imp->effect->supportsOpenGLRender();
        }
    }


    setCurrentOpenGLRenderSupport(pluginGLSupport);
    bool tilesSupported = _imp->effect->supportsTiles();
    bool multiResSupported = _imp->effect->supportsMultiResolution();
    bool canTransform = _imp->effect->getCanTransform();
    RenderSafetyEnum safety = _imp->effect->renderThreadSafety();
    setRenderThreadSafety(safety);
    setCurrentSupportTiles(multiResSupported && tilesSupported);
    setCurrentSequentialRenderSupport( _imp->effect->getSequentialPreference() );
    setCurrentCanTransform(canTransform);
}

bool
Node::isRenderScaleSupportEnabledForPlugin() const
{
    return _imp->plugin ? _imp->plugin->isRenderScaleEnabled() : true;
}

bool
Node::isMultiThreadingSupportEnabledForPlugin() const
{
    return _imp->plugin ? _imp->plugin->isMultiThreadingEnabled() : true;
}

void
Node::prepareForNextPaintStrokeRender()
{
    {
        QMutexLocker k(&_imp->lastStrokeMovementMutex);
        _imp->strokeBitmapCleared = false;
    }
    _imp->effect->clearActionsCache();
}

void
Node::setLastPaintStrokeDataNoRotopaint()
{
    {
        QMutexLocker k(&_imp->lastStrokeMovementMutex);
        _imp->strokeBitmapCleared = false;
        _imp->duringPaintStrokeCreation = true;
    }
    _imp->effect->setDuringPaintStrokeCreationThreadLocal(true);
}

void
Node::invalidateLastPaintStrokeDataNoRotopaint()
{
    {
        QMutexLocker k(&_imp->lastStrokeMovementMutex);
        _imp->duringPaintStrokeCreation = false;
    }
}

RectD
Node::getPaintStrokeRoD_duringPainting() const
{
    return getApp()->getPaintStrokeWholeBbox();
}

void
Node::getPaintStrokeRoD(double time,
                        RectD* bbox) const
{
    bool duringPaintStroke = _imp->effect->isDuringPaintStrokeCreationThreadLocal();
    QMutexLocker k(&_imp->lastStrokeMovementMutex);

    if (duringPaintStroke) {
        *bbox = getPaintStrokeRoD_duringPainting();
    } else {
        boost::shared_ptr<RotoDrawableItem> stroke = _imp->paintStroke.lock();
        if (!stroke) {
            throw std::logic_error("");
        }
        *bbox = stroke->getBoundingBox(time);
    }
}

bool
Node::isLastPaintStrokeBitmapCleared() const
{
    QMutexLocker k(&_imp->lastStrokeMovementMutex);

    return _imp->strokeBitmapCleared;
}

void
Node::clearLastPaintStrokeRoD()
{
    QMutexLocker k(&_imp->lastStrokeMovementMutex);

    _imp->strokeBitmapCleared = true;
}

void
Node::getLastPaintStrokePoints(double time,
                               unsigned int mipmapLevel,
                               std::list<std::list<std::pair<Point, double> > >* strokes,
                               int* strokeIndex) const
{
    bool duringPaintStroke;
    {
        QMutexLocker k(&_imp->lastStrokeMovementMutex);
        duringPaintStroke = _imp->duringPaintStrokeCreation;
    }

    if (duringPaintStroke) {
        getApp()->getLastPaintStrokePoints(strokes, strokeIndex);
        //adapt to mipmaplevel if needed
        if (mipmapLevel == 0) {
            return;
        }
        int pot = 1 << mipmapLevel;
        for (std::list<std::list<std::pair<Point, double> > >::iterator it = strokes->begin(); it != strokes->end(); ++it) {
            for (std::list<std::pair<Point, double> >::iterator it2 = it->begin(); it2 != it->end(); ++it2) {
                std::pair<Point, double> &p = *it2;
                p.first.x /= pot;
                p.first.y /= pot;
            }
        }
    } else {
        boost::shared_ptr<RotoDrawableItem> item = _imp->paintStroke.lock();
        RotoStrokeItem* stroke = dynamic_cast<RotoStrokeItem*>( item.get() );
        assert(stroke);
        if (!stroke) {
            throw std::logic_error("");
        }
        stroke->evaluateStroke(mipmapLevel, time, strokes);
        *strokeIndex = 0;
    }
}

boost::shared_ptr<Image>
Node::getOrRenderLastStrokeImage(unsigned int mipMapLevel,
                                 double par,
                                 const ImagePlaneDesc& components,
                                 ImageBitDepthEnum depth) const
{
    QMutexLocker k(&_imp->lastStrokeMovementMutex);
    std::list<RectI> restToRender;
    boost::shared_ptr<RotoDrawableItem> item = _imp->paintStroke.lock();
    boost::shared_ptr<RotoStrokeItem> stroke = boost::dynamic_pointer_cast<RotoStrokeItem>(item);

    assert(stroke);
    if (!stroke) {
        throw std::logic_error("");
    }

    // qDebug() << getScriptName_mt_safe().c_str() << "Rendering stroke: " << _imp->lastStrokeMovementBbox.x1 << _imp->lastStrokeMovementBbox.y1 << _imp->lastStrokeMovementBbox.x2 << _imp->lastStrokeMovementBbox.y2;

    RectD lastStrokeBbox;
    std::list<std::pair<Point, double> > lastStrokePoints;
    double distNextIn = 0.;
    boost::shared_ptr<Image> strokeImage;
    getApp()->getRenderStrokeData(&lastStrokeBbox, &lastStrokePoints, &distNextIn, &strokeImage);
    double distToNextOut = stroke->renderSingleStroke(lastStrokeBbox, lastStrokePoints, mipMapLevel, par, components, depth, distNextIn, &strokeImage);

    getApp()->updateStrokeImage(strokeImage, distToNextOut, true);

    return strokeImage;
}

void
Node::refreshAcceptedBitDepths()
{
    assert( QThread::currentThread() == qApp->thread() );
    _imp->effect->addSupportedBitDepth(&_imp->supportedDepths);
}

bool
Node::isNodeCreated() const
{
    return _imp->nodeCreated;
}

void
Node::setProcessChannelsValues(bool doR,
                               bool doG,
                               bool doB,
                               bool doA)
{
    boost::shared_ptr<KnobBool> eR = _imp->enabledChan[0].lock();

    if (eR) {
        eR->setValue(doR);
    }
    boost::shared_ptr<KnobBool> eG = _imp->enabledChan[1].lock();
    if (eG) {
        eG->setValue(doG);
    }
    boost::shared_ptr<KnobBool> eB = _imp->enabledChan[2].lock();
    if (eB) {
        eB->setValue(doB);
    }
    boost::shared_ptr<KnobBool> eA = _imp->enabledChan[3].lock();
    if (eA) {
        eA->setValue(doA);
    }
}

bool
Node::setStreamWarningInternal(StreamWarningEnum warning,
                               const QString& message)
{
    assert( QThread::currentThread() == qApp->thread() );
    std::map<Node::StreamWarningEnum, QString>::iterator found = _imp->streamWarnings.find(warning);
    if ( found == _imp->streamWarnings.end() ) {
        _imp->streamWarnings.insert( std::make_pair(warning, message) );

        return true;
    } else {
        if (found->second != message) {
            found->second = message;

            return true;
        }
    }

    return false;
}

void
Node::setStreamWarning(StreamWarningEnum warning,
                       const QString& message)
{
    if ( setStreamWarningInternal(warning, message) ) {
        Q_EMIT streamWarningsChanged();
    }
}

void
Node::setStreamWarnings(const std::map<StreamWarningEnum, QString>& warnings)
{
    bool changed = false;

    for (std::map<StreamWarningEnum, QString>::const_iterator it = warnings.begin(); it != warnings.end(); ++it) {
        changed |= setStreamWarningInternal(it->first, it->second);
    }
    if (changed) {
        Q_EMIT streamWarningsChanged();
    }
}

void
Node::clearStreamWarning(StreamWarningEnum warning)
{
    assert( QThread::currentThread() == qApp->thread() );
    std::map<Node::StreamWarningEnum, QString>::iterator found = _imp->streamWarnings.find(warning);
    if ( ( found == _imp->streamWarnings.end() ) || found->second.isEmpty() ) {
        return;
    }
    found->second.clear();
    Q_EMIT streamWarningsChanged();
}

void
Node::getStreamWarnings(std::map<StreamWarningEnum, QString>* warnings) const
{
    assert( QThread::currentThread() == qApp->thread() );
    *warnings = _imp->streamWarnings;
}

void
Node::declareRotoPythonField()
{
    if (getScriptName_mt_safe().empty()) {
        return;
    }
    assert(_imp->rotoContext);
    std::string appID = getApp()->getAppIDString();
    std::string nodeName = getFullyQualifiedName();
    std::string nodeFullName = appID + "." + nodeName;
    std::string err;
    std::string script = nodeFullName + ".roto = " + nodeFullName + ".getRotoContext()\n";
    if ( !appPTR->isBackground() ) {
        getApp()->printAutoDeclaredVariable(script);
    }
    bool ok = NATRON_PYTHON_NAMESPACE::interpretPythonScript(script, &err, 0);
    assert(ok);
    if (!ok) {
        throw std::runtime_error("Node::declareRotoPythonField(): interpretPythonScript(" + script + ") failed!");
    }
    _imp->rotoContext->declarePythonFields();
}

void
Node::declareTrackerPythonField()
{
    if (getScriptName_mt_safe().empty()) {
        return;
    }

    assert(_imp->trackContext);
    std::string appID = getApp()->getAppIDString();
    std::string nodeName = getFullyQualifiedName();
    std::string nodeFullName = appID + "." + nodeName;
    std::string err;
    std::string script = nodeFullName + ".tracker = " + nodeFullName + ".getTrackerContext()\n";
    if ( !appPTR->isBackground() ) {
        getApp()->printAutoDeclaredVariable(script);
    }
    bool ok = NATRON_PYTHON_NAMESPACE::interpretPythonScript(script, &err, 0);
    assert(ok);
    if (!ok) {
        throw std::runtime_error("Node::declareTrackerPythonField(): interpretPythonScript(" + script + ") failed!");
    }
    _imp->trackContext->declarePythonFields();
}

boost::shared_ptr<NodeCollection>
Node::getGroup() const
{
    return _imp->group.lock();
}

void
Node::Implementation::appendChild(const NodePtr& child)
{
    QMutexLocker k(&childrenMutex);

    for (NodesWList::iterator it = children.begin(); it != children.end(); ++it) {
        if (it->lock() == child) {
            return;
        }
    }
    children.push_back(child);
}

void
Node::fetchParentMultiInstancePointer()
{
    NodesList nodes = _imp->group.lock()->getNodes();
    NodePtr thisShared = shared_from_this();

    for (NodesList::iterator it = nodes.begin(); it != nodes.end(); ++it) {
        if ( (*it)->getScriptName() == _imp->multiInstanceParentName ) {
            ///no need to store the boost pointer because the main instance lives the same time
            ///as the child
            _imp->multiInstanceParent = *it;
            (*it)->_imp->appendChild(thisShared);
            QObject::connect( it->get(), SIGNAL(inputChanged(int)), this, SLOT(onParentMultiInstanceInputChanged(int)) );
            break;
        }
    }
}

NodePtr
Node::getParentMultiInstance() const
{
    return _imp->multiInstanceParent.lock();
}

bool
Node::isMultiInstance() const
{
    return _imp->isMultiInstance;
}

///Accessed by the serialization thread, but mt safe since never changed
std::string
Node::getParentMultiInstanceName() const
{
    return _imp->multiInstanceParentName;
}

void
Node::getChildrenMultiInstance(NodesList* children) const
{
    QMutexLocker k(&_imp->childrenMutex);

    for (NodesWList::const_iterator it = _imp->children.begin(); it != _imp->children.end(); ++it) {
        children->push_back( it->lock() );
    }
}

U64
Node::getHashValue() const
{
    QReadLocker l(&_imp->knobsAgeMutex);

    return _imp->hash.value();
}

std::string
Node::getCacheID() const
{
    QMutexLocker k(&_imp->nameMutex);

    return _imp->cacheID;
}

bool
Node::computeHashInternal()
{
    if (!_imp->effect) {
        return false;
    }
    ///Always called in the main thread
    assert( QThread::currentThread() == qApp->thread() );
    if (!_imp->inputsInitialized) {
        qDebug() << "Node::computeHash(): inputs not initialized";
    }

    U64 oldHash, newHash;
    {
        QWriteLocker l(&_imp->knobsAgeMutex);

        oldHash = _imp->hash.value();

        ///reset the hash value
        _imp->hash.reset();

        ///append the effect's own age
        _imp->hash.append(_imp->knobsAge);

        ///append all inputs hash
        boost::shared_ptr<RotoDrawableItem> attachedStroke = _imp->paintStroke.lock();
        NodePtr attachedStrokeContextNode;
        if (attachedStroke) {
            attachedStrokeContextNode = attachedStroke->getContext()->getNode();
        }
        {
            ViewerInstance* isViewer = dynamic_cast<ViewerInstance*>( _imp->effect.get() );

            if (isViewer) {
                int activeInput[2];
                isViewer->getActiveInputs(activeInput[0], activeInput[1]);

                for (int i = 0; i < 2; ++i) {
                    NodePtr input = getInput(activeInput[i]);
                    if (input) {
                        _imp->hash.append( input->getHashValue() );
                    }
                }
            } else {
                for (U32 i = 0; i < _imp->inputs.size(); ++i) {
                    NodePtr input = getInput(i);
                    if (input) {
                        //Since the rotopaint node is connected to the internal nodes of the tree, don't change their hash
                        if ( attachedStroke && (input == attachedStrokeContextNode) ) {
                            continue;
                        }
                        ///Add the index of the input to its hash.
                        ///Explanation: if we didn't add this, just switching inputs would produce a similar
                        ///hash.
                        _imp->hash.append(input->getHashValue() + i);
                    }
                }
            }
        }

        // We do not append the roto age any longer since now every tool in the RotoContext is backed-up by nodes which
        // have their own age. Instead each action in the Rotocontext is followed by a incrementNodesAge() call so that each
        // node respecitively have their hash correctly set.

        //        boost::shared_ptr<RotoContext> roto = attachedStroke ? attachedStroke->getContext() : getRotoContext();
        //        if (roto) {
        //            U64 rotoAge = roto->getAge();
        //            _imp->hash.append(rotoAge);
        //        }

        ///Also append the effect's label to distinguish 2 instances with the same parameters
        Hash64_appendQString( &_imp->hash, QString::fromUtf8( getScriptName().c_str() ) );

        ///Also append the project's creation time in the hash because 2 projects openend concurrently
        ///could reproduce the same (especially simple graphs like Viewer-Reader)
        qint64 creationTime =  getApp()->getProject()->getProjectCreationTime();
        _imp->hash.append(creationTime);

        _imp->hash.computeHash();

        newHash = _imp->hash.value();
    } // QWriteLocker l(&_imp->knobsAgeMutex);
    bool hashChanged = oldHash != newHash;

    if (hashChanged) {
        _imp->effect->onNodeHashChanged(newHash);
        if ( _imp->nodeCreated && !getApp()->getProject()->isProjectClosing() ) {
            /*
             * We changed the node hash. That means all cache entries for this node with a different hash
             * are impossible to re-create again. Just discard them all. This is done in a separate thread.
             */
            removeAllImagesFromCacheWithMatchingIDAndDifferentKey(newHash);
        }
    }

    return hashChanged;
} // Node::computeHashInternal

void
Node::computeHashRecursive(std::list<Node*>& marked)
{
    if ( std::find(marked.begin(), marked.end(), this) != marked.end() ) {
        return;
    }

    bool hasChanged = computeHashInternal();
    marked.push_back(this);
    if (!hasChanged) {
        //Nothing changed, no need to recurse on outputs
        return;
    }


    bool isRotoPaint = _imp->effect->isRotoPaintNode();

    ///call it on all the outputs
    NodesList outputs;
    getOutputsWithGroupRedirection(outputs);
    for (NodesList::iterator it = outputs.begin(); it != outputs.end(); ++it) {
        assert(*it);

        //Since the rotopaint node is connected to the internal nodes of the tree, don't change their hash
        boost::shared_ptr<RotoDrawableItem> attachedStroke = (*it)->getAttachedRotoItem();
        if ( isRotoPaint && attachedStroke && (attachedStroke->getContext()->getNode().get() == this) ) {
            continue;
        }
        (*it)->computeHashRecursive(marked);
    }


    ///If the node has a rotopaint tree, compute the hash of the nodes in the tree
    if (_imp->rotoContext) {
        NodesList allItems;
        _imp->rotoContext->getRotoPaintTreeNodes(&allItems);
        for (NodesList::iterator it = allItems.begin(); it != allItems.end(); ++it) {
            (*it)->computeHashRecursive(marked);
        }
    }
}

void
Node::removeAllImagesFromCacheWithMatchingIDAndDifferentKey(U64 nodeHashKey)
{
    AppInstPtr app = getApp();

    if (!app) {
        return;
    }
    boost::shared_ptr<Project> proj = app->getProject();

    if ( proj->isProjectClosing() || proj->isLoadingProject() ) {
        return;
    }
    appPTR->removeAllImagesFromCacheWithMatchingIDAndDifferentKey(this, nodeHashKey);
    appPTR->removeAllImagesFromDiskCacheWithMatchingIDAndDifferentKey(this, nodeHashKey);
    ViewerInstance* isViewer = dynamic_cast<ViewerInstance*>( _imp->effect.get() );
    if (isViewer) {
        //Also remove from viewer cache
        appPTR->removeAllTexturesFromCacheWithMatchingIDAndDifferentKey(this, nodeHashKey);
    }
}

void
Node::removeAllImagesFromCache(bool blocking)
{
    AppInstPtr app = getApp();

    if (!app) {
        return;
    }
    boost::shared_ptr<Project> proj = app->getProject();

    if ( proj->isProjectClosing() || proj->isLoadingProject() ) {
        return;
    }
    appPTR->removeAllCacheEntriesForHolder(this, blocking);
}

void
Node::doComputeHashOnMainThread()
{
    assert( QThread::currentThread() == qApp->thread() );
    computeHash();
}

void
Node::computeHash()
{
    if ( QThread::currentThread() != qApp->thread() ) {
        Q_EMIT mustComputeHashOnMainThread();

        return;
    }
    std::list<Node*> marked;
    computeHashRecursive(marked);
} // computeHash

void
Node::setValuesFromSerialization(const CreateNodeArgs& args)
{
    
    std::vector<std::string> params = args.getPropertyN<std::string>(kCreateNodeArgsPropNodeInitialParamValues);
    
    assert( QThread::currentThread() == qApp->thread() );
    assert(_imp->knobsInitialized);
    const std::vector< KnobPtr > & nodeKnobs = getKnobs();

    for (std::size_t i = 0; i < params.size(); ++i) {
        for (U32 j = 0; j < nodeKnobs.size(); ++j) {
            if (nodeKnobs[j]->getName() == params[i]) {
                
                Knob<bool>* isBool = dynamic_cast<Knob<bool>*>(nodeKnobs[j].get());
                Knob<int>* isInt = dynamic_cast<Knob<int>*>(nodeKnobs[j].get());
                Knob<double>* isDbl = dynamic_cast<Knob<double>*>(nodeKnobs[j].get());
                Knob<std::string>* isStr = dynamic_cast<Knob<std::string>*>(nodeKnobs[j].get());
                int nDims = nodeKnobs[j]->getDimension();

                std::string propName = kCreateNodeArgsPropParamValue;
                propName += "_";
                propName += params[i];
                if (isBool) {
                    std::vector<bool> v = args.getPropertyN<bool>(propName);
                    nDims = std::min((int)v.size(), nDims);
                    for (int d = 0; d < nDims; ++d) {
                        isBool->setValue(v[d], ViewSpec(0), d);
                    }
                } else if (isInt) {
                    std::vector<int> v = args.getPropertyN<int>(propName);
                    nDims = std::min((int)v.size(), nDims);
                    for (int d = 0; d < nDims; ++d) {
                        isInt->setValue(v[d], ViewSpec(0), d);
                    }
                } else if (isDbl) {
                    std::vector<double> v = args.getPropertyN<double>(propName);
                    nDims = std::min((int)v.size(), nDims);
                    for (int d = 0; d < nDims; ++d) {
                        isDbl->setValue(v[d], ViewSpec(0), d );
                    }
                } else if (isStr) {
                    std::vector<std::string> v = args.getPropertyN<std::string>(propName);
                    nDims = std::min((int)v.size(), nDims);
                    for (int d = 0; d < nDims; ++d) {
                        isStr->setValue(v[d],ViewSpec(0), d );
                    }
                }
                break;
            }
        }
    }
    
    
}

void
Node::loadKnobs(const NodeSerialization & serialization,
                bool updateKnobGui)
{
    ///Only called from the main thread
    assert( QThread::currentThread() == qApp->thread() );
    assert(_imp->knobsInitialized);
    if ( serialization.isNull() ) {
        return;
    }


    {
        QMutexLocker k(&_imp->createdComponentsMutex);
        _imp->createdComponents = serialization.getUserCreatedComponents();
    }

    const std::vector< KnobPtr > & nodeKnobs = getKnobs();
    ///for all knobs of the node
    for (U32 j = 0; j < nodeKnobs.size(); ++j) {
        loadKnob(nodeKnobs[j], serialization, updateKnobGui);
    }
    ///now restore the roto context if the node has a roto context
    if (serialization.hasRotoContext() && _imp->rotoContext) {
        _imp->rotoContext->load( serialization.getRotoContext() );
    }

    if (serialization.hasTrackerContext() && _imp->trackContext) {
        _imp->trackContext->load( serialization.getTrackerContext() );
    }

    restoreUserKnobs(serialization);

    setKnobsAge( serialization.getKnobsAge() );


    _imp->effect->onKnobsLoaded();
}

void
Node::restoreSublabel()
{
    //Check if natron custom tags are present and insert them if needed
    /// If the node has a sublabel, restore it in the label
    boost::shared_ptr<KnobString> labelKnob = _imp->nodeLabelKnob.lock();

    if (labelKnob) {
        QString labeltext = QString::fromUtf8( labelKnob->getValue().c_str() );
        int foundNatronCustomTag = labeltext.indexOf( QString::fromUtf8(NATRON_CUSTOM_HTML_TAG_START) );
        if (foundNatronCustomTag == -1) {
            KnobPtr sublabelKnob = getKnobByName(kNatronOfxParamStringSublabelName);
            if (sublabelKnob) {
                KnobString* sublabelKnobIsString = dynamic_cast<KnobString*>( sublabelKnob.get() );
                if (sublabelKnobIsString) {
                    QString sublabel = QString::fromUtf8( sublabelKnobIsString->getValue(0).c_str() );
                    if ( !sublabel.isEmpty() ) {
                        int fontEndTagFound = labeltext.lastIndexOf( QString::fromUtf8(kFontEndTag) );
                        if (fontEndTagFound == -1) {
                            labeltext.append( QString::fromUtf8(NATRON_CUSTOM_HTML_TAG_START) );
                            labeltext.append( QLatin1Char('(') + sublabel + QLatin1Char(')') );
                            labeltext.append( QString::fromUtf8(NATRON_CUSTOM_HTML_TAG_END) );
                        } else {
                            QString toAppend( QString::fromUtf8(NATRON_CUSTOM_HTML_TAG_START) );
                            toAppend += QLatin1Char('(');
                            toAppend += sublabel;
                            toAppend += QLatin1Char(')');
                            toAppend += QString::fromUtf8(NATRON_CUSTOM_HTML_TAG_END);
                            labeltext.insert(fontEndTagFound, toAppend);
                        }
                        labelKnob->setValue( labeltext.toStdString() );
                    }
                }
            }
        }
    }
}

void
Node::loadKnob(const KnobPtr & knob,
               const NodeSerialization & serialization,
               bool /*updateKnobGui*/)
{

<<<<<<< HEAD
    const NodeSerialization::KnobValues& knobsValues = serialization.getKnobsValues();

    ///try to find a serialized value for this knob
    const ProjectBeingLoadedInfo projectInfos = getApp()->getProjectBeingLoadedInfo();

    std::string pluginID = getPluginID();

    {
        // Use the plug-in ID of the encoder/decoder for reader and writer
        ReadNode* isReadNode = dynamic_cast<ReadNode*>( getEffectInstance().get() );
        WriteNode* isWriteNode = dynamic_cast<WriteNode*>( getEffectInstance().get() );
        if (isReadNode) {
            NodePtr p = isReadNode->getEmbeddedReader();
            if (p) {
                pluginID = p->getPluginID();
            }
        } else if (isWriteNode) {
            NodePtr p = isWriteNode->getEmbeddedWriter();
            if (p) {
                pluginID = p->getPluginID();
            }
        }
    }


    KnobChoice* isChoice = dynamic_cast<KnobChoice*>( knob.get() );
    if (isChoice) {

        if (projectInfos.vMajor == 2 && projectInfos.vMinor < 3) {
            // Before Natron 2.2.3, all dynamic choice parameters for multiplane had a string parameter.
            // The string parameter had the same name as the choice parameter plus "Choice" appended.
            // If we found such a parameter, retrieve the string from it.
            std::string stringParamName = isChoice->getName() + "Choice";
            for (NodeSerialization::KnobValues::const_iterator it = knobsValues.begin(); it != knobsValues.end(); ++it) {
                if ( (*it)->getName() == stringParamName ) {
                    boost::shared_ptr<KnobString> stringKnob = boost::dynamic_pointer_cast<KnobString>((*it)->getKnob());
                    if (stringKnob) {
                        std::string serializedString = stringKnob->getValue();
                        if ((*it)->_version < KNOB_SERIALIZATION_CHANGE_PLANES_SERIALIZATION) {
                            filterKnobChoiceOptionCompat(getPluginID(), getMajorVersion(), getMinorVersion(), projectInfos.vMajor, projectInfos.vMinor, projectInfos.vRev, isChoice->getName(), &serializedString);
                        }
                        isChoice->setActiveEntry(ChoiceOption(serializedString));
                    }
                    break;
                }
            }

        }
    }
=======
    const ProjectBeingLoadedInfo projectInfos = getApp()->getProjectBeingLoadedInfo();
>>>>>>> 834bce18

    for (NodeSerialization::KnobValues::const_iterator it = knobsValues.begin(); it != knobsValues.end(); ++it) {

        std::string serializedName = (*it)->getName();
        bool foundMatch = false;
        if (serializedName == knob->getName()) {
            foundMatch = true;
        } else {
            if (filterKnobNameCompat(getPluginID(), getMajorVersion(), getMinorVersion(), projectInfos.vMajor, projectInfos.vMinor, projectInfos.vRev, &serializedName)) {
                if (serializedName == knob->getName()) {
                    foundMatch = true;
                }
            }

        }
        if (!foundMatch) {
            continue;
        }

        // don't load the value if the Knob is not persistent! (it is just the default value in this case)
        ///EDIT: Allow non persistent params to be loaded if we found a valid serialization for them
        //if ( knob->getIsPersistent() ) {
        KnobPtr serializedKnob = (*it)->getKnob();

        // A knob might change its type between versions, do not load it
        if ( knob->typeName() != serializedKnob->typeName() ) {
            continue;
        }

        knob->cloneDefaultValues( serializedKnob.get() );

        if (isChoice) {
            const TypeExtraData* extraData = (*it)->getExtraData();
            const ChoiceExtraData* choiceData = dynamic_cast<const ChoiceExtraData*>(extraData);
            assert(choiceData);
            if (choiceData) {
                KnobChoice* choiceSerialized = dynamic_cast<KnobChoice*>( serializedKnob.get() );
                assert(choiceSerialized);
                if (choiceSerialized) {
                    std::string optionID = choiceData->_choiceString;
                    // first, try to get the id the easy way ( see choiceMatch() )
                    int id = isChoice->choiceRestorationId(choiceSerialized, optionID);
                    if (id < 0) {
                        // no luck, try the filters
                        filterKnobChoiceOptionCompat(getPluginID(), serialization.getPluginMajorVersion(), serialization.getPluginMinorVersion(), projectInfos.vMajor, projectInfos.vMinor, projectInfos.vRev, serializedName, &optionID);
                        id = isChoice->choiceRestorationId(choiceSerialized, optionID);
                    }
                    isChoice->choiceRestoration(choiceSerialized, optionID, id);
                    //if (id >= 0) {
                    //    choiceData->_choiceString = isChoice->getEntry(id).id;
                    //}
                }
            }
        } else {
            // There is a case where the dimension of a parameter might have changed between versions, e.g:
            // the size parameter of the Blur node was previously a Double1D and has become a Double2D to control
            // both dimensions.
            // For compatibility, we do not load only the first dimension, otherwise the result wouldn't be the same,
            // instead we replicate the last dimension of the serialized knob to all other remaining dimensions to fit the
            // knob's dimensions.
            if ( serializedKnob->getDimension() < knob->getDimension() ) {
                int nSerDims = serializedKnob->getDimension();
                for (int i = 0; i < nSerDims; ++i) {
                    knob->cloneAndUpdateGui(serializedKnob.get(), i);
                }
                for (int i = nSerDims; i < knob->getDimension(); ++i) {
                    knob->cloneAndUpdateGui(serializedKnob.get(), i, nSerDims - 1);
                }
            } else {
                knob->cloneAndUpdateGui( serializedKnob.get() );
            }
            knob->setSecret( serializedKnob->getIsSecret() );
            if ( knob->getDimension() == serializedKnob->getDimension() ) {
                for (int i = 0; i < knob->getDimension(); ++i) {
                    knob->setEnabled( i, serializedKnob->isEnabled(i) );
                }
            }
        }

        if (knob->getName() == kOfxImageEffectFileParamName) {
            computeFrameRangeForReader( knob.get() );
        }

        //}
        break;

    }
  
} // Node::loadKnob

void
Node::Implementation::restoreKnobLinksRecursive(const GroupKnobSerialization* group,
                                                const NodesList & allNodes,
                                                const std::map<std::string, std::string>& oldNewScriptNamesMapping)
{
    const std::list <boost::shared_ptr<KnobSerializationBase> >&  children = group->getChildren();

    for (std::list <boost::shared_ptr<KnobSerializationBase> >::const_iterator it = children.begin(); it != children.end(); ++it) {
        GroupKnobSerialization* isGrp = dynamic_cast<GroupKnobSerialization*>( it->get() );
        KnobSerialization* isRegular = dynamic_cast<KnobSerialization*>( it->get() );
        assert(isGrp || isRegular);
        if (isGrp) {
            restoreKnobLinksRecursive(isGrp, allNodes, oldNewScriptNamesMapping);
        } else if (isRegular) {
            KnobPtr knob =  _publicInterface->getKnobByName( isRegular->getName() );
            if (!knob) {
                LogEntry::LogEntryColor c;
                if (_publicInterface->getColor(&c.r, &c.g, &c.b)) {
                    c.colorSet = true;
                }

                QString err = tr("Could not find a parameter named %1").arg( QString::fromUtf8( (*it)->getName().c_str() ) );
                appPTR->writeToErrorLog_mt_safe(QString::fromUtf8( _publicInterface->getScriptName_mt_safe().c_str() ), QDateTime::currentDateTime(), err, false, c);
                continue;
            }
            isRegular->restoreKnobLinks(knob, allNodes, oldNewScriptNamesMapping);
            isRegular->restoreExpressions(knob, oldNewScriptNamesMapping);
        }
    }
}

void
Node::restoreKnobsLinks(const NodeSerialization & serialization,
                        const NodesList & allNodes,
                        const std::map<std::string, std::string>& oldNewScriptNamesMapping)
{
    ////Only called by the main-thread
    assert( QThread::currentThread() == qApp->thread() );

    const NodeSerialization::KnobValues & knobsValues = serialization.getKnobsValues();
    ///try to find a serialized value for this knob
    for (NodeSerialization::KnobValues::const_iterator it = knobsValues.begin(); it != knobsValues.end(); ++it) {
        KnobPtr knob = getKnobByName( (*it)->getName() );
        if (!knob) {
            LogEntry::LogEntryColor c;
            if (getColor(&c.r, &c.g, &c.b)) {
                c.colorSet = true;
            }

            QString err = tr("Could not find a parameter named %1").arg( QString::fromUtf8( (*it)->getName().c_str() ) );
            appPTR->writeToErrorLog_mt_safe(QString::fromUtf8( getScriptName_mt_safe().c_str() ), QDateTime::currentDateTime(), err, false, c);
            continue;
        }
        (*it)->restoreKnobLinks(knob, allNodes, oldNewScriptNamesMapping);
        (*it)->restoreExpressions(knob, oldNewScriptNamesMapping);
    }

    const std::list<boost::shared_ptr<GroupKnobSerialization> >& userKnobs = serialization.getUserPages();
    for (std::list<boost::shared_ptr<GroupKnobSerialization > >::const_iterator it = userKnobs.begin(); it != userKnobs.end(); ++it) {
        _imp->restoreKnobLinksRecursive( (*it).get(), allNodes, oldNewScriptNamesMapping );
    }
}

void
Node::setPagesOrder(const std::list<std::string>& pages)
{
    //re-order the pages
    std::list<KnobPtr > pagesOrdered;

    for (std::list<std::string>::const_iterator it = pages.begin(); it != pages.end(); ++it) {
        const KnobsVec &knobs = getKnobs();
        for (KnobsVec::const_iterator it2 = knobs.begin(); it2 != knobs.end(); ++it2) {
            if ( (*it2)->getName() == *it ) {
                pagesOrdered.push_back(*it2);
                _imp->effect->removeKnobFromList( it2->get() );
                break;
            }
        }
    }
    int index = 0;
    for (std::list<KnobPtr >::iterator it =  pagesOrdered.begin(); it != pagesOrdered.end(); ++it, ++index) {
        _imp->effect->insertKnob(index, *it);
    }
}

std::list<std::string>
Node::getPagesOrder() const
{
    const KnobsVec& knobs = getKnobs();
    std::list<std::string> ret;

    for (KnobsVec::const_iterator it = knobs.begin(); it != knobs.end(); ++it) {
        KnobPage* ispage = dynamic_cast<KnobPage*>( it->get() );
        if (ispage) {
            ret.push_back( ispage->getName() );
        }
    }

    return ret;
}

void
Node::restoreUserKnobs(const NodeSerialization& serialization)
{
    const std::list<boost::shared_ptr<GroupKnobSerialization> >& userPages = serialization.getUserPages();

    for (std::list<boost::shared_ptr<GroupKnobSerialization> >::const_iterator it = userPages.begin(); it != userPages.end(); ++it) {
        KnobPtr found = getKnobByName( (*it)->getName() );
        boost::shared_ptr<KnobPage> page;
        if (!found) {
            page = AppManager::createKnob<KnobPage>(_imp->effect.get(), (*it)->getLabel(), 1, false);
            page->setAsUserKnob(true);
            page->setName( (*it)->getName() );
        } else {
            page = boost::dynamic_pointer_cast<KnobPage>(found);
        }
        if (page) {
            _imp->restoreUserKnobsRecursive( (*it)->getChildren(), boost::shared_ptr<KnobGroup>(), page );
        }
    }
    setPagesOrder( serialization.getPagesOrdered() );
}

void
Node::Implementation::restoreUserKnobsRecursive(const std::list<boost::shared_ptr<KnobSerializationBase> >& knobs,
                                                const boost::shared_ptr<KnobGroup>& group,
                                                const boost::shared_ptr<KnobPage>& page)
{
    for (std::list<boost::shared_ptr<KnobSerializationBase> >::const_iterator it = knobs.begin(); it != knobs.end(); ++it) {
        GroupKnobSerialization* isGrp = dynamic_cast<GroupKnobSerialization*>( it->get() );
        KnobSerialization* isRegular = dynamic_cast<KnobSerialization*>( it->get() );
        assert(isGrp || isRegular);

        KnobPtr found = _publicInterface->getKnobByName( (*it)->getName() );

        if (isGrp) {
            boost::shared_ptr<KnobGroup> grp;
            if (!found) {
                grp = AppManager::createKnob<KnobGroup>(effect.get(), isGrp->getLabel(), 1, false);
            } else {
                grp = boost::dynamic_pointer_cast<KnobGroup>(found);
                if (!grp) {
                    continue;
                }
            }
            grp->setAsUserKnob(true);
            grp->setName( (*it)->getName() );
            if ( isGrp && isGrp->isSetAsTab() ) {
                grp->setAsTab();
            }
            page->addKnob(grp);
            if (group) {
                group->addKnob(grp);
            }
            grp->setValue( isGrp->isOpened() );
            restoreUserKnobsRecursive(isGrp->getChildren(), grp, page);
        } else if (isRegular) {
            assert( isRegular->isUserKnob() );
            KnobPtr sKnob = isRegular->getKnob();
            KnobPtr knob;
            KnobInt* isInt = dynamic_cast<KnobInt*>( sKnob.get() );
            KnobDouble* isDbl = dynamic_cast<KnobDouble*>( sKnob.get() );
            KnobBool* isBool = dynamic_cast<KnobBool*>( sKnob.get() );
            KnobChoice* isChoice = dynamic_cast<KnobChoice*>( sKnob.get() );
            KnobColor* isColor = dynamic_cast<KnobColor*>( sKnob.get() );
            KnobString* isStr = dynamic_cast<KnobString*>( sKnob.get() );
            KnobFile* isFile = dynamic_cast<KnobFile*>( sKnob.get() );
            KnobOutputFile* isOutFile = dynamic_cast<KnobOutputFile*>( sKnob.get() );
            KnobPath* isPath = dynamic_cast<KnobPath*>( sKnob.get() );
            KnobButton* isBtn = dynamic_cast<KnobButton*>( sKnob.get() );
            KnobSeparator* isSep = dynamic_cast<KnobSeparator*>( sKnob.get() );
            KnobParametric* isParametric = dynamic_cast<KnobParametric*>( sKnob.get() );

            assert(isInt || isDbl || isBool || isChoice || isColor || isStr || isFile || isOutFile || isPath || isBtn || isSep || isParametric);

            if (isInt) {
                boost::shared_ptr<KnobInt> k;

                if (!found) {
                    k = AppManager::createKnob<KnobInt>(effect.get(), isRegular->getLabel(),
                                                        sKnob->getDimension(), false);
                } else {
                    k = boost::dynamic_pointer_cast<KnobInt>(found);
                    if (!k) {
                        continue;
                    }
                }
                const ValueExtraData* data = dynamic_cast<const ValueExtraData*>( isRegular->getExtraData() );
                assert(data);
                if (data) {
                    std::vector<int> minimums, maximums, dminimums, dmaximums;
                    for (int i = 0; i < k->getDimension(); ++i) {
                        minimums.push_back(data->min);
                        maximums.push_back(data->max);
                        dminimums.push_back(data->dmin);
                        dmaximums.push_back(data->dmax);
                    }
                    k->setMinimumsAndMaximums(minimums, maximums);
                    k->setDisplayMinimumsAndMaximums(dminimums, dmaximums);
                }
                knob = k;
            } else if (isDbl) {
                boost::shared_ptr<KnobDouble> k;
                if (!found) {
                    k = AppManager::createKnob<KnobDouble>(effect.get(), isRegular->getLabel(),
                                                           sKnob->getDimension(), false);
                } else {
                    k = boost::dynamic_pointer_cast<KnobDouble>(found);
                    if (!k) {
                        continue;
                    }
                }
                const ValueExtraData* data = dynamic_cast<const ValueExtraData*>( isRegular->getExtraData() );
                assert(data);
                if (data) {
                    std::vector<double> minimums, maximums, dminimums, dmaximums;
                    for (int i = 0; i < k->getDimension(); ++i) {
                        minimums.push_back(data->min);
                        maximums.push_back(data->max);
                        dminimums.push_back(data->dmin);
                        dmaximums.push_back(data->dmax);
                    }
                    k->setMinimumsAndMaximums(minimums, maximums);
                    k->setDisplayMinimumsAndMaximums(dminimums, dmaximums);
                }
                knob = k;

                if ( isRegular->getUseHostOverlayHandle() ) {
                    KnobDouble* isDbl = dynamic_cast<KnobDouble*>( knob.get() );
                    if (isDbl) {
                        isDbl->setHasHostOverlayHandle(true);
                    }
                }
            } else if (isBool) {
                boost::shared_ptr<KnobBool> k;
                if (!found) {
                    k = AppManager::createKnob<KnobBool>(effect.get(), isRegular->getLabel(),
                                                         sKnob->getDimension(), false);
                } else {
                    k = boost::dynamic_pointer_cast<KnobBool>(found);
                    if (!k) {
                        continue;
                    }
                }
                knob = k;
            } else if (isChoice) {
                boost::shared_ptr<KnobChoice> k;
                if (!found) {
                    k = AppManager::createKnob<KnobChoice>(effect.get(), isRegular->getLabel(),
                                                           sKnob->getDimension(), false);
                } else {
                    k = boost::dynamic_pointer_cast<KnobChoice>(found);
                    if (!k) {
                        continue;
                    }
                }
                const ChoiceExtraData* data = dynamic_cast<const ChoiceExtraData*>( isRegular->getExtraData() );
                assert(data);
                if (data) {
                    std::vector<ChoiceOption> options(data->_entries.size());
                    for (std::size_t i =  0; i < options.size(); ++i) {
                        options[i].id = data->_entries[i];
                        if (i < data->_helpStrings.size()) {
                            options[i].tooltip = data->_helpStrings[i];
                        }
                    }
                    k->populateChoices(options);
                }
                knob = k;
            } else if (isColor) {
                boost::shared_ptr<KnobColor> k;
                if (!found) {
                    k = AppManager::createKnob<KnobColor>(effect.get(), isRegular->getLabel(),
                                                          sKnob->getDimension(), false);
                } else {
                    k = boost::dynamic_pointer_cast<KnobColor>(found);
                    if (!k) {
                        continue;
                    }
                }
                const ValueExtraData* data = dynamic_cast<const ValueExtraData*>( isRegular->getExtraData() );
                assert(data);
                if (data) {
                    std::vector<double> minimums, maximums, dminimums, dmaximums;
                    for (int i = 0; i < k->getDimension(); ++i) {
                        minimums.push_back(data->min);
                        maximums.push_back(data->max);
                        dminimums.push_back(data->dmin);
                        dmaximums.push_back(data->dmax);
                    }
                    k->setMinimumsAndMaximums(minimums, maximums);
                    k->setDisplayMinimumsAndMaximums(dminimums, dmaximums);
                }
                knob = k;
            } else if (isStr) {
                boost::shared_ptr<KnobString> k;
                if (!found) {
                    k = AppManager::createKnob<KnobString>(effect.get(), isRegular->getLabel(),
                                                           sKnob->getDimension(), false);
                } else {
                    k = boost::dynamic_pointer_cast<KnobString>(found);
                    if (!k) {
                        continue;
                    }
                }
                const TextExtraData* data = dynamic_cast<const TextExtraData*>( isRegular->getExtraData() );
                assert(data);
                if (data) {
                    if (data->label) {
                        k->setAsLabel();
                    } else if (data->multiLine) {
                        k->setAsMultiLine();
                        if (data->richText) {
                            k->setUsesRichText(true);
                        }
                    }
                }
                knob = k;
            } else if (isFile) {
                boost::shared_ptr<KnobFile> k;
                if (!found) {
                    k = AppManager::createKnob<KnobFile>(effect.get(), isRegular->getLabel(),
                                                         sKnob->getDimension(), false);
                } else {
                    k = boost::dynamic_pointer_cast<KnobFile>(found);
                    if (!k) {
                        continue;
                    }
                }
                const FileExtraData* data = dynamic_cast<const FileExtraData*>( isRegular->getExtraData() );
                assert(data);
                if (data && data->useSequences) {
                    k->setAsInputImage();
                }
                knob = k;
            } else if (isOutFile) {
                boost::shared_ptr<KnobOutputFile> k;
                if (!found) {
                    k = AppManager::createKnob<KnobOutputFile>(effect.get(), isRegular->getLabel(),
                                                               sKnob->getDimension(), false);
                } else {
                    k = boost::dynamic_pointer_cast<KnobOutputFile>(found);
                    if (!k) {
                        continue;
                    }
                }
                const FileExtraData* data = dynamic_cast<const FileExtraData*>( isRegular->getExtraData() );
                assert(data);
                if (data && data->useSequences) {
                    k->setAsOutputImageFile();
                }
                knob = k;
            } else if (isPath) {
                boost::shared_ptr<KnobPath> k;
                if (!found) {
                    k = AppManager::createKnob<KnobPath>(effect.get(), isRegular->getLabel(),
                                                         sKnob->getDimension(), false);
                } else {
                    k = boost::dynamic_pointer_cast<KnobPath>(found);
                    if (!k) {
                        continue;
                    }
                }
                const PathExtraData* data = dynamic_cast<const PathExtraData*>( isRegular->getExtraData() );
                assert(data);
                if (data && data->multiPath) {
                    k->setMultiPath(true);
                }
                knob = k;
            } else if (isBtn) {
                boost::shared_ptr<KnobButton> k;
                if (!found) {
                    k = AppManager::createKnob<KnobButton>(effect.get(), isRegular->getLabel(),
                                                           sKnob->getDimension(), false);
                } else {
                    k = boost::dynamic_pointer_cast<KnobButton>(found);
                    if (!k) {
                        continue;
                    }
                }
                knob = k;
            } else if (isSep) {
                boost::shared_ptr<KnobSeparator> k;
                if (!found) {
                    k = AppManager::createKnob<KnobSeparator>(effect.get(), isRegular->getLabel(),
                                                              sKnob->getDimension(), false);
                } else {
                    k = boost::dynamic_pointer_cast<KnobSeparator>(found);
                    if (!k) {
                        continue;
                    }
                }
                knob = k;
            } else if (isParametric) {
                boost::shared_ptr<KnobParametric> k;
                if (!found) {
                    k = AppManager::createKnob<KnobParametric>(effect.get(), isRegular->getLabel(), sKnob->getDimension(), false);
                } else {
                    k = boost::dynamic_pointer_cast<KnobParametric>(found);
                    if (!k) {
                        continue;
                    }
                }
                knob = k;
            }

            assert(knob);
            if (!knob) {
                continue;
            }
            knob->cloneDefaultValues( sKnob.get() );
            if (isChoice) {
                const ChoiceExtraData* choiceData = dynamic_cast<const ChoiceExtraData*>( isRegular->getExtraData() );
                assert(choiceData);
                KnobChoice* isChoice = dynamic_cast<KnobChoice*>( knob.get() );
                assert(isChoice);
                if (choiceData && isChoice) {
                    KnobChoice* choiceSerialized = dynamic_cast<KnobChoice*>( sKnob.get() );
                    if (choiceSerialized) {
                        std::string optionID = choiceData->_choiceString;
                        // first, try to get the id the easy way ( see choiceMatch() )
                        int id = isChoice->choiceRestorationId(choiceSerialized, optionID);
#pragma message WARN("TODO: choice id filters")
                        //if (id < 0) {
                        //    // no luck, try the filters
                        //    filterKnobChoiceOptionCompat(getPluginID(), serialization.getPluginMajorVersion(), serialization.getPluginMinorVersion(), projectInfos.vMajor, projectInfos.vMinor, projectInfos.vRev, serializedName, &optionID);
                        //    id = isChoice->choiceRestorationId(choiceSerialized, optionID);
                        //}
                        isChoice->choiceRestoration(choiceSerialized, optionID, id);
                    }
                }
            } else {
                knob->clone( sKnob.get() );
            }
            knob->setAsUserKnob(true);
            if (group) {
                group->addKnob(knob);
            } else if (page) {
                page->addKnob(knob);
            }

            knob->setIsPersistent( isRegular->isPersistent() );
            knob->setAnimationEnabled( isRegular->isAnimationEnabled() );
            knob->setEvaluateOnChange( isRegular->getEvaluatesOnChange() );
            knob->setName( isRegular->getName() );
            knob->setHintToolTip( isRegular->getHintToolTip() );
            if ( !isRegular->triggerNewLine() ) {
                knob->setAddNewLine(false);
            }
        }
    }
} // Node::Implementation::restoreUserKnobsRecursive

void
Node::setKnobsAge(U64 newAge)
{
    ////Only called by the main-thread
    assert( QThread::currentThread() == qApp->thread() );

    bool changed;
    {
        QWriteLocker l(&_imp->knobsAgeMutex);
        changed = _imp->knobsAge != newAge || !_imp->hash.value();
        if (changed) {
            _imp->knobsAge = newAge;
        }
    }
    if (changed) {
        Q_EMIT knobsAgeChanged(newAge);
        computeHash();
    }
}

void
Node::incrementKnobsAge_internal()
{
    {
        QWriteLocker l(&_imp->knobsAgeMutex);
        ++_imp->knobsAge;

        ///if the age of an effect somehow reaches the maximum age (will never happen)
        ///handle it by clearing the cache and resetting the age to 0.
        if ( _imp->knobsAge == std::numeric_limits<U64>::max() ) {
            appPTR->clearAllCaches();
            _imp->knobsAge = 0;
        }
    }
}

void
Node::incrementKnobsAge()
{
    U32 newAge;
    {
        QWriteLocker l(&_imp->knobsAgeMutex);
        ++_imp->knobsAge;

        ///if the age of an effect somehow reaches the maximum age (will never happen)
        ///handle it by clearing the cache and resetting the age to 0.
        if ( _imp->knobsAge == std::numeric_limits<U64>::max() ) {
            appPTR->clearAllCaches();
            _imp->knobsAge = 0;
        }
        newAge = _imp->knobsAge;
    }
    Q_EMIT knobsAgeChanged(newAge);

    computeHash();
}

U64
Node::getKnobsAge() const
{
    QReadLocker l(&_imp->knobsAgeMutex);

    return _imp->knobsAge;
}

bool
Node::isRenderingPreview() const
{
    QMutexLocker l(&_imp->computingPreviewMutex);

    return _imp->computingPreview;
}

bool
Node::hasOverlay() const
{
    if (!_imp->effect) {
        return false;
    }

    boost::shared_ptr<NodeGuiI> nodeGui = getNodeGui();
    if (nodeGui) {
        if ( nodeGui->hasHostOverlay() ) {
            return true;
        }
    }

    return _imp->effect->hasOverlay();
}

void
Node::Implementation::abortPreview_non_blocking()
{
    bool computing;
    {
        QMutexLocker locker(&computingPreviewMutex);
        computing = computingPreview;
    }

    if (computing) {
        QMutexLocker l(&mustQuitPreviewMutex);
        ++mustQuitPreview;
    }
}

void
Node::Implementation::abortPreview_blocking(bool allowPreviewRenders)
{
    bool computing;
    {
        QMutexLocker locker(&computingPreviewMutex);
        computing = computingPreview;
        previewThreadQuit = !allowPreviewRenders;
    }

    if (computing) {
        QMutexLocker l(&mustQuitPreviewMutex);
        assert(!mustQuitPreview);
        ++mustQuitPreview;
        while (mustQuitPreview) {
            mustQuitPreviewCond.wait(&mustQuitPreviewMutex);
        }
    }
}

bool
Node::Implementation::checkForExitPreview()
{
    {
        QMutexLocker locker(&mustQuitPreviewMutex);
        if (mustQuitPreview || previewThreadQuit) {
            mustQuitPreview = 0;
            mustQuitPreviewCond.wakeOne();

            return true;
        }

        return false;
    }
}

bool
Node::areAllProcessingThreadsQuit() const
{
    {
        QMutexLocker locker(&_imp->mustQuitPreviewMutex);
        if (!_imp->previewThreadQuit) {
            return false;
        }
    }

    //If this effect has a RenderEngine, make sure it is finished
    OutputEffectInstance* isOutput = dynamic_cast<OutputEffectInstance*>( _imp->effect.get() );

    if (isOutput) {
        if ( isOutput->getRenderEngine()->hasThreadsAlive() ) {
            return false;
        }
    }

    boost::shared_ptr<TrackerContext> trackerContext = getTrackerContext();
    if (trackerContext) {
        if ( !trackerContext->hasTrackerThreadQuit() ) {
            return false;
        }
    }

    return true;
}

void
Node::quitAnyProcessing_non_blocking()
{
    //If this effect has a RenderEngine, make sure it is finished
    OutputEffectInstance* isOutput = dynamic_cast<OutputEffectInstance*>( _imp->effect.get() );

    if (isOutput) {
        isOutput->getRenderEngine()->quitEngine(true);
    }

    //Returns when the preview is done computign
    _imp->abortPreview_non_blocking();

    boost::shared_ptr<TrackerContext> trackerContext = getTrackerContext();
    if (trackerContext) {
        trackerContext->quitTrackerThread_non_blocking();
    }

    if ( isRotoPaintingNode() ) {
        NodesList rotopaintNodes;
        getRotoContext()->getRotoPaintTreeNodes(&rotopaintNodes);
        for (NodesList::iterator it = rotopaintNodes.begin(); it != rotopaintNodes.end(); ++it) {
            (*it)->quitAnyProcessing_non_blocking();
        }
    }
}

void
Node::quitAnyProcessing_blocking(bool allowThreadsToRestart)
{
    {
        QMutexLocker k(&_imp->nodeIsDequeuingMutex);
        if (_imp->nodeIsDequeuing) {
            _imp->nodeIsDequeuing = false;

            //Attempt to wake-up  sleeping threads of the thread pool
            _imp->nodeIsDequeuingCond.wakeAll();
        }
    }


    //If this effect has a RenderEngine, make sure it is finished
    OutputEffectInstance* isOutput = dynamic_cast<OutputEffectInstance*>( _imp->effect.get() );

    if (isOutput) {
        boost::shared_ptr<RenderEngine> engine = isOutput->getRenderEngine();
        assert(engine);
        engine->quitEngine(allowThreadsToRestart);
        engine->waitForEngineToQuit_enforce_blocking();
    }

    //Returns when the preview is done computign
    _imp->abortPreview_blocking(allowThreadsToRestart);

    boost::shared_ptr<TrackerContext> trackerContext = getTrackerContext();
    if (trackerContext) {
        trackerContext->quitTrackerThread_blocking(allowThreadsToRestart);
    }

    if ( isRotoPaintingNode() ) {
        NodesList rotopaintNodes;
        getRotoContext()->getRotoPaintTreeNodes(&rotopaintNodes);
        for (NodesList::iterator it = rotopaintNodes.begin(); it != rotopaintNodes.end(); ++it) {
            (*it)->quitAnyProcessing_blocking(allowThreadsToRestart);
        }
    }
}

void
Node::abortAnyProcessing_non_blocking()
{
    OutputEffectInstance* isOutput = dynamic_cast<OutputEffectInstance*>( getEffectInstance().get() );

    if (isOutput) {
        isOutput->getRenderEngine()->abortRenderingNoRestart();
    }

    boost::shared_ptr<TrackerContext> trackerContext = getTrackerContext();
    if (trackerContext) {
        trackerContext->abortTracking();
    }

    _imp->abortPreview_non_blocking();
}

void
Node::abortAnyProcessing_blocking()
{
    OutputEffectInstance* isOutput = dynamic_cast<OutputEffectInstance*>( getEffectInstance().get() );

    if (isOutput) {
        boost::shared_ptr<RenderEngine> engine = isOutput->getRenderEngine();
        assert(engine);
        engine->abortRenderingNoRestart();
        engine->waitForAbortToComplete_enforce_blocking();
    }

    boost::shared_ptr<TrackerContext> trackerContext = getTrackerContext();
    if (trackerContext) {
        trackerContext->abortTracking_blocking();
    }

    _imp->abortPreview_blocking(false);
}

Node::~Node()
{
    destroyNode(true, false);
}

const std::vector<std::string> &
Node::getInputLabels() const
{
    assert(_imp->inputsInitialized);
    ///MT-safe as it never changes.
    ////Only called by the main-thread
    assert( QThread::currentThread() == qApp->thread() );

    return _imp->inputLabels;
}

const NodesWList &
Node::getOutputs() const
{
    ////Only called by the main-thread
    assert( QThread::currentThread() == qApp->thread() );

    return _imp->outputs;
}

const NodesWList &
Node::getGuiOutputs() const
{
    ////Only called by the main-thread
    assert( QThread::currentThread() == qApp->thread() );

    return _imp->guiOutputs;
}

void
Node::getOutputs_mt_safe(NodesWList& outputs) const
{
    QMutexLocker l(&_imp->outputsMutex);

    outputs =  _imp->outputs;
}

void
Node::getInputNames(std::map<std::string, std::string> & inputNames) const
{
    ///This is called by the serialization thread.
    ///We use the guiInputs because we want to serialize exactly how the tree was to the user

    NodePtr parent = _imp->multiInstanceParent.lock();

    if (parent) {
        parent->getInputNames(inputNames);

        return;
    }

    QMutexLocker l(&_imp->inputsLabelsMutex);
    assert( _imp->inputs.size() == _imp->inputLabels.size() );
    for (std::size_t i = 0; i < _imp->inputs.size(); ++i) {
        NodePtr input = _imp->inputs[i].lock();
        if (input) {
            inputNames.insert( std::make_pair( _imp->inputLabels[i], input->getScriptName_mt_safe() ) );
        }
    }
}

int
Node::getPreferredInputInternal(bool connected) const
{
    int nInputs = getMaxInputCount();

    if (nInputs == 0) {
        return -1;
    }
    std::vector<NodePtr> inputs(nInputs);
    std::vector<std::string> inputLabels(nInputs);
    int inputA = -1;
    int inputB = -1;
    {
        // fill input labels, and if one is called "Source", return it
        // if it's "A" or "B", keep the index.
        for (int i = 0; i < nInputs; ++i) {
            std::string inputLabel = getInputLabel(i);
            //printf("%d->%s\n", i, inputLabel.c_str());
            if (inputLabel == kOfxImageEffectSimpleSourceClipName) {
                inputs[i] = getInput(i);
                if ( (connected && inputs[i]) || (!connected && !inputs[i]) ) {
                    return i;
                }
            } else if (inputLabel == "A") {
                inputA = i;
            } else if (inputLabel == "B") {
                inputB = i;
            }
        }
    }
    bool useInputA = false;
    if (!connected) {
        // For the merge node, use the preference (only when not connected)
        useInputA = appPTR->getCurrentSettings()->isMergeAutoConnectingToAInput();
    }

    ///Find an input named A
    int inputToFind = -1, foundOther = -1;
    if ( useInputA || (getPluginID() == PLUGINID_OFX_SHUFFLE) ) {
        inputToFind = inputA;
        foundOther = inputB;
    } else {
        inputToFind = inputB;
        foundOther = inputA;
    }
    if (inputToFind != -1) {
        inputs[inputToFind] = getInput(inputToFind);
        if ( (connected && inputs[inputToFind]) || (!connected && !inputs[inputToFind]) ) {
            return inputToFind;
        }
    }
    if (foundOther != -1) {
        inputs[foundOther] = getInput(foundOther);
        if ( (connected && inputs[foundOther]) || (!connected && !inputs[foundOther]) ) {
            return foundOther;
        }
    }


    for (int i = 0; i < nInputs; ++i) {
        if (!inputs[i]) {
            inputs[i] = getInput(i);
        }
    }


    ///we return the first non-optional empty input
    int firstNonOptionalEmptyInput = -1;
    std::list<int> optionalEmptyInputs;
    std::list<int> optionalEmptyMasks;

    for (int i = 0; i < nInputs; ++i) {
        if ( _imp->effect->isInputRotoBrush(i) ) {
            continue;
        }
        if ( (connected && inputs[i]) || (!connected && !inputs[i]) ) {
            if ( !_imp->effect->isInputOptional(i) ) {
                if (firstNonOptionalEmptyInput == -1) {
                    firstNonOptionalEmptyInput = i;
                    break;
                }
            } else {
                if ( _imp->effect->isInputMask(i) ) {
                    optionalEmptyMasks.push_back(i);
                } else {
                    optionalEmptyInputs.push_back(i);
                }
            }
        }
    }


    ///Default to the first non optional empty input
    if (firstNonOptionalEmptyInput != -1) {
        return firstNonOptionalEmptyInput;
    }  else {
        if ( !optionalEmptyInputs.empty() ) {
            //We return the first optional empty input
            std::list<int>::iterator first = optionalEmptyInputs.begin();
            while ( first != optionalEmptyInputs.end() && _imp->effect->isInputRotoBrush(*first) ) {
                ++first;
            }
            if ( first == optionalEmptyInputs.end() ) {
                return -1;
            } else {
                return *first;
            }
        } else if ( !optionalEmptyMasks.empty() ) {
            return optionalEmptyMasks.front();
        } else {
            return -1;
        }
    }
} // Node::getPreferredInputInternal

int
Node::getPreferredInput() const
{
    return getPreferredInputInternal(true);
}

int
Node::getPreferredInputForConnection() const
{
    return getPreferredInputInternal(false);
}

NodePtr
Node::getPreferredInputNode() const
{
    GroupInput* isInput = dynamic_cast<GroupInput*>( _imp->effect.get() );
    PrecompNode* isPrecomp = dynamic_cast<PrecompNode*>( _imp->effect.get() );

    if (isInput) {
        NodeGroup* isGroup = dynamic_cast<NodeGroup*>( getGroup().get() );
        assert(isGroup);
        if (!isGroup) {
            return NodePtr();
        }
        int inputNb = -1;
        std::vector<NodePtr> groupInputs;
        isGroup->getInputs(&groupInputs, false);
        for (std::size_t i = 0; i < groupInputs.size(); ++i) {
            if (groupInputs[i].get() == this) {
                inputNb = i;
                break;
            }
        }
        if (inputNb != -1) {
            NodePtr input = isGroup->getNode()->getInput(inputNb);

            return input;
        }
    } else if (isPrecomp) {
        return isPrecomp->getOutputNode();
    } else {
        int idx = getPreferredInput();
        if (idx != -1) {
            return getInput(idx);
        }
    }

    return NodePtr();
}

void
Node::getOutputsConnectedToThisNode(std::map<NodePtr, int>* outputs)
{
    ////Only called by the main-thread
    assert( QThread::currentThread() == qApp->thread() );

    NodePtr thisSHared = shared_from_this();
    for (NodesWList::iterator it = _imp->outputs.begin(); it != _imp->outputs.end(); ++it) {
        NodePtr output = it->lock();
        if (!output) {
            continue;
        }

        int indexOfThis = output->inputIndex(thisSHared);
        assert(indexOfThis != -1);
        if (indexOfThis >= 0) {
            outputs->insert( std::make_pair(output, indexOfThis) );
        }
    }
}

const std::string &
Node::getScriptName() const
{
    ////Only called by the main-thread
    assert( QThread::currentThread() == qApp->thread() );
    QMutexLocker l(&_imp->nameMutex);

    return _imp->scriptName;
}

std::string
Node::getScriptName_mt_safe() const
{
    QMutexLocker l(&_imp->nameMutex);

    return _imp->scriptName;
}

static void
prependGroupNameRecursive(const NodePtr& group,
                          std::string& name)
{
    name.insert(0, ".");
    name.insert( 0, group->getScriptName_mt_safe() );
    boost::shared_ptr<NodeCollection> hasParentGroup = group->getGroup();
    boost::shared_ptr<NodeGroup> isGrp = boost::dynamic_pointer_cast<NodeGroup>(hasParentGroup);
    if (isGrp) {
        prependGroupNameRecursive(isGrp->getNode(), name);
    }
}

std::string
Node::getFullyQualifiedNameInternal(const std::string& scriptName) const
{
    std::string ret = scriptName;
    NodePtr parent = getParentMultiInstance();

    if (parent) {
        prependGroupNameRecursive(parent, ret);
    } else {
        boost::shared_ptr<NodeCollection> hasParentGroup = getGroup();
        NodeGroup* isGrp = dynamic_cast<NodeGroup*>( hasParentGroup.get() );
        if (isGrp) {
            NodePtr grpNode = isGrp->getNode();
            if (grpNode) {
                prependGroupNameRecursive(grpNode, ret);
            }
        }
    }

    return ret;
}

std::string
Node::getFullyQualifiedName() const
{
    return getFullyQualifiedNameInternal( getScriptName_mt_safe() );
}

void
Node::setLabel(const std::string& label)
{
    assert( QThread::currentThread() == qApp->thread() );

    {
        QMutexLocker k(&_imp->nameMutex);
        if (label == _imp->label) {
            return;
        }
        _imp->label = label;
    }
    boost::shared_ptr<NodeCollection> collection = getGroup();
    if (collection) {
        collection->notifyNodeNameChanged( shared_from_this() );
    }
    Q_EMIT labelChanged( QString::fromUtf8( label.c_str() ) );
}

const std::string&
Node::getLabel() const
{
    assert( QThread::currentThread() == qApp->thread() );
    QMutexLocker k(&_imp->nameMutex);

    return _imp->label;
}

std::string
Node::getLabel_mt_safe() const
{
    QMutexLocker k(&_imp->nameMutex);

    return _imp->label;
}

void
Node::setScriptName_no_error_check(const std::string & name)
{
    setNameInternal(name, false);
}

static void
insertDependenciesRecursive(Node* node,
                            KnobI::ListenerDimsMap* dependencies)
{
    const KnobsVec & knobs = node->getKnobs();

    for (std::size_t i = 0; i < knobs.size(); ++i) {
        KnobI::ListenerDimsMap dimDeps;
        knobs[i]->getListeners(dimDeps);
        for (KnobI::ListenerDimsMap::iterator it = dimDeps.begin(); it != dimDeps.end(); ++it) {
            KnobI::ListenerDimsMap::iterator found = dependencies->find(it->first);
            if ( found != dependencies->end() ) {
                assert( found->second.size() == it->second.size() );
                for (std::size_t j = 0; j < found->second.size(); ++j) {
                    if (it->second[j].isExpr) {
                        found->second[j].isListening |= it->second[j].isListening;
                    }
                }
            } else {
                dependencies->insert(*it);
            }
        }
    }

    NodeGroup* isGroup = node->isEffectGroup();
    if (isGroup) {
        NodesList nodes = isGroup->getNodes();
        for (NodesList::iterator it = nodes.begin(); it != nodes.end(); ++it) {
            insertDependenciesRecursive(it->get(), dependencies);
        }
    }
}

void
Node::setNameInternal(const std::string& name,
                      bool throwErrors)
{
    std::string oldName = getScriptName_mt_safe();
    std::string fullOldName = getFullyQualifiedName();
    std::string newName = name;
    bool onlySpaces = true;

    for (std::size_t i = 0; i < name.size(); ++i) {
        if (name[i] != '_') {
            onlySpaces = false;
            break;
        }
    }
    if (onlySpaces) {
        QString err = tr("The name must at least contain a character");
        if (throwErrors) {
            throw std::runtime_error(err.toStdString());
        } else {
            LogEntry::LogEntryColor c;
            if (getColor(&c.r, &c.g, &c.b)) {
                c.colorSet = true;
            }
            appPTR->writeToErrorLog_mt_safe(QString::fromUtf8(getFullyQualifiedName().c_str()), QDateTime::currentDateTime(), err, false, c);
            std::cerr << err.toStdString() << std::endl;

            return;
        }
    }

    boost::shared_ptr<NodeCollection> collection = getGroup();
    if (collection) {
        if (throwErrors) {
            try {
                collection->checkNodeName(this, name, false, false, &newName);
            } catch (const std::exception& e) {
                LogEntry::LogEntryColor c;
                if (getColor(&c.r, &c.g, &c.b)) {
                    c.colorSet = true;
                }
                appPTR->writeToErrorLog_mt_safe(QString::fromUtf8(getFullyQualifiedName().c_str()), QDateTime::currentDateTime(), QString::fromUtf8( e.what() ), false, c );
                std::cerr << e.what() << std::endl;

                return;
            }
        } else {
            collection->checkNodeName(this, name, false, false, &newName);
        }
    }


    if (oldName == newName) {
        return;
    }


    if ( !newName.empty() ) {
        bool isAttrDefined = false;
        std::string newPotentialQualifiedName = getApp()->getAppIDString() + "." + getFullyQualifiedNameInternal(newName);
        PyObject* obj = NATRON_PYTHON_NAMESPACE::getAttrRecursive(newPotentialQualifiedName, appPTR->getMainModule(), &isAttrDefined);
        Q_UNUSED(obj);
        if (isAttrDefined) {
            std::stringstream ss;
            ss << "A Python attribute with the same name (" << newPotentialQualifiedName << ") already exists.";
            if (throwErrors) {
                throw std::runtime_error( ss.str() );
            } else {
                std::string err = ss.str();
                LogEntry::LogEntryColor c;
                if (getColor(&c.r, &c.g, &c.b)) {
                    c.colorSet = true;
                }
                appPTR->writeToErrorLog_mt_safe(QString::fromUtf8(oldName.c_str()), QDateTime::currentDateTime(), QString::fromUtf8( err.c_str() ), false, c );
                std::cerr << err << std::endl;

                return;
            }
        }
    }

    bool mustSetCacheID;
    {
        QMutexLocker l(&_imp->nameMutex);
        _imp->scriptName = newName;
        mustSetCacheID = _imp->cacheID.empty();
        ///Set the label at the same time if the label is empty
        if ( _imp->label.empty() ) {
            _imp->label = newName;
        }
    }
    std::string fullySpecifiedName = getFullyQualifiedName();

    if (mustSetCacheID) {
        std::string baseName = fullySpecifiedName;
        std::string cacheID = fullySpecifiedName;
        int i = 1;
        while ( getGroup() && getGroup()->isCacheIDAlreadyTaken(cacheID) ) {
            std::stringstream ss;
            ss << baseName;
            ss << i;
            cacheID = ss.str();
            ++i;
        }
        QMutexLocker l(&_imp->nameMutex);
        _imp->cacheID = cacheID;
    }

    if (collection) {
        if ( !oldName.empty() ) {
            if (fullOldName != fullySpecifiedName) {
                try {
                    setNodeVariableToPython(fullOldName, fullySpecifiedName);
                } catch (const std::exception& e) {
                    qDebug() << e.what();
                }
            }
        } else { //if (!oldName.empty()) {
            declareNodeVariableToPython(fullySpecifiedName);
        }

        if (_imp->nodeCreated) {
            ///For all knobs that have listeners, change in the expressions of listeners this knob script-name
            KnobI::ListenerDimsMap dependencies;
            insertDependenciesRecursive(this, &dependencies);
            for (KnobI::ListenerDimsMap::iterator it = dependencies.begin(); it != dependencies.end(); ++it) {
                KnobPtr listener = it->first.lock();
                if (!listener) {
                    continue;
                }
                for (std::size_t d = 0; d < it->second.size(); ++d) {
                    if (it->second[d].isListening && it->second[d].isExpr) {
                        listener->replaceNodeNameInExpression(d, oldName, newName);
                    }
                }
            }
        }
    }

    QString qnewName = QString::fromUtf8( newName.c_str() );
    Q_EMIT scriptNameChanged(qnewName);
    Q_EMIT labelChanged(qnewName);
} // Node::setNameInternal

void
Node::setScriptName(const std::string& name)
{
    std::string newName;

    if ( getGroup() ) {
        getGroup()->checkNodeName(this, name, false, true, &newName);
    } else {
        newName = name;
    }
    //We do not allow setting the script-name of output nodes because we rely on it with NatronRenderer
    if ( dynamic_cast<GroupOutput*>( _imp->effect.get() ) ) {
        throw std::runtime_error( tr("Changing the script-name of an Output node is not a valid operation.").toStdString() );

        return;
    }


    setNameInternal(newName, true);
}

AppInstPtr
Node::getApp() const
{
    return _imp->app.lock();
}

bool
Node::isActivated() const
{
    QMutexLocker l(&_imp->activatedMutex);

    return _imp->activated;
}

std::string
Node::makeCacheInfo() const
{
    std::size_t ram, disk;

    appPTR->getMemoryStatsForCacheEntryHolder(this, &ram, &disk);
    QString ramSizeStr = printAsRAM( (U64)ram );
    QString diskSizeStr = printAsRAM( (U64)disk );
    std::stringstream ss;
    ss << "<b><font color=\"green\">Cache occupancy:</font></b> RAM: <font color=#c8c8c8>" << ramSizeStr.toStdString() << "</font> / Disk: <font color=#c8c8c8>" << diskSizeStr.toStdString() << "</font>";

    return ss.str();
}

std::string
Node::makeInfoForInput(int inputNumber) const
{
    if ( (inputNumber < -1) || ( inputNumber >= getMaxInputCount() ) ) {
        return "";
    }
    EffectInstPtr input;
    if (inputNumber != -1) {
        input = _imp->effect->getInput(inputNumber);
        /*if (input) {
            input = input->getNearestNonIdentity( getApp()->getTimeLine()->currentFrame() );
        }*/
    } else {
        input = _imp->effect;
    }

    if (!input) {
        return "";
    }


    double time = getApp()->getTimeLine()->currentFrame();
    std::stringstream ss;
    { // input name
        QString inputName;
        if (inputNumber != -1) {
            inputName = QString::fromUtf8( getInputLabel(inputNumber).c_str() );
        } else {
            inputName = tr("Output");
        }
        ss << "<b><font color=\"orange\">" << tr("%1:").arg(inputName).toStdString() << "</font></b><br />";
    }
    { // image format
        ss << "<b>" << tr("Image planes:").toStdString() << "</b> <font color=#c8c8c8>";
        std::list<ImagePlaneDesc> availableLayers;
        input->getAvailableLayers(time, ViewIdx(0), inputNumber, &availableLayers);
        std::list<ImagePlaneDesc>::iterator next = availableLayers.begin();
        if ( next != availableLayers.end() ) {
            ++next;
        }
        for (std::list<ImagePlaneDesc>::iterator it = availableLayers.begin(); it != availableLayers.end(); ++it) {

            ss << " "  << it->getPlaneID();
            if ( next != availableLayers.end() ) {
                ss << ", ";
                ++next;
            }
        }
        ss << "</font><br />";
    }
    {
        ImageBitDepthEnum depth = _imp->effect->getBitDepth(inputNumber);
        QString depthStr = tr("unknown");
        switch (depth) {
            case eImageBitDepthByte:
                depthStr = tr("8u");
                break;
            case eImageBitDepthShort:
                depthStr = tr("16u");
                break;
            case eImageBitDepthFloat:
                depthStr = tr("32fp");
                break;
            case eImageBitDepthHalf:
                depthStr = tr("16fp");
            case eImageBitDepthNone:
                break;
        }
        ss << "<b>" << tr("BitDepth:").toStdString() << "</b> <font color=#c8c8c8>" << depthStr.toStdString() << "</font><br />";
    }
    { // premult
        ImagePremultiplicationEnum premult = input->getPremult();
        QString premultStr = tr("unknown");
        switch (premult) {
        case eImagePremultiplicationOpaque:
            premultStr = tr("opaque");
            break;
        case eImagePremultiplicationPremultiplied:
            premultStr = tr("premultiplied");
            break;
        case eImagePremultiplicationUnPremultiplied:
            premultStr = tr("unpremultiplied");
            break;
        }
        ss << "<b>" << tr("Alpha premultiplication:").toStdString() << "</b> <font color=#c8c8c8>" << premultStr.toStdString() << "</font><br />";
    }
    {
        RectI format = input->getOutputFormat();
        if ( !format.isNull() ) {
            ss << "<b>" << tr("Format (pixels):").toStdString() << "</b> <font color=#c8c8c8>";
            ss << tr("left = %1 bottom = %2 right = %3 top = %4").arg(format.x1).arg(format.y1).arg(format.x2).arg(format.y2).toStdString() << "</font><br />";
        }
    }
    { // par
        double par = input->getAspectRatio(-1);
        ss << "<b>" << tr("Pixel aspect ratio:").toStdString() << "</b> <font color=#c8c8c8>" << par << "</font><br />";
    }
    { // fps
        double fps = input->getFrameRate();
        ss << "<b>" << tr("Frame rate:").toStdString() << "</b> <font color=#c8c8c8>" << tr("%1fps").arg(fps).toStdString() << "</font><br />";
    }
    {
        double first = 1., last = 1.;
        input->getFrameRange_public(getHashValue(), &first, &last);
        ss << "<b>" << tr("Frame range:").toStdString() << "</b> <font color=#c8c8c8>" << first << " - " << last << "</font><br />";
    }
    {
        RenderScale scale(1.);
        RectD rod;
        bool isProjectFormat;
        StatusEnum stat = input->getRegionOfDefinition_public(getHashValue(),
                                                              time,
                                                              scale, ViewIdx(0), &rod, &isProjectFormat);
        if (stat != eStatusFailed) {
            ss << "<b>" << tr("Region of Definition (at t=%1):").arg(time).toStdString() << "</b> <font color=#c8c8c8>";
            ss << tr("left = %1 bottom = %2 right = %3 top = %4").arg(rod.x1).arg(rod.y1).arg(rod.x2).arg(rod.y2).toStdString() << "</font><br />";
        }
    }

    return ss.str();
} // Node::makeInfoForInput

void
Node::findPluginFormatKnobs()
{
    findPluginFormatKnobs(getKnobs(), true);
}

void
Node::findRightClickMenuKnob(const KnobsVec& knobs)
{
    for (std::size_t i = 0; i < knobs.size(); ++i) {
        if (knobs[i]->getName() == kNatronOfxParamRightClickMenu) {
            KnobPtr rightClickKnob = knobs[i];
            KnobChoice* isChoice = dynamic_cast<KnobChoice*>( rightClickKnob.get() );
            if (isChoice) {
                QObject::connect( isChoice, SIGNAL(populated()), this, SIGNAL(rightClickMenuKnobPopulated()) );
            }
            break;
        }
    }
}

void
Node::findPluginFormatKnobs(const KnobsVec & knobs,
                            bool loadingSerialization)
{
    ///Try to find a format param and hijack it to handle it ourselves with the project's formats
    KnobPtr formatKnob;

    for (std::size_t i = 0; i < knobs.size(); ++i) {
        if (knobs[i]->getName() == kNatronParamFormatChoice) {
            formatKnob = knobs[i];
            break;
        }
    }
    if (formatKnob) {
        KnobPtr formatSize;
        for (std::size_t i = 0; i < knobs.size(); ++i) {
            if (knobs[i]->getName() == kNatronParamFormatSize) {
                formatSize = knobs[i];
                break;
            }
        }
        KnobPtr formatPar;
        for (std::size_t i = 0; i < knobs.size(); ++i) {
            if (knobs[i]->getName() == kNatronParamFormatPar) {
                formatPar = knobs[i];
                break;
            }
        }
        if (formatSize && formatPar) {
            _imp->pluginFormatKnobs.formatChoice = boost::dynamic_pointer_cast<KnobChoice>(formatKnob);
            formatSize->setEvaluateOnChange(false);
            formatPar->setEvaluateOnChange(false);
            formatSize->setSecret(true);
            formatSize->setSecretByDefault(true);
            formatPar->setSecret(true);
            formatPar->setSecretByDefault(true);
            _imp->pluginFormatKnobs.size = boost::dynamic_pointer_cast<KnobInt>(formatSize);
            _imp->pluginFormatKnobs.par = boost::dynamic_pointer_cast<KnobDouble>(formatPar);

            std::vector<ChoiceOption> formats;
            int defValue;
            getApp()->getProject()->getProjectFormatEntries(&formats, &defValue);
            refreshFormatParamChoice(formats, defValue, loadingSerialization);
        }
    }
}

void
Node::createNodePage(const boost::shared_ptr<KnobPage>& settingsPage)
{
    boost::shared_ptr<KnobBool> hideInputs = AppManager::createKnob<KnobBool>(_imp->effect.get(), tr("Hide inputs"), 1, false);

    hideInputs->setName("hideInputs");
    hideInputs->setDefaultValue(false);
    hideInputs->setAnimationEnabled(false);
    hideInputs->setAddNewLine(false);
    hideInputs->setIsPersistent(true);
    hideInputs->setEvaluateOnChange(false);
    hideInputs->setHintToolTip( tr("When checked, the input arrows of the node in the nodegraph will be hidden") );
    _imp->hideInputs = hideInputs;
    settingsPage->addKnob(hideInputs);


    boost::shared_ptr<KnobBool> fCaching = AppManager::createKnob<KnobBool>(_imp->effect.get(), tr("Force caching"), 1, false);
    fCaching->setName("forceCaching");
    fCaching->setDefaultValue(false);
    fCaching->setAnimationEnabled(false);
    fCaching->setAddNewLine(false);
    fCaching->setIsPersistent(true);
    fCaching->setEvaluateOnChange(false);
    fCaching->setHintToolTip( tr("When checked, the output of this node will always be kept in the RAM cache for fast access of already computed "
                                 "images.") );
    _imp->forceCaching = fCaching;
    settingsPage->addKnob(fCaching);

    boost::shared_ptr<KnobBool> previewEnabled = AppManager::createKnob<KnobBool>(_imp->effect.get(), tr("Preview"), 1, false);
    assert(previewEnabled);
    previewEnabled->setDefaultValue( makePreviewByDefault() );
    previewEnabled->setName(kEnablePreviewKnobName);
    previewEnabled->setAnimationEnabled(false);
    previewEnabled->setAddNewLine(false);
    previewEnabled->setIsPersistent(false);
    previewEnabled->setEvaluateOnChange(false);
    previewEnabled->setHintToolTip( tr("Whether to show a preview on the node box in the node-graph.") );
    settingsPage->addKnob(previewEnabled);
    _imp->previewEnabledKnob = previewEnabled;

    boost::shared_ptr<KnobBool> disableNodeKnob = AppManager::createKnob<KnobBool>(_imp->effect.get(), tr("Disable"), 1, false);
    assert(disableNodeKnob);
    disableNodeKnob->setAnimationEnabled(false);
    disableNodeKnob->setIsMetadataSlave(true);
    disableNodeKnob->setName(kDisableNodeKnobName);
    disableNodeKnob->setAddNewLine(false);
    disableNodeKnob->setHintToolTip( tr("When disabled, this node acts as a pass through.") );
    settingsPage->addKnob(disableNodeKnob);
    _imp->disableNodeKnob = disableNodeKnob;



    boost::shared_ptr<KnobBool> useFullScaleImagesWhenRenderScaleUnsupported = AppManager::createKnob<KnobBool>(_imp->effect.get(), tr("Render high def. upstream"), 1, false);
    useFullScaleImagesWhenRenderScaleUnsupported->setAnimationEnabled(false);
    useFullScaleImagesWhenRenderScaleUnsupported->setDefaultValue(false);
    useFullScaleImagesWhenRenderScaleUnsupported->setName("highDefUpstream");
    useFullScaleImagesWhenRenderScaleUnsupported->setHintToolTip( tr("This node does not support rendering images at a scale lower than 1, it "
                                                                     "can only render high definition images. When checked this parameter controls "
                                                                     "whether the rest of the graph upstream should be rendered with a high quality too or at "
                                                                     "the most optimal resolution for the current viewer's viewport. Typically checking this "
                                                                     "means that an image will be slow to be rendered, but once rendered it will stick in the cache "
                                                                     "whichever zoom level you are using on the Viewer, whereas when unchecked it will be much "
                                                                     "faster to render but will have to be recomputed when zooming in/out in the Viewer.") );
    if ( ( isRenderScaleSupportEnabledForPlugin() ) && (getEffectInstance()->supportsRenderScaleMaybe() == EffectInstance::eSupportsYes) ) {
        useFullScaleImagesWhenRenderScaleUnsupported->setSecretByDefault(true);
    }
    settingsPage->addKnob(useFullScaleImagesWhenRenderScaleUnsupported);
    _imp->useFullScaleImagesWhenRenderScaleUnsupported = useFullScaleImagesWhenRenderScaleUnsupported;


    boost::shared_ptr<KnobInt> lifeTimeKnob = AppManager::createKnob<KnobInt>(_imp->effect.get(), tr("Lifetime Range"), 2, false);
    assert(lifeTimeKnob);
    lifeTimeKnob->setAnimationEnabled(false);
    lifeTimeKnob->setIsMetadataSlave(true);
    lifeTimeKnob->setName(kLifeTimeNodeKnobName);
    lifeTimeKnob->setAddNewLine(false);
    lifeTimeKnob->setHintToolTip( tr("This is the frame range during which the node will be active if Enable Lifetime is checked") );
    settingsPage->addKnob(lifeTimeKnob);
    _imp->lifeTimeKnob = lifeTimeKnob;


    boost::shared_ptr<KnobBool> enableLifetimeNodeKnob = AppManager::createKnob<KnobBool>(_imp->effect.get(), tr("Enable Lifetime"), 1, false);
    assert(enableLifetimeNodeKnob);
    enableLifetimeNodeKnob->setAnimationEnabled(false);
    enableLifetimeNodeKnob->setDefaultValue(false);
    enableLifetimeNodeKnob->setIsMetadataSlave(true);
    enableLifetimeNodeKnob->setName(kEnableLifeTimeNodeKnobName);
    enableLifetimeNodeKnob->setHintToolTip( tr("When checked, the node is only active during the specified frame range by the Lifetime Range parameter. "
                                               "Outside of this frame range, it behaves as if the Disable parameter is checked") );
    settingsPage->addKnob(enableLifetimeNodeKnob);
    _imp->enableLifeTimeKnob = enableLifetimeNodeKnob;

    PluginOpenGLRenderSupport glSupport = ePluginOpenGLRenderSupportNone;
    if (_imp->plugin && _imp->plugin->isOpenGLEnabled()) {
        glSupport = _imp->plugin->getPluginOpenGLRenderSupport();
    }
    if (glSupport != ePluginOpenGLRenderSupportNone) {
        boost::shared_ptr<KnobChoice> openglRenderingKnob = AppManager::createKnob<KnobChoice>(_imp->effect.get(), tr("GPU Rendering"), 1, false);
        assert(openglRenderingKnob);
        openglRenderingKnob->setAnimationEnabled(false);
        {
            std::vector<ChoiceOption> entries;
            entries.push_back(ChoiceOption("Enabled", "", tr("If a plug-in support GPU rendering, prefer rendering using the GPU if possible.").toStdString() ));
            entries.push_back(ChoiceOption("Disabled", "", tr("Disable GPU rendering for all plug-ins.").toStdString()));
            entries.push_back(ChoiceOption("Disabled if background", "", tr("Disable GPU rendering when rendering with NatronRenderer but not in GUI mode.").toStdString()));
            openglRenderingKnob->populateChoices(entries);

        }

        openglRenderingKnob->setName("enableGPURendering");
        openglRenderingKnob->setHintToolTip( tr("Select when to activate GPU rendering for this node. Note that if the GPU Rendering parameter in the Project settings is set to disabled then GPU rendering will not be activated regardless of that value.") );
        settingsPage->addKnob(openglRenderingKnob);
        _imp->openglRenderingEnabledKnob = openglRenderingKnob;
    }


    boost::shared_ptr<KnobString> knobChangedCallback = AppManager::createKnob<KnobString>(_imp->effect.get(), tr("After param changed callback"), 1, false);
    knobChangedCallback->setHintToolTip( tr("Set here the name of a function defined in Python which will be called for each  "
                                            "parameter change. Either define this function in the Script Editor "
                                            "or in the init.py script or even in the script of a Python group plug-in.\n"
                                            "The signature of the callback is: callback(thisParam, thisNode, thisGroup, app, userEdited) where:\n"
                                            "- thisParam: The parameter which just had its value changed\n"
                                            "- userEdited: A boolean informing whether the change was due to user interaction or "
                                            "because something internally triggered the change.\n"
                                            "- thisNode: The node holding the parameter\n"
                                            "- app: points to the current application instance\n"
                                            "- thisGroup: The group holding thisNode (only if thisNode belongs to a group)") );
    knobChangedCallback->setAnimationEnabled(false);
    knobChangedCallback->setName("onParamChanged");
    settingsPage->addKnob(knobChangedCallback);
    _imp->knobChangedCallback = knobChangedCallback;

    boost::shared_ptr<KnobString> inputChangedCallback = AppManager::createKnob<KnobString>(_imp->effect.get(), tr("After input changed callback"), 1, false);
    inputChangedCallback->setHintToolTip( tr("Set here the name of a function defined in Python which will be called after "
                                             "each connection is changed for the inputs of the node. "
                                             "Either define this function in the Script Editor "
                                             "or in the init.py script or even in the script of a Python group plug-in.\n"
                                             "The signature of the callback is: callback(inputIndex, thisNode, thisGroup, app):\n"
                                             "- inputIndex: the index of the input which changed, you can query the node "
                                             "connected to the input by calling the getInput(...) function.\n"
                                             "- thisNode: The node holding the parameter\n"
                                             "- app: points to the current application instance\n"
                                             "- thisGroup: The group holding thisNode (only if thisNode belongs to a group)") );

    inputChangedCallback->setAnimationEnabled(false);
    inputChangedCallback->setName("onInputChanged");
    settingsPage->addKnob(inputChangedCallback);
    _imp->inputChangedCallback = inputChangedCallback;

    NodeGroup* isGroup = dynamic_cast<NodeGroup*>( _imp->effect.get() );
    if (isGroup) {
        boost::shared_ptr<KnobString> onNodeCreated = AppManager::createKnob<KnobString>(_imp->effect.get(), tr("After Node Created"), 1, false);
        onNodeCreated->setName("afterNodeCreated");
        onNodeCreated->setHintToolTip( tr("Add here the name of a Python-defined function that will be called each time a node "
                                          "is created in the group. This will be called in addition to the After Node Created "
                                          " callback of the project for the group node and all nodes within it (not recursively).\n"
                                          "The boolean variable userEdited will be set to True if the node was created "
                                          "by the user or False otherwise (such as when loading a project, or pasting a node).\n"
                                          "The signature of the callback is: callback(thisNode, app, userEdited) where:\n"
                                          "- thisNode: the node which has just been created\n"
                                          "- userEdited: a boolean indicating whether the node was created by user interaction or from "
                                          "a script/project load/copy-paste\n"
                                          "- app: points to the current application instance.") );
        onNodeCreated->setAnimationEnabled(false);
        _imp->nodeCreatedCallback = onNodeCreated;
        settingsPage->addKnob(onNodeCreated);

        boost::shared_ptr<KnobString> onNodeDeleted = AppManager::createKnob<KnobString>(_imp->effect.get(), tr("Before Node Removal"), 1, false);
        onNodeDeleted->setName("beforeNodeRemoval");
        onNodeDeleted->setHintToolTip( tr("Add here the name of a Python-defined function that will be called each time a node "
                                          "is about to be deleted. This will be called in addition to the Before Node Removal "
                                          " callback of the project for the group node and all nodes within it (not recursively).\n"
                                          "This function will not be called when the project is closing.\n"
                                          "The signature of the callback is: callback(thisNode, app) where:\n"
                                          "- thisNode: the node about to be deleted\n"
                                          "- app: points to the current application instance.") );
        onNodeDeleted->setAnimationEnabled(false);
        _imp->nodeRemovalCallback = onNodeDeleted;
        settingsPage->addKnob(onNodeDeleted);
    }
    if (_imp->effect->isWriter()
#ifdef NATRON_ENABLE_IO_META_NODES
        && !getIOContainer()
#endif
        ) {
        boost::shared_ptr<KnobString> beforeFrameRender =  AppManager::createKnob<KnobString>(_imp->effect.get(), tr("Before frame render"), 1, false);

        beforeFrameRender->setName("beforeFrameRender");
        beforeFrameRender->setAnimationEnabled(false);
        beforeFrameRender->setHintToolTip( tr("Add here the name of a Python defined function that will be called before rendering "
                                              "any frame.\n "
                                              "The signature of the callback is: callback(frame, thisNode, app) where:\n"
                                              "- frame: the frame to be rendered\n"
                                              "- thisNode: points to the writer node\n"
                                              "- app: points to the current application instance") );
        settingsPage->addKnob(beforeFrameRender);
        _imp->beforeFrameRender = beforeFrameRender;

        boost::shared_ptr<KnobString> beforeRender =  AppManager::createKnob<KnobString>(_imp->effect.get(), tr("Before render"), 1, false);
        beforeRender->setName("beforeRender");
        beforeRender->setAnimationEnabled(false);
        beforeRender->setHintToolTip( tr("Add here the name of a Python defined function that will be called once when "
                                         "starting rendering.\n "
                                         "The signature of the callback is: callback(thisNode, app) where:\n"
                                         "- thisNode: points to the writer node\n"
                                         "- app: points to the current application instance") );
        settingsPage->addKnob(beforeRender);
        _imp->beforeRender = beforeRender;

        boost::shared_ptr<KnobString> afterFrameRender =  AppManager::createKnob<KnobString>(_imp->effect.get(), tr("After frame render"), 1, false);
        afterFrameRender->setName("afterFrameRender");
        afterFrameRender->setAnimationEnabled(false);
        afterFrameRender->setHintToolTip( tr("Add here the name of a Python defined function that will be called after rendering "
                                             "any frame.\n "
                                             "The signature of the callback is: callback(frame, thisNode, app) where:\n"
                                             "- frame: the frame that has been rendered\n"
                                             "- thisNode: points to the writer node\n"
                                             "- app: points to the current application instance") );
        settingsPage->addKnob(afterFrameRender);
        _imp->afterFrameRender = afterFrameRender;

        boost::shared_ptr<KnobString> afterRender =  AppManager::createKnob<KnobString>(_imp->effect.get(), tr("After render"), 1, false);
        afterRender->setName("afterRender");
        afterRender->setAnimationEnabled(false);
        afterRender->setHintToolTip( tr("Add here the name of a Python defined function that will be called once when the rendering "
                                        "is finished.\n "
                                        "The signature of the callback is: callback(aborted, thisNode, app) where:\n"
                                        "- aborted: True if the render ended because it was aborted, False upon completion\n"
                                        "- thisNode: points to the writer node\n"
                                        "- app: points to the current application instance") );
        settingsPage->addKnob(afterRender);
        _imp->afterRender = afterRender;
    }
} // Node::createNodePage

void
Node::createInfoPage()
{
    boost::shared_ptr<KnobPage> infoPage = AppManager::createKnob<KnobPage>(_imp->effect.get(), tr("Info").toStdString(), 1, false);

    infoPage->setName(NATRON_PARAMETER_PAGE_NAME_INFO);
    _imp->infoPage = infoPage;

    boost::shared_ptr<KnobString> nodeInfos = AppManager::createKnob<KnobString>(_imp->effect.get(), std::string(), 1, false);
    nodeInfos->setName("nodeInfos");
    nodeInfos->setAnimationEnabled(false);
    nodeInfos->setIsPersistent(false);
    nodeInfos->setAsMultiLine();
    nodeInfos->setAsCustomHTMLText(true);
    nodeInfos->setEvaluateOnChange(false);
    nodeInfos->setHintToolTip( tr("Input and output informations, press Refresh to update them with current values") );
    infoPage->addKnob(nodeInfos);
    _imp->nodeInfos = nodeInfos;


    boost::shared_ptr<KnobButton> refreshInfoButton = AppManager::createKnob<KnobButton>(_imp->effect.get(), tr("Refresh Info"), 1, false);
    refreshInfoButton->setName("refreshButton");
    refreshInfoButton->setEvaluateOnChange(false);
    infoPage->addKnob(refreshInfoButton);
    _imp->refreshInfoButton = refreshInfoButton;
}

void
Node::createHostMixKnob(const boost::shared_ptr<KnobPage>& mainPage)
{
    boost::shared_ptr<KnobDouble> mixKnob = AppManager::createKnob<KnobDouble>(_imp->effect.get(), tr("Mix"), 1, false);

    mixKnob->setName("hostMix");
    mixKnob->setHintToolTip( tr("Mix between the source image at 0 and the full effect at 1.") );
    mixKnob->setMinimum(0.);
    mixKnob->setMaximum(1.);
    mixKnob->setDefaultValue(1.);
    if (mainPage) {
        mainPage->addKnob(mixKnob);
    }
    _imp->mixWithSource = mixKnob;
}

void
Node::createMaskSelectors(const std::vector<std::pair<bool, bool> >& hasMaskChannelSelector,
                          const std::vector<std::string>& inputLabels,
                          const boost::shared_ptr<KnobPage>& mainPage,
                          bool addNewLineOnLastMask,
                          KnobPtr* lastKnobCreated)
{
    assert( hasMaskChannelSelector.size() == inputLabels.size() );

    for (std::size_t i = 0; i < hasMaskChannelSelector.size(); ++i) {
        if (!hasMaskChannelSelector[i].first) {
            continue;
        }


        MaskSelector sel;
        boost::shared_ptr<KnobBool> enabled = AppManager::createKnob<KnobBool>(_imp->effect.get(), inputLabels[i], 1, false);

        enabled->setDefaultValue(false, 0);
        enabled->setAddNewLine(false);
        if (hasMaskChannelSelector[i].second) {
            std::string enableMaskName(std::string(kEnableMaskKnobName) + "_" + inputLabels[i]);
            enabled->setName(enableMaskName);
            enabled->setHintToolTip( tr("Enable the mask to come from the channel named by the choice parameter on the right. "
                                        "Turning this off will act as though the mask was disconnected.") );
        } else {
            std::string enableMaskName(std::string(kEnableInputKnobName) + "_" + inputLabels[i]);
            enabled->setName(enableMaskName);
            enabled->setHintToolTip( tr("Enable the image to come from the channel named by the choice parameter on the right. "
                                        "Turning this off will act as though the input was disconnected.") );
        }
        enabled->setAnimationEnabled(false);
        if (mainPage) {
            mainPage->addKnob(enabled);
        }


        sel.enabled = enabled;

        boost::shared_ptr<KnobChoice> channel = AppManager::createKnob<KnobChoice>(_imp->effect.get(), std::string(), 1, false);
        // By default if connected it should be filled with None, Color.R, Color.G, Color.B, Color.A (@see refreshChannelSelectors)
        channel->setDefaultValue(4);
        channel->setAnimationEnabled(false);
        channel->setHintToolTip( tr("Use this channel from the original input to mix the output with the original input. "
                                    "Setting this to None is the same as disconnecting the input.") );
        if (hasMaskChannelSelector[i].second) {
            std::string channelMaskName(std::string(kMaskChannelKnobName) + "_" + inputLabels[i]);
            channel->setName(channelMaskName);
        } else {
            std::string channelMaskName(std::string(kInputChannelKnobName) + "_" + inputLabels[i]);
            channel->setName(channelMaskName);
        }
        sel.channel = channel;
        if (mainPage) {
            mainPage->addKnob(channel);
        }

        //Make sure the first default param in the vector is MaskInvert

        if (!addNewLineOnLastMask) {
            //If there is a MaskInvert parameter, make it on the same line as the Mask channel parameter
            channel->setAddNewLine(false);
        }
        if (!*lastKnobCreated) {
            *lastKnobCreated = enabled;
        }

        _imp->maskSelectors[i] = sel;
    } // for (int i = 0; i < inputsCount; ++i) {
} // Node::createMaskSelectors

#ifndef NATRON_ENABLE_IO_META_NODES
void
Node::createWriterFrameStepKnob(const boost::shared_ptr<KnobPage>& mainPage)
{
    ///Find a  "lastFrame" parameter and add it after it
    boost::shared_ptr<KnobInt> frameIncrKnob = AppManager::createKnob<KnobInt>(_imp->effect.get(), tr(kNatronWriteParamFrameStepLabel), 1, false);

    frameIncrKnob->setName(kNatronWriteParamFrameStep);
    frameIncrKnob->setHintToolTip( tr(kNatronWriteParamFrameStepHint) );
    frameIncrKnob->setAnimationEnabled(false);
    frameIncrKnob->setMinimum(1);
    frameIncrKnob->setDefaultValue(1);
    if (mainPage) {
        std::vector< KnobPtr > children = mainPage->getChildren();
        bool foundLastFrame = false;
        for (std::size_t i = 0; i < children.size(); ++i) {
            if (children[i]->getName() == "lastFrame") {
                mainPage->insertKnob(i + 1, frameIncrKnob);
                foundLastFrame = true;
                break;
            }
        }
        if (!foundLastFrame) {
            mainPage->addKnob(frameIncrKnob);
        }
    }
    _imp->frameIncrKnob = frameIncrKnob;
}

#endif

boost::shared_ptr<KnobPage>
Node::getOrCreateMainPage()
{
    const KnobsVec & knobs = _imp->effect->getKnobs();
    boost::shared_ptr<KnobPage> mainPage;

    for (std::size_t i = 0; i < knobs.size(); ++i) {
        boost::shared_ptr<KnobPage> p = boost::dynamic_pointer_cast<KnobPage>(knobs[i]);
        if ( p && (p->getLabel() != NATRON_PARAMETER_PAGE_NAME_INFO) &&
             (p->getLabel() != NATRON_PARAMETER_PAGE_NAME_EXTRA) ) {
            mainPage = p;
            break;
        }
    }
    if (!mainPage) {
        mainPage = AppManager::createKnob<KnobPage>( _imp->effect.get(), tr("Settings") );
    }

    return mainPage;
}

void
Node::createLabelKnob(const boost::shared_ptr<KnobPage>& settingsPage,
                      const std::string& label)
{
    boost::shared_ptr<KnobString> nodeLabel = AppManager::createKnob<KnobString>(_imp->effect.get(), label, 1, false);

    assert(nodeLabel);
    nodeLabel->setName(kUserLabelKnobName);
    nodeLabel->setAnimationEnabled(false);
    nodeLabel->setEvaluateOnChange(false);
    nodeLabel->setAsMultiLine();
    nodeLabel->setUsesRichText(true);
    nodeLabel->setHintToolTip( tr("This label gets appended to the node name on the node graph.") );
    settingsPage->addKnob(nodeLabel);
    _imp->nodeLabelKnob = nodeLabel;
}

void
Node::findOrCreateChannelEnabled(const boost::shared_ptr<KnobPage>& mainPage)
{
    //Try to find R,G,B,A parameters on the plug-in, if found, use them, otherwise create them
    static const std::string channelLabels[4] = {kNatronOfxParamProcessRLabel, kNatronOfxParamProcessGLabel, kNatronOfxParamProcessBLabel, kNatronOfxParamProcessALabel};
    static const std::string channelNames[4] = {kNatronOfxParamProcessR, kNatronOfxParamProcessG, kNatronOfxParamProcessB, kNatronOfxParamProcessA};
    static const std::string channelHints[4] = {kNatronOfxParamProcessRHint, kNatronOfxParamProcessGHint, kNatronOfxParamProcessBHint, kNatronOfxParamProcessAHint};
    boost::shared_ptr<KnobBool> foundEnabled[4];
    const KnobsVec & knobs = _imp->effect->getKnobs();

    for (int i = 0; i < 4; ++i) {
        boost::shared_ptr<KnobBool> enabled;
        for (std::size_t j = 0; j < knobs.size(); ++j) {
            if (knobs[j]->getOriginalName() == channelNames[i]) {
                foundEnabled[i] = boost::dynamic_pointer_cast<KnobBool>(knobs[j]);
                break;
            }
        }
    }

    bool foundAll = foundEnabled[0] && foundEnabled[1] && foundEnabled[2] && foundEnabled[3];
    bool isWriter = _imp->effect->isWriter();

    if (foundAll) {
        for (int i = 0; i < 4; ++i) {
            // Writers already have their checkboxes places correctly
            if (!isWriter) {
                if (foundEnabled[i]->getParentKnob() == mainPage) {
                    //foundEnabled[i]->setAddNewLine(i == 3);
                    mainPage->removeKnob( foundEnabled[i].get() );
                    mainPage->insertKnob(i, foundEnabled[i]);
                }
            }
            _imp->enabledChan[i] = foundEnabled[i];
        }
    }

    bool pluginDefaultPref[4];
    _imp->hostChannelSelectorEnabled = _imp->effect->isHostChannelSelectorSupported(&pluginDefaultPref[0], &pluginDefaultPref[1], &pluginDefaultPref[2], &pluginDefaultPref[3]);


    if (_imp->hostChannelSelectorEnabled) {
        if (foundAll) {
            std::cerr << getScriptName_mt_safe() << ": WARNING: property " << kNatronOfxImageEffectPropChannelSelector << " is different of " << kOfxImageComponentNone << " but uses its own checkboxes" << std::endl;
        } else {
            //Create the selectors
            for (int i = 0; i < 4; ++i) {
                foundEnabled[i] =  AppManager::createKnob<KnobBool>(_imp->effect.get(), channelLabels[i], 1, false);
                foundEnabled[i]->setName(channelNames[i]);
                foundEnabled[i]->setAnimationEnabled(false);
                foundEnabled[i]->setAddNewLine(i == 3);
                foundEnabled[i]->setDefaultValue(pluginDefaultPref[i]);
                foundEnabled[i]->setHintToolTip(channelHints[i]);
                mainPage->insertKnob(i, foundEnabled[i]);
                _imp->enabledChan[i] = foundEnabled[i];
            }
            foundAll = true;
        }
    }
    if ( !isWriter && foundAll && !getApp()->isBackground() ) {
        _imp->enabledChan[3].lock()->setAddNewLine(false);
        boost::shared_ptr<KnobString> premultWarning = AppManager::createKnob<KnobString>(_imp->effect.get(), std::string(), 1, false);
        premultWarning->setIconLabel("dialog-warning");
        premultWarning->setSecretByDefault(true);
        premultWarning->setAsLabel();
        premultWarning->setEvaluateOnChange(false);
        premultWarning->setIsPersistent(false);
        premultWarning->setHintToolTip( tr("The alpha checkbox is checked and the RGB "
                                           "channels in output are alpha-premultiplied. Any of the unchecked RGB channel "
                                           "may be incorrect because the alpha channel changed but their value did not. "
                                           "To fix this, either check all RGB channels (or uncheck alpha) or unpremultiply the "
                                           "input image first.").toStdString() );
        mainPage->insertKnob(4, premultWarning);
        _imp->premultWarning = premultWarning;
    }
} // Node::findOrCreateChannelEnabled

void
Node::createChannelSelectors(const std::vector<std::pair<bool, bool> >& hasMaskChannelSelector,
                             const std::vector<std::string>& inputLabels,
                             const boost::shared_ptr<KnobPage>& mainPage,
                             KnobPtr* lastKnobBeforeAdvancedOption)
{
    ///Create input layer selectors
    for (std::size_t i = 0; i < inputLabels.size(); ++i) {
        if (!hasMaskChannelSelector[i].first) {
            _imp->createChannelSelector(i, inputLabels[i], false, mainPage, lastKnobBeforeAdvancedOption);
        }
    }
    ///Create output layer selectors
    _imp->createChannelSelector(-1, "Output", true, mainPage, lastKnobBeforeAdvancedOption);
}

void
Node::initializeDefaultKnobs(bool loadingSerialization)
{
    //Readers and Writers don't have default knobs since these knobs are on the ReadNode/WriteNode itself
#ifdef NATRON_ENABLE_IO_META_NODES
    NodePtr ioContainer = getIOContainer();
#endif

    //Add the "Node" page
    boost::shared_ptr<KnobPage> settingsPage = AppManager::createKnob<KnobPage>(_imp->effect.get(), tr(NATRON_PARAMETER_PAGE_NAME_EXTRA), 1, false);
    _imp->nodeSettingsPage = settingsPage;

    //Create the "Label" knob
    Backdrop* isBackdropNode = dynamic_cast<Backdrop*>( _imp->effect.get() );
    QString labelKnobLabel = isBackdropNode ? tr("Name label") : tr("Label");
    createLabelKnob( settingsPage, labelKnobLabel.toStdString() );

    if (isBackdropNode) {
        //backdrops just have a label
        return;
    }


    ///find in all knobs a page param to set this param into
    const KnobsVec & knobs = _imp->effect->getKnobs();

    findPluginFormatKnobs(knobs, loadingSerialization);
    findRightClickMenuKnob(knobs);

    boost::shared_ptr<KnobPage> mainPage;


    // Scan all inputs to find masks and get inputs labels
    //Pair hasMaskChannelSelector, isMask
    int inputsCount = getMaxInputCount();
    std::vector<std::pair<bool, bool> > hasMaskChannelSelector(inputsCount);
    std::vector<std::string> inputLabels(inputsCount);
    for (int i = 0; i < inputsCount; ++i) {
        inputLabels[i] = _imp->effect->getInputLabel(i);

        assert( i < (int)_imp->inputsComponents.size() );
        const std::list<ImagePlaneDesc>& inputSupportedComps = _imp->inputsComponents[i];
        bool isMask = _imp->effect->isInputMask(i);
        bool supportsOnlyAlpha = inputSupportedComps.size() == 1 && inputSupportedComps.front().getNumComponents() == 1;

        hasMaskChannelSelector[i].first = false;
        hasMaskChannelSelector[i].second = isMask;

        if ( (isMask || supportsOnlyAlpha) &&
             !_imp->effect->isInputRotoBrush(i) ) {
            hasMaskChannelSelector[i].first = true;
            if (!mainPage) {
                mainPage = getOrCreateMainPage();
            }
        }
    }

    bool requiresLayerShuffle = _imp->effect->getCreateChannelSelectorKnob();

    // Create the Output Layer choice if needed plus input layers selectors
    KnobPtr lastKnobBeforeAdvancedOption;
    if (requiresLayerShuffle) {
        if (!mainPage) {
            mainPage = getOrCreateMainPage();
        }
        createChannelSelectors(hasMaskChannelSelector, inputLabels, mainPage, &lastKnobBeforeAdvancedOption);
    }

    if (!mainPage) {
        mainPage = getOrCreateMainPage();
    }
    findOrCreateChannelEnabled(mainPage);

    ///Find in the plug-in the Mask/Mix related parameter to re-order them so it is consistent across nodes
    std::vector<std::pair<std::string, KnobPtr > > foundPluginDefaultKnobsToReorder;
    foundPluginDefaultKnobsToReorder.push_back( std::make_pair( kOfxMaskInvertParamName, KnobPtr() ) );
    foundPluginDefaultKnobsToReorder.push_back( std::make_pair( kOfxMixParamName, KnobPtr() ) );

    ///Insert auto-added knobs before mask invert if found
    for (std::size_t i = 0; i < knobs.size(); ++i) {
        for (std::size_t j = 0; j < foundPluginDefaultKnobsToReorder.size(); ++j) {
            if (knobs[i]->getName() == foundPluginDefaultKnobsToReorder[j].first) {
                foundPluginDefaultKnobsToReorder[j].second = knobs[i];
            }
        }
    }


    assert(foundPluginDefaultKnobsToReorder.size() > 0 && foundPluginDefaultKnobsToReorder[0].first == kOfxMaskInvertParamName);

    createMaskSelectors(hasMaskChannelSelector, inputLabels, mainPage, !foundPluginDefaultKnobsToReorder[0].second.get(), &lastKnobBeforeAdvancedOption);


    //Create the host mix if needed
    if ( _imp->effect->isHostMixingEnabled() ) {
        if (!mainPage) {
            mainPage = getOrCreateMainPage();
        }
        createHostMixKnob(mainPage);
    }


    /*
     * Reposition the MaskInvert and Mix parameters declared by the plug-in
     */
    for (std::size_t i = 0; i < foundPluginDefaultKnobsToReorder.size(); ++i) {
        if (foundPluginDefaultKnobsToReorder[i].second) {
            if (!mainPage) {
                mainPage = getOrCreateMainPage();
            }
            if (foundPluginDefaultKnobsToReorder[i].second->getParentKnob() == mainPage) {
                mainPage->removeKnob( foundPluginDefaultKnobsToReorder[i].second.get() );
                mainPage->addKnob(foundPluginDefaultKnobsToReorder[i].second);
            }
        }
    }


    if (lastKnobBeforeAdvancedOption && mainPage) {
        
        KnobsVec mainPageChildren = mainPage->getChildren();
        int i = 0;
        for (KnobsVec::iterator it = mainPageChildren.begin(); it != mainPageChildren.end(); ++it, ++i) {
            if (*it == lastKnobBeforeAdvancedOption) {
                if (i > 0) {
                    int j = i - 1;
                    KnobsVec::iterator prev = it;
                    --prev;
                    while (j >= 0 && (*prev)->getIsSecret()) {
                        --j;
                        --prev;
                    }

                    if ( j >= 0 && !dynamic_cast<KnobSeparator*>( prev->get() ) ) {
                        boost::shared_ptr<KnobSeparator> sep = AppManager::createKnob<KnobSeparator>(_imp->effect.get(), std::string(), 1, false);
                        sep->setName("advancedSep");
                        mainPage->insertKnob(i, sep);
                    }
                }

                break;
            }
        }
    }


    createNodePage(settingsPage);

    NodeGroup* isGroup = dynamic_cast<NodeGroup*>(_imp->effect.get());
    if (!isGroup && !isBackdropNode) {
        createInfoPage();
    }

    if (_imp->effect->isWriter()
#ifdef NATRON_ENABLE_IO_META_NODES
        && !ioContainer
#endif
        ) {
        //Create a frame step parameter for writers, and control it in OutputSchedulerThread.cpp
#ifndef NATRON_ENABLE_IO_META_NODES
        createWriterFrameStepKnob(mainPage);
#endif
        if (!mainPage) {
            mainPage = getOrCreateMainPage();
        }

        boost::shared_ptr<KnobButton> renderButton = AppManager::createKnob<KnobButton>(_imp->effect.get(), tr("Render"), 1, false);
        renderButton->setHintToolTip( tr("Starts rendering the specified frame range.") );
        renderButton->setAsRenderButton();
        renderButton->setName("startRender");
        renderButton->setEvaluateOnChange(false);
        _imp->renderButton = renderButton;
        mainPage->addKnob(renderButton);
        createInfoPage();
    }
} // Node::initializeDefaultKnobs

void
Node::initializeKnobs(bool loadingSerialization)
{
    ////Only called by the main-thread


    _imp->effect->beginChanges();

    assert( QThread::currentThread() == qApp->thread() );
    assert(!_imp->knobsInitialized);

    ///For groups, declare the plugin knobs after the node knobs because we want to use the Node page
    bool effectIsGroup = getPluginID() == PLUGINID_NATRON_GROUP;

    if (!effectIsGroup) {
        //Initialize plug-in knobs
        _imp->effect->initializeKnobsPublic();
    }

    InitializeKnobsFlag_RAII __isInitializingKnobsFlag__( _imp->effect.get() );

    if ( _imp->effect->getMakeSettingsPanel() ) {
        //initialize default knobs added by Natron
        initializeDefaultKnobs(loadingSerialization);
    }

    if (effectIsGroup) {
        _imp->effect->initializeKnobsPublic();
    }
    _imp->effect->endChanges();

    _imp->knobsInitialized = true;

    Q_EMIT knobsInitialized();
} // initializeKnobs

void
Node::Implementation::createChannelSelector(int inputNb,
                                            const std::string & inputName,
                                            bool isOutput,
                                            const boost::shared_ptr<KnobPage>& page,
                                            KnobPtr* lastKnobBeforeAdvancedOption)
{
    ChannelSelector sel;

    boost::shared_ptr<KnobChoice> layer = AppManager::createKnob<KnobChoice>(effect.get(), isOutput ? tr("Output Layer") : tr("%1 Layer").arg( QString::fromUtf8( inputName.c_str() ) ), 1, false);
    layer->setHostCanAddOptions(isOutput);
    if (!isOutput) {
        layer->setName( inputName + std::string("_") + std::string(kOutputChannelsKnobName) );
    } else {
        layer->setName(kOutputChannelsKnobName);
    }
    if (isOutput) {
        layer->setHintToolTip( tr("Select here the layer onto which the processing should occur.") );
    } else {
        layer->setHintToolTip( tr("Select here the layer that will be used in input by %1.").arg( QString::fromUtf8( inputName.c_str() ) ) );
    }
    layer->setAnimationEnabled(false);
    layer->setSecretByDefault(!isOutput);
    page->addKnob(layer);
    sel.layer = layer;

    if (isOutput) {
        layer->setAddNewLine(false);
        boost::shared_ptr<KnobBool> processAllKnob = AppManager::createKnob<KnobBool>(effect.get(), tr(kNodeParamProcessAllLayersLabel), 1, false);
        processAllKnob->setName(kNodeParamProcessAllLayers);
        processAllKnob->setHintToolTip(tr(kNodeParamProcessAllLayersHint));
        processAllKnob->setAnimationEnabled(false);
        processAllKnob->setIsMetadataSlave(true);
        page->addKnob(processAllKnob);

        // If the effect wants by default to render all planes set default value
        if ( isOutput && (effect->isPassThroughForNonRenderedPlanes() == EffectInstance::ePassThroughRenderAllRequestedPlanes) ) {
            processAllKnob->setDefaultValue(true);
            //Hide all other input selectors if choice is All in output
            for (std::map<int, ChannelSelector>::iterator it = channelsSelectors.begin(); it != channelsSelectors.end(); ++it) {
                it->second.layer.lock()->setSecret(true);
            }
        }
        processAllLayersKnob = processAllKnob;
    }


    layer->setDefaultValue(isOutput ? 0 : 1);

    if (!*lastKnobBeforeAdvancedOption) {
        *lastKnobBeforeAdvancedOption = layer;
    }

    channelsSelectors[inputNb] = sel;
} // Node::Implementation::createChannelSelector

int
Node::getFrameStepKnobValue() const
{
    KnobPtr knob = getKnobByName(kNatronWriteParamFrameStep);
    if (!knob) {
        return 1;
    }
    KnobInt* k = dynamic_cast<KnobInt*>(knob.get());

    if (!k) {
        return 1;
    } else {
        int v = k->getValue();

        return std::max(1, v);
    }
}

bool
Node::handleFormatKnob(KnobI* knob)
{
    boost::shared_ptr<KnobChoice> choice = _imp->pluginFormatKnobs.formatChoice.lock();

    if (!choice) {
        return false;
    }

    if ( knob != choice.get() ) {
        return false;
    }
    if (choice->getIsSecret()) {
        return true;
    }
    int curIndex = choice->getValue();
    Format f;
    if ( !getApp()->getProject()->getProjectFormatAtIndex(curIndex, &f) ) {
        assert(false);

        return true;
    }

    boost::shared_ptr<KnobInt> size = _imp->pluginFormatKnobs.size.lock();
    boost::shared_ptr<KnobDouble> par = _imp->pluginFormatKnobs.par.lock();
    assert(size && par);

    _imp->effect->beginChanges();
    size->blockValueChanges();
    size->setValues(f.width(), f.height(), ViewSpec::all(), eValueChangedReasonNatronInternalEdited);
    size->unblockValueChanges();
    par->blockValueChanges();
    par->setValue( f.getPixelAspectRatio() );
    par->unblockValueChanges();

    _imp->effect->endChanges();

    return true;
}

void
Node::refreshFormatParamChoice(const std::vector<ChoiceOption>& entries,
                               int defValue,
                               bool loadingProject)
{
    boost::shared_ptr<KnobChoice> choice = _imp->pluginFormatKnobs.formatChoice.lock();

    if (!choice) {
        return;
    }
    int curIndex = choice->getValue();
    choice->populateChoices(entries);
    choice->beginChanges();
    choice->setDefaultValueWithoutApplying(defValue);
    if (!loadingProject) {
        //changedKnob was not called because we are initializing knobs
        handleFormatKnob( choice.get() );
    } else {
        if ( curIndex < (int)entries.size() ) {
            choice->setValue(curIndex);
        }
    }

    choice->endChanges();
}

void
Node::refreshPreviewsAfterProjectLoad()
{
    computePreviewImage( getApp()->getTimeLine()->currentFrame() );
    Q_EMIT s_refreshPreviewsAfterProjectLoadRequested();
}

QString
Node::makeDocumentation(bool genHTML) const
{
    QString ret;
    QString markdown;
    QTextStream ts(&ret);
    QTextStream ms(&markdown);

    QString pluginID, pluginLabel, pluginDescription, pluginIcon;
    int majorVersion = getMajorVersion();
    int minorVersion = getMinorVersion();
    QStringList pluginGroup;
    bool pluginDescriptionIsMarkdown = false;
    QVector<QStringList> inputs;
    QVector<QStringList> items;

    {
        QMutexLocker k(&_imp->pyPluginInfoMutex);
        if (_imp->pyPlugInfo.isPyPlug) {
            pluginID = QString::fromUtf8( _imp->pyPlugInfo.pyPlugID.c_str() );
            pluginLabel =  QString::fromUtf8( _imp->pyPlugInfo.pyPlugLabel.c_str() );
            pluginDescription = QString::fromUtf8( _imp->pyPlugInfo.pyPlugDesc.c_str() );
            pluginIcon = QString::fromUtf8( _imp->pyPlugInfo.pyPlugIconFilePath.c_str() );
            for (std::list<std::string>::const_iterator it = _imp->pyPlugInfo.pyPlugGrouping.begin() ; it != _imp->pyPlugInfo.pyPlugGrouping.end(); ++it) {
                pluginGroup.push_back(QString::fromUtf8(it->c_str()));
            }
        } else {
            pluginID = _imp->plugin->getPluginID();
            pluginLabel =  Plugin::makeLabelWithoutSuffix( _imp->plugin->getPluginLabel() );
            pluginDescription =  QString::fromUtf8( _imp->effect->getPluginDescription().c_str() );
            pluginIcon = _imp->plugin->getIconFilePath();
            pluginGroup = _imp->plugin->getGrouping();
            pluginDescriptionIsMarkdown = _imp->effect->isPluginDescriptionInMarkdown();
        }

        for (int i = 0; i < _imp->effect->getMaxInputCount(); ++i) {
            QStringList input;
            input << convertFromPlainTextToMarkdown( QString::fromStdString( _imp->effect->getInputLabel(i) ), genHTML, true );
            input << convertFromPlainTextToMarkdown( QString::fromStdString( _imp->effect->getInputHint(i) ), genHTML, true );
            input << ( _imp->effect->isInputOptional(i) ? tr("Yes") : tr("No") );
            inputs.push_back(input);

            // Don't show more than doc for 4 inputs otherwise it will just clutter the page
            if (i == 3) {
                break;
            }
        }
    }

    // check for plugin icon
    QString pluginIconUrl;
    if ( !pluginIcon.isEmpty() ) {
        QFile iconFile(pluginIcon);
        if ( iconFile.exists() ) {
            if (genHTML) {
                pluginIconUrl.append( QString::fromUtf8("/LOCAL_FILE/") );
                pluginIconUrl.append(pluginIcon);
                pluginIconUrl.replace( QString::fromUtf8("\\"), QString::fromUtf8("/") );
            } else {
                pluginIconUrl.append(pluginID);
                pluginIconUrl.append(QString::fromUtf8(".png"));
            }
        }
    }

    // check for extra markdown file
    QString extraMarkdown;
    QString pluginMD = pluginIcon;
    pluginMD.replace( QString::fromUtf8(".png"), QString::fromUtf8(".md") );
    QFile pluginMarkdownFile(pluginMD);
    if ( pluginMarkdownFile.exists() ) {
        if ( pluginMarkdownFile.open(QIODevice::ReadOnly | QIODevice::Text) ) {
            extraMarkdown = QString::fromUtf8( pluginMarkdownFile.readAll() );
            pluginMarkdownFile.close();
        }
    }

    // generate knobs info
    KnobsVec knobs = getEffectInstance()->getKnobs_mt_safe();
    for (KnobsVec::const_iterator it = knobs.begin(); it != knobs.end(); ++it) {

        if ( (*it)->getDefaultIsSecret() ) {
            continue;
        }

        if ( !(*it)->isDeclaredByPlugin() && !( isPyPlug() && (*it)->isUserKnob() ) ) {
            continue;
        }

        // do not escape characters in the scriptName, since it will be put between backquotes
        QString knobScriptName = /*NATRON_NAMESPACE::convertFromPlainTextToMarkdown(*/ QString::fromUtf8( (*it)->getName().c_str() )/*, genHTML, true)*/;
        QString knobLabel = NATRON_NAMESPACE::convertFromPlainTextToMarkdown( QString::fromUtf8( (*it)->getLabel().c_str() ), genHTML, true);
        QString knobHint = NATRON_NAMESPACE::convertFromPlainTextToMarkdown( QString::fromUtf8( (*it)->getHintToolTip().c_str() ), genHTML, true);

        if ( knobScriptName.startsWith( QString::fromUtf8("NatronOfxParam") ) || knobScriptName == QString::fromUtf8("exportAsPyPlug") ) {
            continue;
        }

        QString defValuesStr, knobType;
        std::vector<std::pair<QString, QString> > dimsDefaultValueStr;
        KnobInt* isInt = dynamic_cast<KnobInt*>( it->get() );
        KnobChoice* isChoice = dynamic_cast<KnobChoice*>( it->get() );
        KnobBool* isBool = dynamic_cast<KnobBool*>( it->get() );
        KnobDouble* isDbl = dynamic_cast<KnobDouble*>( it->get() );
        KnobString* isString = dynamic_cast<KnobString*>( it->get() );
        KnobSeparator* isSep = dynamic_cast<KnobSeparator*>( it->get() );
        KnobButton* isBtn = dynamic_cast<KnobButton*>( it->get() );
        KnobParametric* isParametric = dynamic_cast<KnobParametric*>( it->get() );
        KnobGroup* isGroup = dynamic_cast<KnobGroup*>( it->get() );
        KnobPage* isPage = dynamic_cast<KnobPage*>( it->get() );
        KnobColor* isColor = dynamic_cast<KnobColor*>( it->get() );

        if (isInt) {
            knobType = tr("Integer");
        } else if (isChoice) {
            knobType = tr("Choice");
        } else if (isBool) {
            knobType = tr("Boolean");
        } else if (isDbl) {
            knobType = tr("Double");
        } else if (isString) {
            knobType = tr("String");
        } else if (isSep) {
            knobType = tr("Seperator");
        } else if (isBtn) {
            knobType = tr("Button");
        } else if (isParametric) {
            knobType = tr("Parametric");
        } else if (isGroup) {
            knobType = tr("Group");
        } else if (isPage) {
            knobType = tr("Page");
        } else if (isColor) {
            knobType = tr("Color");
        } else {
            knobType = tr("N/A");
        }

        if (!isGroup && !isPage) {
            for (int i = 0; i < (*it)->getDimension(); ++i) {
                QString valueStr;

                if (!isBtn && !isSep && !isParametric) {
                    if (isChoice) {
                        // see also KnobChoice::getHintToolTipFull()
                        int index = isChoice->getDefaultValue(i);
                        std::vector<ChoiceOption> entries = isChoice->getEntries_mt_safe();
                        if ( (index >= 0) && ( index < (int)entries.size() ) ) {
                            valueStr = QString::fromUtf8( entries[index].label.c_str() );
                        }
                        bool first = true;
                        for (size_t i = 0; i < entries.size(); i++) {
                            QString entryHelp = QString::fromUtf8( entries[i].tooltip.c_str() );
                            QString entry;
                            if (entries[i].id != entries[i].label) {
                                entry = QString::fromUtf8( "%1 (%2)" ).arg(QString::fromUtf8( entries[i].label.c_str() )).arg(QString::fromUtf8( entries[i].id.c_str() ));
                            } else {
                                entry = QString::fromUtf8( entries[i].label.c_str() );
                            }
                            if (!entry.isEmpty()) {
                                if (first) {
                                    // empty line before the option descriptions
                                    if (genHTML) {
                                        knobHint.append( QString::fromUtf8("<br />") + tr("Possible values:") + QString::fromUtf8("<br />") );
                                    } else {
                                        // we do a hack for multiline elements, because the markdown->rst conversion by pandoc doesn't use the line block syntax.
                                        // what we do here is put a supplementary dot at the beginning of each line, which is then converted to a pipe '|' in the
                                        // genStaticDocs.sh script by a simple sed command after converting to RsT
                                        if (!knobHint.startsWith( QString::fromUtf8(". ") )) {
                                            knobHint.prepend( QString::fromUtf8(". ") );
                                        }
                                        knobHint.append( QString::fromUtf8("\\\n") + tr("Possible values:") +  QString::fromUtf8("\\\n") );
                                    }
                                    first = false;
                                }
                                if (genHTML) {
                                    knobHint.append( QString::fromUtf8("<br />") );
                                } else {
                                    knobHint.append( QString::fromUtf8("\\\n") );
                                    // we do a hack for multiline elements, because the markdown->rst conversion by pandoc doesn't use the line block syntax.
                                    // what we do here is put a supplementary dot at the beginning of each line, which is then converted to a pipe '|' in the
                                    // genStaticDocs.sh script by a simple sed command after converting to RsT
                                    knobHint.append( QString::fromUtf8(". ") );
                                }
                                if (entryHelp.isEmpty()) {
                                    knobHint.append( QString::fromUtf8("**%1**").arg( convertFromPlainTextToMarkdown(entry, genHTML, true) ) );
                                } else {
                                    knobHint.append( QString::fromUtf8("**%1**: %2").arg( convertFromPlainTextToMarkdown(entry, genHTML, true) ).arg( convertFromPlainTextToMarkdown(entryHelp, genHTML, true) ) );
                                }
                            }
                        }

                    } else if (isInt) {
                        valueStr = QString::number( isInt->getDefaultValue(i) );
                    } else if (isDbl) {
                        valueStr = QString::number( isDbl->getDefaultValue(i) );
                    } else if (isBool) {
                        valueStr = isBool->getDefaultValue(i) ? tr("On") : tr("Off");
                    } else if (isString) {
                        valueStr = QString::fromUtf8( isString->getDefaultValue(i).c_str() );
                    } else if (isColor) {
                        valueStr = QString::number( isColor->getDefaultValue(i) );
                    }
                }

                dimsDefaultValueStr.push_back( std::make_pair(convertFromPlainTextToMarkdown( QString::fromUtf8( (*it)->getDimensionName(i).c_str() ), genHTML, true ),
                                                              convertFromPlainTextToMarkdown(valueStr, genHTML, true)) );
            }

            for (std::size_t i = 0; i < dimsDefaultValueStr.size(); ++i) {
                if ( !dimsDefaultValueStr[i].second.isEmpty() ) {
                    if (dimsDefaultValueStr.size() > 1) {
                        defValuesStr.append(dimsDefaultValueStr[i].first);
                        defValuesStr.append( QString::fromUtf8(": ") );
                    }
                    defValuesStr.append(dimsDefaultValueStr[i].second);
                    if (i < dimsDefaultValueStr.size() - 1) {
                        defValuesStr.append( QString::fromUtf8(" ") );
                    }
                }
            }
            if ( defValuesStr.isEmpty() ) {
                defValuesStr = tr("N/A");
            }
        }

        if (!isPage && !isSep && !isGroup) {
            QStringList row;
            row << knobLabel << knobScriptName << knobType << defValuesStr << knobHint;
            items.append(row);
        }
    } // for (KnobsVec::const_iterator it = knobs.begin(); it!=knobs.end(); ++it) {


    // generate plugin info
    ms << tr("%1 node").arg(pluginLabel) << "\n==========\n\n";

    // a hack to avoid repeating the documentation for the various merge plugins
    if ( pluginID.startsWith( QString::fromUtf8("net.sf.openfx.Merge") ) ) {
        std::string id = pluginID.toStdString();
        std::string op;
        if (id == PLUGINID_OFX_MERGE) {
            // do nothing
        } else if (id == "net.sf.openfx.MergeDifference") {
            op = "difference (a.k.a. absminus)";
        } else if (id == "net.sf.openfx.MergeIn") {
            op = "in";
        } else if (id == "net.sf.openfx.MergeMatte") {
            op = "matte";
        } else if (id == "net.sf.openfx.MergeMax") {
            op = "max";
        } else if (id == "net.sf.openfx.MergeMin") {
            op = "min";
        } else if (id == "net.sf.openfx.MergeMultiply") {
            op = "multiply";
        } else if (id == "net.sf.openfx.MergeOut") {
            op = "out";
        } else if (id == "net.sf.openfx.MergePlus") {
            op = "plus";
        } else if (id == "net.sf.openfx.MergeScreen") {
            op = "screen";
        }
        if ( !op.empty() ) {
            // we should use the custom link "[Merge node](|http::/plugins/"PLUGINID_OFX_MERGE".html||rst::net.sf.openfx.MergePlugin|)"
            // but pandoc borks it
            ms << tr("The *%1* node is a convenience node identical to the %2, except that the operator is set to *%3* by default.")
            .arg(pluginLabel)
            .arg(genHTML ? QString::fromUtf8("<a href=\""PLUGINID_OFX_MERGE".html\">Merge node</a>") :
                 QString::fromUtf8(":ref:`"PLUGINID_OFX_MERGE"`")
                 //QString::fromUtf8("[Merge node](http::/plugins/"PLUGINID_OFX_MERGE".html)")
                 )
            .arg( QString::fromUtf8( op.c_str() ) );
            goto OUTPUT;
        }

    }

    if (!pluginIconUrl.isEmpty()) {
        // add a nonbreaking space so that pandoc doesn't use the alt-text as a caption
        // http://pandoc.org/MANUAL.html#images
        ms << "![pluginIcon](" << pluginIconUrl << ")";
        if (!genHTML) {
            // specify image width for pandoc-generated printed doc
            // (for hoedown-generated HTML, this handled by the CSS using the alt=pluginIcon attribute)
            // see http://pandoc.org/MANUAL.html#images
            // note that only % units are understood both by pandox and sphinx
            ms << "{ width=10% }";
        }
        ms << "&nbsp;\n\n"; // &nbsp; required so that there is no legend when converted to rst by pandoc
    }
    ms << tr("*This documentation is for version %2.%3 of %1.*").arg(pluginLabel).arg(majorVersion).arg(minorVersion) << "\n\n";

    ms << "\n" << tr("Description") << "\n--------------------------------------------------------------------------------\n\n";

    if (!pluginDescriptionIsMarkdown) {
        if (genHTML) {
            pluginDescription = NATRON_NAMESPACE::convertFromPlainText(pluginDescription, NATRON_NAMESPACE::WhiteSpaceNormal);

            // replace URLs with links
            QRegExp re( QString::fromUtf8("((http|ftp|https)://([\\w_-]+(?:(?:\\.[\\w_-]+)+))([\\w.,@?^=%&:/~+#-]*[\\w@?^=%&/~+#-])?)") );
            pluginDescription.replace( re, QString::fromUtf8("<a href=\"\\1\">\\1</a>") );
        } else {
            pluginDescription = convertFromPlainTextToMarkdown(pluginDescription, genHTML, false);
        }
    }

    ms << pluginDescription << "\n";

    // create markdown table
    ms << "\n" << tr("Inputs") << "\n--------------------------------------------------------------------------------\n\n";
    ms << tr("Input") << " | " << tr("Description") << " | " << tr("Optional") << "\n";
    ms << "--- | --- | ---\n";
    if (inputs.size() > 0) {
        Q_FOREACH(const QStringList &input, inputs) {
            QString inputName = input.at(0);
            QString inputDesc = input.at(1);
            QString inputOpt = input.at(2);

            ms << inputName << " | " << inputDesc << " | " << inputOpt << "\n";
        }
    }
    ms << "\n" << tr("Controls") << "\n--------------------------------------------------------------------------------\n\n";
    if (!genHTML) {
        // insert a special marker to be replaced in rst by the genStaticDocs.sh script)
        ms << "CONTROLSTABLEPROPS\n\n";
    }
    ms << tr("Parameter / script name") << " | " << tr("Type") << " | " << tr("Default") << " | " << tr("Function") << "\n";
    ms << "--- | --- | --- | ---\n";
    if (items.size() > 0) {
        Q_FOREACH(const QStringList &item, items) {
            QString itemLabel = item.at(0);
            QString itemScript = item.at(1);
            QString itemType = item.at(2);
            QString itemDefault = item.at(3);
            QString itemFunction = item.at(4);

            ms << itemLabel << " / `" << itemScript << "` | " << itemType << " | " << itemDefault << " | " << itemFunction << "\n";
        }
    }

    // add extra markdown if available
    if ( !extraMarkdown.isEmpty() ) {
        ms << "\n\n";
        ms << extraMarkdown;
    }

OUTPUT:
    // output
    if (genHTML) {
        // use hoedown to convert to HTML

        ts << ("<!DOCTYPE html PUBLIC \"-//W3C//DTD XHTML 1.0 Transitional//EN\"\n"
               "  \"http://www.w3.org/TR/xhtml1/DTD/xhtml1-transitional.dtd\">\n"
               "\n"
               "\n"
               "<html xmlns=\"http://www.w3.org/1999/xhtml\">\n"
               "  <head>\n"
               "    <meta http-equiv=\"Content-Type\" content=\"text/html; charset=utf-8\" />\n"
               "    \n"
               "    <title>") << tr("%1 node").arg(pluginLabel) << " &#8212; NATRON_DOCUMENTATION</title>\n";
        ts << ("    \n"
               "    <link rel=\"stylesheet\" href=\"_static/markdown.css\" type=\"text/css\" />\n"
               "    \n"
               "    <script type=\"text/javascript\" src=\"_static/jquery.js\"></script>\n"
               "    <script type=\"text/javascript\" src=\"_static/dropdown.js\"></script>\n"
               "    <link rel=\"index\" title=\"Index\" href=\"genindex.html\" />\n"
               "    <link rel=\"search\" title=\"Search\" href=\"search.html\" />\n"
               "  </head>\n"
               "  <body role=\"document\">\n"
               "    <div class=\"related\" role=\"navigation\" aria-label=\"related navigation\">\n"
               "      <h3>") << tr("Navigation") << "</h3>\n";
        ts << ("      <ul>\n"
               "        <li class=\"right\" style=\"margin-right: 10px\">\n"
               "          <a href=\"genindex.html\" title=\"General Index\"\n"
               "             accesskey=\"I\">") << tr("index") << "</a></li>\n";
        ts << ("        <li class=\"right\" >\n"
               "          <a href=\"py-modindex.html\" title=\"Python Module Index\"\n"
               "             >") << tr("modules") << "</a> |</li>\n";
        ts << ("        <li class=\"nav-item nav-item-0\"><a href=\"index.html\">NATRON_DOCUMENTATION</a> &#187;</li>\n"
               "          <li class=\"nav-item nav-item-1\"><a href=\"_group.html\" >") << tr("Reference Guide") << "</a> &#187;</li>\n";
        if ( !pluginGroup.isEmpty() ) {
            QString group = pluginGroup.at(0);
            if (!group.isEmpty()) {
                ts << "          <li class=\"nav-item nav-item-2\"><a href=\"_group.html?id=" << group << "\">" << group << " nodes</a> &#187;</li>";
            }
        }
        ts << ("      </ul>\n"
               "    </div>  \n"
               "\n"
               "    <div class=\"document\">\n"
               "      <div class=\"documentwrapper\">\n"
               "          <div class=\"body\" role=\"main\">\n"
               "            \n"
               "  <div class=\"section\">\n");
        QString html = Markdown::convert2html(markdown);
        ts << Markdown::fixNodeHTML(html);
        ts << ("</div>\n"
               "\n"
               "\n"
               "          </div>\n"
               "      </div>\n"
               "      <div class=\"clearer\"></div>\n"
               "    </div>\n"
               "\n"
               "    <div class=\"footer\" role=\"contentinfo\">\n"
               "        &#169; Copyright 2013-2017 The Natron documentation authors, licensed under CC BY-SA 4.0.\n"
               "    </div>\n"
               "  </body>\n"
               "</html>");
    } else {
        // this markdown will be processed externally by pandoc

        ts << markdown;
    }

    return ret;
} // Node::makeDocumentation

bool
Node::isForceCachingEnabled() const
{
    boost::shared_ptr<KnobBool> b = _imp->forceCaching.lock();

    return b ? b->getValue() : false;
}

void
Node::onSetSupportRenderScaleMaybeSet(int support)
{
    if ( (EffectInstance::SupportsEnum)support == EffectInstance::eSupportsYes ) {
        boost::shared_ptr<KnobBool> b = _imp->useFullScaleImagesWhenRenderScaleUnsupported.lock();
        if (b) {
            b->setSecretByDefault(true);
            b->setSecret(true);
        }
    }
}

bool
Node::useScaleOneImagesWhenRenderScaleSupportIsDisabled() const
{
    boost::shared_ptr<KnobBool> b =  _imp->useFullScaleImagesWhenRenderScaleUnsupported.lock();

    return b ? b->getValue() : false;
}

void
Node::beginEditKnobs()
{
    _imp->effect->beginEditKnobs();
}

void
Node::setEffect(const EffectInstPtr& effect)
{
    ////Only called by the main-thread
    assert( QThread::currentThread() == qApp->thread() );
    _imp->effect = effect;
    _imp->effect->initializeData();


#ifdef NATRON_ENABLE_IO_META_NODES
    NodePtr thisShared = shared_from_this();
    NodePtr ioContainer = _imp->ioContainer.lock();
    if (ioContainer) {
        ReadNode* isReader = dynamic_cast<ReadNode*>( ioContainer->getEffectInstance().get() );
        if (isReader) {
            isReader->setEmbeddedReader(thisShared);
        } else {
            WriteNode* isWriter = dynamic_cast<WriteNode*>( ioContainer->getEffectInstance().get() );
            assert(isWriter);
            if (isWriter) {
                isWriter->setEmbeddedWriter(thisShared);
            }
        }
    }
#endif
}

EffectInstPtr
Node::getEffectInstance() const
{
    ///Thread safe as it never changes
    return _imp->effect;
}

void
Node::hasViewersConnectedInternal(std::list<ViewerInstance* >* viewers,
                                 std::list<const Node*>* markedNodes) const
{

    if (std::find(markedNodes->begin(), markedNodes->end(), this) != markedNodes->end()) {
        return;
    }

    markedNodes->push_back(this);
    ViewerInstance* thisViewer = dynamic_cast<ViewerInstance*>( _imp->effect.get() );

    if (thisViewer) {
        viewers->push_back(thisViewer);
    } else {
        NodesList outputs;
        getOutputsWithGroupRedirection(outputs);

        for (NodesList::iterator it = outputs.begin(); it != outputs.end(); ++it) {
            assert(*it);
            (*it)->hasViewersConnectedInternal(viewers, markedNodes);
        }
    }
}

void
Node::hasOutputNodesConnectedInternal(std::list<OutputEffectInstance* >* writers,
                                     std::list<const Node*>* markedNodes) const
{
    if (std::find(markedNodes->begin(), markedNodes->end(), this) != markedNodes->end()) {
        return;
    }

    markedNodes->push_back(this);

    OutputEffectInstance* thisWriter = dynamic_cast<OutputEffectInstance*>( _imp->effect.get() );

    if ( thisWriter && thisWriter->isOutput() && !dynamic_cast<GroupOutput*>(thisWriter) ) {
        writers->push_back(thisWriter);
    } else {
        NodesList outputs;
        getOutputsWithGroupRedirection(outputs);

        for (NodesList::iterator it = outputs.begin(); it != outputs.end(); ++it) {
            assert(*it);
            (*it)->hasOutputNodesConnectedInternal(writers, markedNodes);
        }
    }
}

void
Node::hasOutputNodesConnected(std::list<OutputEffectInstance* >* writers) const
{
    std::list<const Node*> m;
    hasOutputNodesConnectedInternal(writers, &m);
}

void
Node::hasViewersConnected(std::list<ViewerInstance* >* viewers) const
{

    std::list<const Node*> m;
    hasViewersConnectedInternal(viewers, &m);

}

/**
 * @brief Resolves links of the graph in the case of containers (that do not do any rendering but only contain nodes inside)
 * so that algorithms that cycle the tree from bottom to top
 * properly visit all nodes in the correct order
 **/
static NodePtr
applyNodeRedirectionsUpstream(const NodePtr& node,
                              bool useGuiInput)
{
    if (!node) {
        return node;
    }
    NodeGroup* isGrp = node->isEffectGroup();
    if (isGrp) {
        //The node is a group, instead jump directly to the output node input of the  group
        return applyNodeRedirectionsUpstream(isGrp->getOutputNodeInput(useGuiInput), useGuiInput);
    }

    PrecompNode* isPrecomp = dynamic_cast<PrecompNode*>( node->getEffectInstance().get() );
    if (isPrecomp) {
        //The node is a precomp, instead jump directly to the output node of the precomp
        return applyNodeRedirectionsUpstream(isPrecomp->getOutputNode(), useGuiInput);
    }

    GroupInput* isInput = dynamic_cast<GroupInput*>( node->getEffectInstance().get() );
    if (isInput) {
        //The node is a group input,  jump to the corresponding input of the group
        boost::shared_ptr<NodeCollection> collection = node->getGroup();
        assert(collection);
        isGrp = dynamic_cast<NodeGroup*>( collection.get() );
        if (isGrp) {
            return applyNodeRedirectionsUpstream(isGrp->getRealInputForInput(useGuiInput, node), useGuiInput);
        }
    }

    return node;
}

/**
 * @brief Resolves links of the graph in the case of containers (that do not do any rendering but only contain nodes inside)
 * so that algorithms that cycle the tree from top to bottom
 * properly visit all nodes in the correct order. Note that one node may translate to several nodes since multiple nodes
 * may be connected to the same node.
 **/
static void
applyNodeRedirectionsDownstream(int recurseCounter,
                                const NodePtr& node,
                                bool useGuiOutputs,
                                NodesList& translated)
{
    NodeGroup* isGrp = node->isEffectGroup();

    if (isGrp) {
        //The node is a group, meaning it should not be taken into account, instead jump directly to the input nodes output of the group
        NodesList inputNodes;
        isGrp->getInputsOutputs(&inputNodes, useGuiOutputs);
        for (NodesList::iterator it2 = inputNodes.begin(); it2 != inputNodes.end(); ++it2) {
            //Call recursively on them
            applyNodeRedirectionsDownstream(recurseCounter + 1, *it2, useGuiOutputs, translated);
        }

        return;
    }

    GroupOutput* isOutput = dynamic_cast<GroupOutput*>( node->getEffectInstance().get() );
    if (isOutput) {
        //The node is the output of a group, its outputs are the outputs of the group
        boost::shared_ptr<NodeCollection> collection = isOutput->getNode()->getGroup();
        if (!collection) {
            return;
        }
        isGrp = dynamic_cast<NodeGroup*>( collection.get() );
        if (isGrp) {
            NodesWList groupOutputs;
            if (useGuiOutputs) {
                groupOutputs = isGrp->getNode()->getGuiOutputs();
            } else {
                NodePtr grpNode = isGrp->getNode();
                if (grpNode) {
                    grpNode->getOutputs_mt_safe(groupOutputs);
                }
            }
            for (NodesWList::iterator it2 = groupOutputs.begin(); it2 != groupOutputs.end(); ++it2) {
                //Call recursively on them
                NodePtr output = it2->lock();
                if (output) {
                    applyNodeRedirectionsDownstream(recurseCounter + 1, output, useGuiOutputs, translated);
                }
            }
        }

        return;
    }

    boost::shared_ptr<PrecompNode> isInPrecomp = node->isPartOfPrecomp();
    if ( isInPrecomp && (isInPrecomp->getOutputNode() == node) ) {
        //This node is the output of the precomp, its outputs are the outputs of the precomp node
        NodesWList groupOutputs;
        if (useGuiOutputs) {
            groupOutputs = isInPrecomp->getNode()->getGuiOutputs();
        } else {
            isInPrecomp->getNode()->getOutputs_mt_safe(groupOutputs);
        }
        for (NodesWList::iterator it2 = groupOutputs.begin(); it2 != groupOutputs.end(); ++it2) {
            //Call recursively on them
            NodePtr output = it2->lock();
            if (output) {
                applyNodeRedirectionsDownstream(recurseCounter + 1, output, useGuiOutputs, translated);
            }
        }

        return;
    }

    //Base case: return this node
    if (recurseCounter > 0) {
        translated.push_back(node);
    }
} // applyNodeRedirectionsDownstream

void
Node::getOutputsWithGroupRedirection(NodesList& outputs) const
{
    NodesList redirections;
    NodePtr thisShared = boost::const_pointer_cast<Node>( shared_from_this() );

    applyNodeRedirectionsDownstream(0, thisShared, false, redirections);
    if ( !redirections.empty() ) {
        outputs.insert( outputs.begin(), redirections.begin(), redirections.end() );
    } else {
        QMutexLocker l(&_imp->outputsMutex);
        for (NodesWList::const_iterator it = _imp->outputs.begin(); it != _imp->outputs.end(); ++it) {
            NodePtr output = it->lock();
            if (output) {
                outputs.push_back(output);
            }
        }
    }
}



int
Node::getMajorVersion() const
{
    {
        QMutexLocker k(&_imp->pyPluginInfoMutex);
        if (_imp->pyPlugInfo.isPyPlug) {
            return _imp->pyPlugInfo.pyPlugVersion;
        }
    }
    if (!_imp->plugin) {
        return 0;
    }

    return _imp->plugin->getMajorVersion();
}

int
Node::getMinorVersion() const
{
    ///Thread safe as it never changes
    if (!_imp->plugin) {
        return 0;
    }
    {
        QMutexLocker k(&_imp->pyPluginInfoMutex);
        if ( _imp->pyPlugInfo.isPyPlug ) {
            return 0;
        }
    }

    return _imp->plugin->getMinorVersion();
}

void
Node::initializeInputs()
{
    ////Only called by the main-thread
    assert( QThread::currentThread() == qApp->thread() );
    const int inputCount = getMaxInputCount();
    InputsV oldInputs;
    {
        QMutexLocker k(&_imp->inputsLabelsMutex);
        _imp->inputLabels.resize(inputCount);
        _imp->inputHints.resize(inputCount);
        for (int i = 0; i < inputCount; ++i) {
            _imp->inputLabels[i] = _imp->effect->getInputLabel(i);
            _imp->inputHints[i] = _imp->effect->getInputHint(i);
        }
    }
    {
        QMutexLocker l(&_imp->lastRenderStartedMutex);
        _imp->inputIsRenderingCounter.resize(inputCount);
    }
    {
        QMutexLocker l(&_imp->inputsMutex);
        oldInputs = _imp->inputs;

        std::vector<bool> oldInputsVisibility = _imp->inputsVisibility;
        _imp->inputIsRenderingCounter.resize(inputCount);
        _imp->inputs.resize(inputCount);
        _imp->guiInputs.resize(inputCount);
        _imp->inputsVisibility.resize(inputCount);
        ///if we added inputs, just set to NULL the new inputs, and add their label to the labels map
        for (int i = 0; i < inputCount; ++i) {
            if ( i < (int)oldInputs.size() ) {
                _imp->inputs[i] = oldInputs[i];
                _imp->guiInputs[i] = oldInputs[i];
            } else {
                _imp->inputs[i].reset();
                _imp->guiInputs[i].reset();
            }
            if (i < (int) oldInputsVisibility.size()) {
                _imp->inputsVisibility[i] = oldInputsVisibility[i];
            } else {
                _imp->inputsVisibility[i] = true;
            }
        }


        ///Set the components the plug-in accepts
        _imp->inputsComponents.resize(inputCount);
        for (int i = 0; i < inputCount; ++i) {
            _imp->inputsComponents[i].clear();
            if ( _imp->effect->isInputMask(i) ) {
                //Force alpha for masks
                _imp->inputsComponents[i].push_back( ImagePlaneDesc::getAlphaComponents() );
            } else {
                _imp->effect->addAcceptedComponents(i, &_imp->inputsComponents[i]);
            }
        }
        _imp->outputComponents.clear();
        _imp->effect->addAcceptedComponents(-1, &_imp->outputComponents);
    }
    _imp->inputsInitialized = true;

    Q_EMIT inputsInitialized();
} // Node::initializeInputs

NodePtr
Node::getInput(int index) const
{
    return getInputInternal(false, true, index);
}

NodePtr
Node::getInputInternal(bool useGuiInput,
                       bool useGroupRedirections,
                       int index) const
{
    NodePtr parent = _imp->multiInstanceParent.lock();

    if (parent) {
        return parent->getInput(index);
    }
    if (!_imp->inputsInitialized) {
        qDebug() << "Node::getInput(): inputs not initialized";
    }
    QMutexLocker l(&_imp->inputsMutex);
    if ( ( index >= (int)_imp->inputs.size() ) || (index < 0) ) {
        return NodePtr();
    }

    NodePtr ret =  useGuiInput ? _imp->guiInputs[index].lock() : _imp->inputs[index].lock();
    if (ret && useGroupRedirections) {
        ret = applyNodeRedirectionsUpstream(ret, useGuiInput);
    }

    return ret;
}

NodePtr
Node::getGuiInput(int index) const
{
    return getInputInternal(true, true, index);
}

NodePtr
Node::getRealInput(int index) const
{
    return getInputInternal(false, false, index);
}

NodePtr
Node::getRealGuiInput(int index) const
{
    return getInputInternal(true, false, index);
}

int
Node::getInputIndex(const Node* node) const
{
    QMutexLocker l(&_imp->inputsMutex);

    for (U32 i = 0; i < _imp->inputs.size(); ++i) {
        if (_imp->inputs[i].lock().get() == node) {
            return i;
        }
    }

    return -1;
}

const std::vector<NodeWPtr > &
Node::getInputs() const
{
    ////Only called by the main-thread
    assert( QThread::currentThread() == qApp->thread() );
    assert(_imp->inputsInitialized);

    NodePtr parent = _imp->multiInstanceParent.lock();
    if (parent) {
        return parent->getInputs();
    }

    return _imp->inputs;
}

const std::vector<NodeWPtr > &
Node::getGuiInputs() const
{
    ////Only called by the main-thread
    assert( QThread::currentThread() == qApp->thread() );
    assert(_imp->inputsInitialized);

    NodePtr parent = _imp->multiInstanceParent.lock();
    if (parent) {
        return parent->getGuiInputs();
    }

    return _imp->guiInputs;
}

std::vector<NodeWPtr >
Node::getInputs_copy() const
{
    assert(_imp->inputsInitialized);

    NodePtr parent = _imp->multiInstanceParent.lock();
    if (parent) {
        return parent->getInputs();
    }

    QMutexLocker l(&_imp->inputsMutex);

    return _imp->inputs;
}

std::string
Node::getInputLabel(int inputNb) const
{
    assert(_imp->inputsInitialized);

    QMutexLocker l(&_imp->inputsLabelsMutex);
    if ( (inputNb < 0) || ( inputNb >= (int)_imp->inputLabels.size() ) ) {
        throw std::invalid_argument("Index out of range");
    }

    return _imp->inputLabels[inputNb];
}

std::string
Node::getInputHint(int inputNb) const
{
    assert(_imp->inputsInitialized);

    QMutexLocker l(&_imp->inputsLabelsMutex);
    if ( (inputNb < 0) || ( inputNb >= (int)_imp->inputHints.size() ) ) {
        throw std::invalid_argument("Index out of range");
    }

    return _imp->inputHints[inputNb];
}

void
Node::setInputLabel(int inputNb, const std::string& label)
{
    {
        QMutexLocker l(&_imp->inputsLabelsMutex);
        if ( (inputNb < 0) || ( inputNb >= (int)_imp->inputLabels.size() ) ) {
            throw std::invalid_argument("Index out of range");
        }
        _imp->inputLabels[inputNb] = label;
    }
    std::map<int, MaskSelector>::iterator foundMask = _imp->maskSelectors.find(inputNb);
    if (foundMask != _imp->maskSelectors.end()) {
        foundMask->second.channel.lock()->setLabel(label);
    }

    std::map<int, ChannelSelector>::iterator foundChannel = _imp->channelsSelectors.find(inputNb);
    if (foundChannel != _imp->channelsSelectors.end()) {
        foundChannel->second.layer.lock()->setLabel(label + std::string(" Layer"));
    }

    Q_EMIT inputEdgeLabelChanged(inputNb, QString::fromUtf8(label.c_str()));
}

void
Node::setInputHint(int inputNb, const std::string& hint)
{
    {
        QMutexLocker l(&_imp->inputsLabelsMutex);
        if ( (inputNb < 0) || ( inputNb >= (int)_imp->inputHints.size() ) ) {
            throw std::invalid_argument("Index out of range");
        }
        _imp->inputHints[inputNb] = hint;
    }
}

bool
Node::isInputVisible(int inputNb) const
{
    QMutexLocker k(&_imp->inputsMutex);
    if (inputNb >= 0 && inputNb < (int)_imp->inputsVisibility.size()) {
        return _imp->inputsVisibility[inputNb];
    } else {
        throw std::invalid_argument("Index out of range");
    }
    return false;
}

void
Node::setInputVisible(int inputNb, bool visible)
{
    {
        QMutexLocker k(&_imp->inputsMutex);
        if (inputNb >= 0 && inputNb < (int)_imp->inputsVisibility.size()) {
            _imp->inputsVisibility[inputNb] = visible;
        } else {
            throw std::invalid_argument("Index out of range");
        }
    }
    Q_EMIT inputVisibilityChanged(inputNb);
}


int
Node::getInputNumberFromLabel(const std::string& inputLabel) const
{
    assert(_imp->inputsInitialized);
    QMutexLocker l(&_imp->inputsLabelsMutex);
    for (U32 i = 0; i < _imp->inputLabels.size(); ++i) {
        if (_imp->inputLabels[i] == inputLabel) {
            return i;
        }
    }

    return -1;
}

bool
Node::isInputConnected(int inputNb) const
{
    assert(_imp->inputsInitialized);

    return getInput(inputNb) != NULL;
}

bool
Node::hasInputConnected() const
{
    assert(_imp->inputsInitialized);

    NodePtr parent = _imp->multiInstanceParent.lock();
    if (parent) {
        return parent->hasInputConnected();
    }
    QMutexLocker l(&_imp->inputsMutex);
    for (U32 i = 0; i < _imp->inputs.size(); ++i) {
        if ( _imp->inputs[i].lock() ) {
            return true;
        }
    }


    return false;
}

bool
Node::hasMandatoryInputDisconnected() const
{
    QMutexLocker l(&_imp->inputsMutex);

    for (U32 i = 0; i < _imp->inputs.size(); ++i) {
        if ( !_imp->inputs[i].lock() && !_imp->effect->isInputOptional(i) ) {
            return true;
        }
    }

    return false;
}

bool
Node::hasAllInputsConnected() const
{
    QMutexLocker l(&_imp->inputsMutex);

    for (U32 i = 0; i < _imp->inputs.size(); ++i) {
        if ( !_imp->inputs[i].lock() ) {
            return false;
        }
    }

    return true;
}

bool
Node::hasOutputConnected() const
{
    ////Only called by the main-thread
    NodePtr parent = _imp->multiInstanceParent.lock();

    if (parent) {
        return parent->hasOutputConnected();
    }
    if ( isOutputNode() ) {
        return true;
    }
    if ( QThread::currentThread() == qApp->thread() ) {
        if (_imp->outputs.size() == 1) {
            NodePtr output = _imp->outputs.front().lock();

            return !( output->isTrackerNodePlugin() && output->isMultiInstance() );
        } else if (_imp->outputs.size() > 1) {
            return true;
        }
    } else {
        QMutexLocker l(&_imp->outputsMutex);
        if (_imp->outputs.size() == 1) {
            NodePtr output = _imp->outputs.front().lock();

            return !( output->isTrackerNodePlugin() && output->isMultiInstance() );
        } else if (_imp->outputs.size() > 1) {
            return true;
        }
    }

    return false;
}

bool
Node::checkIfConnectingInputIsOk(Node* input) const
{
    ////Only called by the main-thread
    assert( QThread::currentThread() == qApp->thread() );
    if (!input || input == this) {
        return false;
    }
    bool found;
    input->isNodeUpstream(this, &found);

    return !found;
}

void
Node::isNodeUpstream(const Node* input,
                     bool* ok) const
{
    ////Only called by the main-thread
    assert( QThread::currentThread() == qApp->thread() );

    if (!input) {
        *ok = false;

        return;
    }

    ///No need to lock guiInputs is only written to by the main-thread

    for (U32 i = 0; i  < _imp->inputs.size(); ++i) {
        if (_imp->inputs[i].lock().get() == input) {
            *ok = true;

            return;
        }
    }
    *ok = false;
    for (U32 i = 0; i  < _imp->inputs.size(); ++i) {
        NodePtr in = _imp->inputs[i].lock();
        if (in) {
            in->isNodeUpstream(input, ok);
            if (*ok) {
                return;
            }
        }
    }
}

static Node::CanConnectInputReturnValue
checkCanConnectNoMultiRes(const Node* output,
                          const NodePtr& input)
{
    //http://openfx.sourceforge.net/Documentation/1.3/ofxProgrammingReference.html#kOfxImageEffectPropSupportsMultiResolution
    //Check that the input has the same RoD that another input and that its rod is set to 0,0
    RenderScale scale(1.);
    RectD rod;
    bool isProjectFormat;
    StatusEnum stat = input->getEffectInstance()->getRegionOfDefinition_public(input->getHashValue(),
                                                                               output->getApp()->getTimeLine()->currentFrame(),
                                                                               scale,
                                                                               ViewIdx(0),
                                                                               &rod, &isProjectFormat);

    if ( (stat == eStatusFailed) && !rod.isNull() ) {
        return Node::eCanConnectInput_givenNodeNotConnectable;
    }
    if ( (rod.x1 != 0) || (rod.y1 != 0) ) {
        return Node::eCanConnectInput_multiResNotSupported;
    }

    // Commented-out: Some Furnace plug-ins from The Foundry (e.g F_Steadiness) are not supporting multi-resolution but actually produce an output
    // with a RoD different from the input

    /*RectD outputRod;
       stat = output->getEffectInstance()->getRegionOfDefinition_public(output->getHashValue(), output->getApp()->getTimeLine()->currentFrame(), scale, ViewIdx(0), &outputRod, &isProjectFormat);
       Q_UNUSED(stat);

       if ( !outputRod.isNull() && (rod != outputRod) ) {
        return Node::eCanConnectInput_multiResNotSupported;
       }*/

    for (int i = 0; i < output->getMaxInputCount(); ++i) {
        NodePtr inputNode = output->getInput(i);
        if (inputNode) {
            RectD inputRod;
            stat = inputNode->getEffectInstance()->getRegionOfDefinition_public(inputNode->getHashValue(),
                                                                                output->getApp()->getTimeLine()->currentFrame(),
                                                                                scale,
                                                                                ViewIdx(0),
                                                                                &inputRod, &isProjectFormat);
            if ( (stat == eStatusFailed) && !inputRod.isNull() ) {
                return Node::eCanConnectInput_givenNodeNotConnectable;
            }
            if (inputRod != rod) {
                return Node::eCanConnectInput_multiResNotSupported;
            }
        }
    }

    return Node::eCanConnectInput_ok;
}

Node::CanConnectInputReturnValue
Node::canConnectInput(const NodePtr& input,
                      int inputNumber) const
{
    ///No-one is allowed to connect to the other node
    if ( !input || !input->canOthersConnectToThisNode() ) {
        return eCanConnectInput_givenNodeNotConnectable;
    }

    ///Check for invalid index
    {
        QMutexLocker l(&_imp->inputsMutex);
        if ( (inputNumber < 0) || ( inputNumber >= (int)_imp->guiInputs.size() ) ) {
            return eCanConnectInput_indexOutOfRange;
        }
        if ( _imp->guiInputs[inputNumber].lock() ) {
            return eCanConnectInput_inputAlreadyConnected;
        }
    }

    NodeGroup* isGrp = input->isEffectGroup();
    if ( isGrp && !isGrp->getOutputNode(true) ) {
        return eCanConnectInput_groupHasNoOutput;
    }

    if ( getParentMultiInstance() || input->getParentMultiInstance() ) {
        return eCanConnectInput_inputAlreadyConnected;
    }

    ///Applying this connection would create cycles in the graph
    if ( !checkIfConnectingInputIsOk( input.get() ) ) {
        return eCanConnectInput_graphCycles;
    }

    if ( _imp->effect->isInputRotoBrush(inputNumber) ) {
        qDebug() << "Debug: Attempt to connect " << input->getScriptName_mt_safe().c_str() << " to Roto brush";

        return eCanConnectInput_indexOutOfRange;
    }

    if ( !_imp->effect->supportsMultiResolution() ) {
        CanConnectInputReturnValue ret = checkCanConnectNoMultiRes(this, input);
        if (ret != eCanConnectInput_ok) {
            return ret;
        }
    }

    {
        ///Check for invalid pixel aspect ratio if the node doesn't support multiple clip PARs

        double inputPAR = input->getEffectInstance()->getAspectRatio(-1);
        double inputFPS = input->getEffectInstance()->getFrameRate();
        QMutexLocker l(&_imp->inputsMutex);

        for (InputsV::const_iterator it = _imp->guiInputs.begin(); it != _imp->guiInputs.end(); ++it) {
            NodePtr node = it->lock();
            if (node) {
                if ( !_imp->effect->supportsMultipleClipPARs() ) {
                    if (node->getEffectInstance()->getAspectRatio(-1) != inputPAR) {
                        return eCanConnectInput_differentPars;
                    }
                }

                if (std::abs(node->getEffectInstance()->getFrameRate() - inputFPS) > 0.01) {
                    return eCanConnectInput_differentFPS;
                }
            }
        }
    }

    return eCanConnectInput_ok;
} // Node::canConnectInput

bool
Node::connectInput(const NodePtr & input,
                   int inputNumber)
{
    assert(_imp->inputsInitialized);
    assert(input);

    ///Check for cycles: they are forbidden in the graph
    if ( !checkIfConnectingInputIsOk( input.get() ) ) {
        return false;
    }
    if ( _imp->effect->isInputRotoBrush(inputNumber) ) {
        qDebug() << "Debug: Attempt to connect " << input->getScriptName_mt_safe().c_str() << " to Roto brush";

        return false;
    }

    ///For effects that do not support multi-resolution, make sure the input effect is correct
    ///otherwise the rendering might crash
    if ( !_imp->effect->supportsMultiResolution() && !getApp()->getProject()->isLoadingProject() ) {
        CanConnectInputReturnValue ret = checkCanConnectNoMultiRes(this, input);
        if (ret != eCanConnectInput_ok) {
            return false;
        }
    }

    bool useGuiInputs = isNodeRendering();
    _imp->effect->abortAnyEvaluation();

    {
        ///Check for invalid index
        QMutexLocker l(&_imp->inputsMutex);
        if ( (inputNumber < 0) ||
             ( inputNumber >= (int)_imp->inputs.size() ) ||
             ( !useGuiInputs && _imp->inputs[inputNumber].lock() ) ||
             ( useGuiInputs && _imp->guiInputs[inputNumber].lock() ) ) {
            return false;
        }

        ///Set the input
        if (!useGuiInputs) {
            _imp->inputs[inputNumber] = input;
            _imp->guiInputs[inputNumber] = input;
        } else {
            _imp->guiInputs[inputNumber] = input;
        }
        input->connectOutput( useGuiInputs, shared_from_this() );
    }

    getApp()->recheckInvalidExpressions();

    ///Get notified when the input name has changed
    QObject::connect( input.get(), SIGNAL(labelChanged(QString)), this, SLOT(onInputLabelChanged(QString)) );

    ///Notify the GUI
    Q_EMIT inputChanged(inputNumber);
    bool mustCallEnd = false;

    if (!useGuiInputs) {
        ///Call the instance changed action with a reason clip changed
        beginInputEdition();
        mustCallEnd = true;
        onInputChanged(inputNumber);
    }

    bool creatingNodeTree = getApp()->isCreatingNodeTree();
    if (!creatingNodeTree) {
        ///Recompute the hash
        computeHash();
    }

    _imp->ifGroupForceHashChangeOfInputs();

    std::string inputChangedCB = getInputChangedCallback();
    if ( !inputChangedCB.empty() ) {
        _imp->runInputChangedCallback(inputNumber, inputChangedCB);
    }

    if (mustCallEnd) {
        endInputEdition(true);
    }

    return true;
} // Node::connectInput

void
Node::Implementation::ifGroupForceHashChangeOfInputs()
{
    ///If the node is a group, force a change of the outputs of the GroupInput nodes so the hash of the tree changes downstream
    NodeGroup* isGrp = dynamic_cast<NodeGroup*>( effect.get() );

    if ( isGrp && !isGrp->getApp()->isCreatingNodeTree() ) {
        NodesList inputsOutputs;
        isGrp->getInputsOutputs(&inputsOutputs, false);
        for (NodesList::iterator it = inputsOutputs.begin(); it != inputsOutputs.end(); ++it) {
            (*it)->incrementKnobsAge_internal();
            (*it)->computeHash();
        }
    }
}

bool
Node::replaceInputInternal(const NodePtr& input, int inputNumber, bool useGuiInputs)
{
    assert(_imp->inputsInitialized);
    assert(input);
    ///Check for cycles: they are forbidden in the graph
    if ( !checkIfConnectingInputIsOk( input.get() ) ) {
        return false;
    }
    if ( _imp->effect->isInputRotoBrush(inputNumber) ) {
        qDebug() << "Debug: Attempt to connect " << input->getScriptName_mt_safe().c_str() << " to Roto brush";

        return false;
    }

    ///For effects that do not support multi-resolution, make sure the input effect is correct
    ///otherwise the rendering might crash
    if ( !_imp->effect->supportsMultiResolution() ) {
        CanConnectInputReturnValue ret = checkCanConnectNoMultiRes(this, input);
        if (ret != eCanConnectInput_ok) {
            return false;
        }
    }

    {
        ///Check for invalid index
        QMutexLocker l(&_imp->inputsMutex);
        if ( (inputNumber < 0) || ( inputNumber > (int)_imp->inputs.size() ) ) {
            return false;
        }
    }

    {
        QMutexLocker l(&_imp->inputsMutex);
        ///Set the input

        if (!useGuiInputs) {
            NodePtr curIn = _imp->inputs[inputNumber].lock();
            if (curIn) {
                QObject::connect( curIn.get(), SIGNAL(labelChanged(QString)), this, SLOT(onInputLabelChanged(QString)) );
                curIn->disconnectOutput(useGuiInputs, this);
            }
            _imp->inputs[inputNumber] = input;
            _imp->guiInputs[inputNumber] = input;
        } else {
            NodePtr curIn = _imp->guiInputs[inputNumber].lock();
            if (curIn) {
                QObject::connect( curIn.get(), SIGNAL(labelChanged(QString)), this, SLOT(onInputLabelChanged(QString)) );
                curIn->disconnectOutput(useGuiInputs, this);
            }
            _imp->guiInputs[inputNumber] = input;
        }
        input->connectOutput( useGuiInputs, shared_from_this() );
    }

    ///Get notified when the input name has changed
    QObject::connect( input.get(), SIGNAL(labelChanged(QString)), this, SLOT(onInputLabelChanged(QString)) );

    ///Notify the GUI
    Q_EMIT inputChanged(inputNumber);
    bool mustCallEnd = false;
    if (!useGuiInputs) {
        beginInputEdition();
        mustCallEnd = true;
        ///Call the instance changed action with a reason clip changed
        onInputChanged(inputNumber);
    }

    bool creatingNodeTree = getApp()->isCreatingNodeTree();
    if (!creatingNodeTree) {
        ///Recompute the hash
        computeHash();
    }

    _imp->ifGroupForceHashChangeOfInputs();

    std::string inputChangedCB = getInputChangedCallback();
    if ( !inputChangedCB.empty() ) {
        _imp->runInputChangedCallback(inputNumber, inputChangedCB);
    }

    if (mustCallEnd) {
        endInputEdition(true);
    }
    
    return true;
}

bool
Node::replaceInput(const NodePtr& input,
                   int inputNumber)
{


    bool useGuiInputs = isNodeRendering();
    _imp->effect->abortAnyEvaluation();
    return replaceInputInternal(input, inputNumber, useGuiInputs);
} // Node::replaceInput

void
Node::switchInput0And1()
{
    assert(_imp->inputsInitialized);
    int maxInputs = getMaxInputCount();
    if (maxInputs < 2) {
        return;
    }
    ///get the first input number to switch
    int inputAIndex = -1;
    for (int i = 0; i < maxInputs; ++i) {
        if ( !_imp->effect->isInputMask(i) ) {
            inputAIndex = i;
            break;
        }
    }

    ///There's only a mask ??
    if (inputAIndex == -1) {
        return;
    }

    ///get the second input number to switch
    int inputBIndex = -1;
    int firstMaskInput = -1;
    for (int j = 0; j < maxInputs; ++j) {
        if (j == inputAIndex) {
            continue;
        }
        if ( !_imp->effect->isInputMask(j) ) {
            inputBIndex = j;
            break;
        } else {
            firstMaskInput = j;
        }
    }
    if (inputBIndex == -1) {
        ///if there's a mask use it as input B for the switch
        if (firstMaskInput != -1) {
            inputBIndex = firstMaskInput;
        }
    }

    bool useGuiInputs = isNodeRendering();
    _imp->effect->abortAnyEvaluation();

    {
        QMutexLocker l(&_imp->inputsMutex);
        assert( inputAIndex < (int)_imp->inputs.size() && inputBIndex < (int)_imp->inputs.size() );
        NodePtr input0;

        if (!useGuiInputs) {
            input0 = _imp->inputs[inputAIndex].lock();
            _imp->inputs[inputAIndex] = _imp->inputs[inputBIndex];
            _imp->inputs[inputBIndex] = input0;
            _imp->guiInputs[inputAIndex] = _imp->inputs[inputAIndex];
            _imp->guiInputs[inputBIndex] = _imp->inputs[inputBIndex];
        } else {
            input0 = _imp->guiInputs[inputAIndex].lock();
            _imp->guiInputs[inputAIndex] = _imp->guiInputs[inputBIndex];
            _imp->guiInputs[inputBIndex] = input0;
        }
    }
    Q_EMIT inputChanged(inputAIndex);
    Q_EMIT inputChanged(inputBIndex);
    bool mustCallEnd = false;
    if (!useGuiInputs) {
        beginInputEdition();
        mustCallEnd = true;
        onInputChanged(inputAIndex);
        onInputChanged(inputBIndex);
    }
    bool creatingNodeTree = getApp()->isCreatingNodeTree();
    if (!creatingNodeTree) {
        ///Recompute the hash
        computeHash();
    }

    std::string inputChangedCB = getInputChangedCallback();
    if ( !inputChangedCB.empty() ) {
        _imp->runInputChangedCallback(inputAIndex, inputChangedCB);
        _imp->runInputChangedCallback(inputBIndex, inputChangedCB);
    }


    _imp->ifGroupForceHashChangeOfInputs();

    if (mustCallEnd) {
        endInputEdition(true);
    }
} // switchInput0And1

void
Node::onInputLabelChanged(const QString & name)
{
    assert( QThread::currentThread() == qApp->thread() );
    assert(_imp->inputsInitialized);
    Node* inp = dynamic_cast<Node*>( sender() );
    assert(inp);
    if (!inp) {
        // coverity[dead_error_line]
        return;
    }
    int inputNb = -1;
    ///No need to lock, inputs is only written to by the mainthread

    for (U32 i = 0; i < _imp->guiInputs.size(); ++i) {
        if (_imp->guiInputs[i].lock().get() == inp) {
            inputNb = i;
            break;
        }
    }

    if (inputNb != -1) {
        Q_EMIT inputLabelChanged(inputNb, name);
    }
}

void
Node::connectOutput(bool useGuiValues,
                    const NodePtr& output)
{
    assert(output);

    {
        QMutexLocker l(&_imp->outputsMutex);
        if (!useGuiValues) {
            _imp->outputs.push_back(output);
            _imp->guiOutputs.push_back(output);
        } else {
            _imp->guiOutputs.push_back(output);
        }
    }
    Q_EMIT outputsChanged();
}

int
Node::disconnectInput(int inputNumber)
{
    assert(_imp->inputsInitialized);

    NodePtr inputShared;
    bool useGuiValues = isNodeRendering();
    bool destroyed;
    {
        QMutexLocker k(&_imp->isBeingDestroyedMutex);
        destroyed = _imp->isBeingDestroyed;
    }
    if (!destroyed) {
        _imp->effect->abortAnyEvaluation();
    }

    {
        QMutexLocker l(&_imp->inputsMutex);
        if ( (inputNumber < 0) ||
             ( inputNumber > (int)_imp->inputs.size() ) ||
             ( !useGuiValues && !_imp->inputs[inputNumber].lock() ) ||
             ( useGuiValues && !_imp->guiInputs[inputNumber].lock() ) ) {
            return -1;
        }
        inputShared = useGuiValues ? _imp->guiInputs[inputNumber].lock() : _imp->inputs[inputNumber].lock();
    }


    QObject::disconnect( inputShared.get(), SIGNAL(labelChanged(QString)), this, SLOT(onInputLabelChanged(QString)) );
    inputShared->disconnectOutput(useGuiValues, this);

    {
        QMutexLocker l(&_imp->inputsMutex);
        if (!useGuiValues) {
            _imp->inputs[inputNumber].reset();
            _imp->guiInputs[inputNumber].reset();
        } else {
            _imp->guiInputs[inputNumber].reset();
        }
    }

    {
        QMutexLocker k(&_imp->isBeingDestroyedMutex);
        if (_imp->isBeingDestroyed) {
            return -1;
        }
    }

    Q_EMIT inputChanged(inputNumber);
    bool mustCallEnd = false;
    if (!useGuiValues) {
        beginInputEdition();
        mustCallEnd = true;
        onInputChanged(inputNumber);
    }
    bool creatingNodeTree = getApp()->isCreatingNodeTree();
    if (!creatingNodeTree) {
        ///Recompute the hash
        computeHash();
    }

    _imp->ifGroupForceHashChangeOfInputs();

    std::string inputChangedCB = getInputChangedCallback();
    if ( !inputChangedCB.empty() ) {
        _imp->runInputChangedCallback(inputNumber, inputChangedCB);
    }
    if (mustCallEnd) {
        endInputEdition(true);
    }

    return inputNumber;
} // Node::disconnectInput

int
Node::disconnectInputInternal(Node* input, bool useGuiValues)
{
    assert(_imp->inputsInitialized);
    int found = -1;
    NodePtr inputShared;
    {
        QMutexLocker l(&_imp->inputsMutex);
        if (!useGuiValues) {
            for (std::size_t i = 0; i < _imp->inputs.size(); ++i) {
                NodePtr curInput = _imp->inputs[i].lock();
                if (curInput.get() == input) {
                    inputShared = curInput;
                    found = (int)i;
                    break;
                }
            }
        } else {
            for (std::size_t i = 0; i < _imp->guiInputs.size(); ++i) {
                NodePtr curInput = _imp->guiInputs[i].lock();
                if (curInput.get() == input) {
                    inputShared = curInput;
                    found = (int)i;
                    break;
                }
            }
        }
    }
    if (found != -1) {
        {
            QMutexLocker l(&_imp->inputsMutex);
            if (!useGuiValues) {
                _imp->inputs[found].reset();
                _imp->guiInputs[found].reset();
            } else {
                _imp->guiInputs[found].reset();
            }
        }
        input->disconnectOutput(useGuiValues, this);
        Q_EMIT inputChanged(found);
        bool mustCallEnd = false;
        if (!useGuiValues) {
            beginInputEdition();
            mustCallEnd = true;
            onInputChanged(found);
        }
        bool creatingNodeTree = getApp()->isCreatingNodeTree();
        if (!creatingNodeTree) {
            ///Recompute the hash
            if ( !getApp()->getProject()->isProjectClosing() ) {
                computeHash();
            }
        }


        _imp->ifGroupForceHashChangeOfInputs();

        std::string inputChangedCB = getInputChangedCallback();
        if ( !inputChangedCB.empty() ) {
            _imp->runInputChangedCallback(found, inputChangedCB);
        }

        if (mustCallEnd) {
            endInputEdition(true);
        }

        return found;
    }
    
    return -1;
}

int
Node::disconnectInput(Node* input)
{

    bool useGuiValues = isNodeRendering();
    _imp->effect->abortAnyEvaluation();
    return disconnectInputInternal(input, useGuiValues);
} // Node::disconnectInput

int
Node::disconnectOutput(bool useGuiValues,
                       const Node* output)
{
    assert(output);
    int ret = -1;
    {
        QMutexLocker l(&_imp->outputsMutex);
        if (!useGuiValues) {
            int ret = 0;
            for (NodesWList::iterator it = _imp->outputs.begin(); it != _imp->outputs.end(); ++it, ++ret) {
                if (it->lock().get() == output) {
                    _imp->outputs.erase(it);
                    break;
                }
            }
        }
        int ret = 0;
        for (NodesWList::iterator it = _imp->guiOutputs.begin(); it != _imp->guiOutputs.end(); ++it, ++ret) {
            if (it->lock().get() == output) {
                _imp->guiOutputs.erase(it);
                break;
            }
        }
    }

    //Will just refresh the gui
    Q_EMIT outputsChanged();

    return ret;
}

int
Node::inputIndex(const NodePtr& n) const
{
    if (!n) {
        return -1;
    }

    ///Only called by the main-thread
    assert( QThread::currentThread() == qApp->thread() );
    assert(_imp->inputsInitialized);

    NodePtr parent = _imp->multiInstanceParent.lock();
    if (parent) {
        return parent->inputIndex(n);
    }

    ///No need to lock this is only called by the main-thread
    for (std::size_t i = 0; i < _imp->inputs.size(); ++i) {
        if (_imp->inputs[i].lock() == n) {
            return i;
        }
    }


    return -1;
}

void
Node::clearLastRenderedImage()
{
    _imp->effect->clearLastRenderedImage();
}

/*After this call this node still knows the link to the old inputs/outputs
   but no other node knows this node.*/
void
Node::deactivate(const std::list< NodePtr > & outputsToDisconnect,
                 bool disconnectAll,
                 bool reconnect,
                 bool hideGui,
                 bool triggerRender,
                 bool unslaveKnobs)
{

    if ( !_imp->effect || !isActivated() ) {
        return;
    }
    //first tell the gui to clear any persistent message linked to this node
    clearPersistentMessage(false);



    bool beingDestroyed;
    {
        QMutexLocker k(&_imp->isBeingDestroyedMutex);
        beingDestroyed = _imp->isBeingDestroyed;
    }


    ///kill any thread it could have started
    ///Commented-out: If we were to undo the deactivate we don't want all threads to be
    ///exited, just exit them when the effect is really deleted instead
    //quitAnyProcessing();
    if (!beingDestroyed) {
        _imp->effect->abortAnyEvaluation(false /*keepOldestRender*/);
        _imp->abortPreview_non_blocking();
    }

    boost::shared_ptr<NodeCollection> parentCol = getGroup();


    if (unslaveKnobs) {
        ///For all knobs that have listeners, invalidate expressions
        NodeGroup* isParentGroup = dynamic_cast<NodeGroup*>( parentCol.get() );
        KnobsVec  knobs = _imp->effect->getKnobs_mt_safe();
        for (U32 i = 0; i < knobs.size(); ++i) {
            KnobI::ListenerDimsMap listeners;
            knobs[i]->getListeners(listeners);
            for (KnobI::ListenerDimsMap::iterator it = listeners.begin(); it != listeners.end(); ++it) {
                KnobPtr listener = it->first.lock();
                if (!listener) {
                    continue;
                }
                KnobHolder* holder = listener->getHolder();
                if (!holder) {
                    continue;
                }
                if ( ( holder == _imp->effect.get() ) || (holder == isParentGroup) ) {
                    continue;
                }

                EffectInstance* isEffect = dynamic_cast<EffectInstance*>(holder);
                if (!isEffect) {
                    continue;
                }

                boost::shared_ptr<NodeCollection> effectParent = isEffect->getNode()->getGroup();
                if (!effectParent) {
                    continue;
                }
                NodeGroup* isEffectParentGroup = dynamic_cast<NodeGroup*>( effectParent.get() );
                if ( isEffectParentGroup && ( isEffectParentGroup == _imp->effect.get() ) ) {
                    continue;
                }

                isEffect->beginChanges();
                for (int dim = 0; dim < listener->getDimension(); ++dim) {
                    std::pair<int, KnobPtr > master = listener->getMaster(dim);
                    if (master.second == knobs[i]) {
                        listener->unSlave(dim, true);
                    }

                    std::string hasExpr = listener->getExpression(dim);
                    if ( !hasExpr.empty() ) {
                        std::stringstream ss;
                        ss << tr("Missing node ").toStdString();
                        ss << getFullyQualifiedName();
                        ss << ' ';
                        ss << tr("in expression.").toStdString();
                        listener->setExpressionInvalid( dim, false, ss.str() );
                    }
                }
                isEffect->endChanges(true);
            }
        }
    }

    ///if the node has 1 non-optional input, attempt to connect the outputs to the input of the current node
    ///this node is the node the outputs should attempt to connect to
    NodePtr inputToConnectTo;
    NodePtr firstOptionalInput;
    int firstNonOptionalInput = -1;
    if (reconnect) {
        bool hasOnlyOneInputConnected = false;

        ///No need to lock guiInputs is only written to by the mainthread
        for (std::size_t i = 0; i < _imp->guiInputs.size(); ++i) {
            NodePtr input = _imp->guiInputs[i].lock();
            if (input) {
                if ( !_imp->effect->isInputOptional(i) ) {
                    if (firstNonOptionalInput == -1) {
                        firstNonOptionalInput = i;
                        hasOnlyOneInputConnected = true;
                    } else {
                        hasOnlyOneInputConnected = false;
                    }
                } else if (!firstOptionalInput) {
                    firstOptionalInput = input;
                    if (hasOnlyOneInputConnected) {
                        hasOnlyOneInputConnected = false;
                    } else {
                        hasOnlyOneInputConnected = true;
                    }
                }
            }
        }

        if (hasOnlyOneInputConnected) {
            if (firstNonOptionalInput != -1) {
                inputToConnectTo = getRealGuiInput(firstNonOptionalInput);
            } else if (firstOptionalInput) {
                inputToConnectTo = firstOptionalInput;
            }
        }
    }
    /*Removing this node from the output of all inputs*/
    _imp->deactivatedState.clear();


    std::vector<NodePtr > inputsQueueCopy;


    ///For multi-instances, if we deactivate the main instance without hiding the GUI (the default state of the tracker node)
    ///then don't remove it from outputs of the inputs
    if (hideGui || !_imp->isMultiInstance) {
        for (std::size_t i = 0; i < _imp->guiInputs.size(); ++i) {
            NodePtr input = _imp->guiInputs[i].lock();
            if (input) {
                input->disconnectOutput(false, this);
            }
        }
    }


    ///For each output node we remember that the output node  had its input number inputNb connected
    ///to this node
    NodesWList outputsQueueCopy;
    {
        QMutexLocker l(&_imp->outputsMutex);
        outputsQueueCopy = _imp->guiOutputs;
    }


    for (NodesWList::iterator it = outputsQueueCopy.begin(); it != outputsQueueCopy.end(); ++it) {
        NodePtr output = it->lock();
        if (!output) {
            continue;
        }
        bool dc = false;
        if (disconnectAll) {
            dc = true;
        } else {
            for (NodesList::const_iterator found = outputsToDisconnect.begin(); found != outputsToDisconnect.end(); ++found) {
                if (*found == output) {
                    dc = true;
                    break;
                }
            }
        }
        if (dc) {
            int inputNb = output->getInputIndex(this);
            if (inputNb != -1) {
                _imp->deactivatedState.insert( make_pair(*it, inputNb) );

                ///reconnect if inputToConnectTo is not null
                if (inputToConnectTo) {
                    output->replaceInputInternal(inputToConnectTo, inputNb, false);
                } else {
                    ignore_result( output->disconnectInputInternal(this, false) );
                }
            }
        }
    }

    // If the effect was doing OpenGL rendering and had context(s) bound, dettach them.
    _imp->effect->dettachAllOpenGLContexts();


#if NATRON_VERSION_ENCODED < NATRON_VERSION_ENCODE(3,0,0)
    // In Natron 2, the meta Read node is NOT a Group, hence the internal decoder node is not a child of the Read node.
    // As a result of it, if the user deleted the meta Read node, the internal decoder is node destroyed
    ReadNode* isReader = dynamic_cast<ReadNode*>(_imp->effect.get());
    if (isReader) {
        NodePtr internalDecoder = isReader->getEmbeddedReader();
        if (internalDecoder) {
            internalDecoder->deactivate();
        }
    }
#endif

    ///Free all memory used by the plug-in.

    ///COMMENTED-OUT: Don't do this, the node may still be rendering here since the abort call is not blocking.
    ///_imp->effect->clearPluginMemoryChunks();
    clearLastRenderedImage();

    if (parentCol && !beingDestroyed) {
        parentCol->notifyNodeDeactivated( shared_from_this() );
    }

    if (hideGui && !beingDestroyed) {
        Q_EMIT deactivated(triggerRender);
    }
    {
        QMutexLocker l(&_imp->activatedMutex);
        _imp->activated = false;
    }


    ///If the node is a group, deactivate all nodes within the group
    NodeGroup* isGrp = dynamic_cast<NodeGroup*>( _imp->effect.get() );
    if (isGrp) {
        isGrp->setIsDeactivatingGroup(true);
        NodesList nodes = isGrp->getNodes();
        for (NodesList::iterator it = nodes.begin(); it != nodes.end(); ++it) {
            (*it)->deactivate(std::list< NodePtr >(), false, false, true, false);
        }
        isGrp->setIsDeactivatingGroup(false);
    }

    ///If the node has children (i.e it is a multi-instance), deactivate its children
    for (NodesWList::iterator it = _imp->children.begin(); it != _imp->children.end(); ++it) {
        it->lock()->deactivate(std::list< NodePtr >(), false, false, true, false);
    }


    AppInstPtr app = getApp();
    if ( app && !app->getProject()->isProjectClosing() ) {
        _imp->runOnNodeDeleteCB();
    }

    deleteNodeVariableToPython( getFullyQualifiedName() );
} // deactivate

void
Node::activate(const std::list< NodePtr > & outputsToRestore,
               bool restoreAll,
               bool triggerRender)
{
    ///Only called by the main-thread
    assert( QThread::currentThread() == qApp->thread() );
    if ( !_imp->effect || isActivated() ) {
        return;
    }


    ///No need to lock, guiInputs is only written to by the main-thread
    NodePtr thisShared = shared_from_this();

    ///for all inputs, reconnect their output to this node
    for (std::size_t i = 0; i < _imp->inputs.size(); ++i) {
        NodePtr input = _imp->inputs[i].lock();
        if (input) {
            input->connectOutput(false, thisShared);
        }
    }


    ///Restore all outputs that was connected to this node
    for (std::map<NodeWPtr, int >::iterator it = _imp->deactivatedState.begin();
         it != _imp->deactivatedState.end(); ++it) {
        NodePtr output = it->first.lock();
        if (!output) {
            continue;
        }

        bool restore = false;
        if (restoreAll) {
            restore = true;
        } else {
            for (NodesList::const_iterator found = outputsToRestore.begin(); found != outputsToRestore.end(); ++found) {
                if (*found == output) {
                    restore = true;
                    break;
                }
            }
        }

        if (restore) {
            ///before connecting the outputs to this node, disconnect any link that has been made
            ///between the outputs by the user. This should normally never happen as the undo/redo
            ///stack follow always the same order.
            NodePtr outputHasInput = output->getInput(it->second);
            if (outputHasInput) {
                bool ok = getApp()->getProject()->disconnectNodes(outputHasInput, output);
                assert(ok);
                Q_UNUSED(ok);
            }

            ///and connect the output to this node
            output->connectInput(thisShared, it->second);
        }
    }

#if NATRON_VERSION_ENCODED < NATRON_VERSION_ENCODE(3,0,0)
    // In Natron 2, the meta Read node is NOT a Group, hence the internal decoder node is not a child of the Read node.
    // As a result of it, if the user deleted the meta Read node, the internal decoder is node destroyed
    ReadNode* isReader = dynamic_cast<ReadNode*>(_imp->effect.get());
    if (isReader) {
        NodePtr internalDecoder = isReader->getEmbeddedReader();
        if (internalDecoder) {
            internalDecoder->activate();
        }
    }
#endif

    {
        QMutexLocker l(&_imp->activatedMutex);
        _imp->activated = true; //< flag it true before notifying the GUI because the gui rely on this flag (espcially the Viewer)
    }

    boost::shared_ptr<NodeCollection> group = getGroup();
    if (group) {
        group->notifyNodeActivated( shared_from_this() );
    }
    Q_EMIT activated(triggerRender);


    declareAllPythonAttributes();
    getApp()->recheckInvalidExpressions();


    ///If the node is a group, activate all nodes within the group first
    NodeGroup* isGrp = dynamic_cast<NodeGroup*>( _imp->effect.get() );
    if (isGrp) {
        isGrp->setIsActivatingGroup(true);
        NodesList nodes = isGrp->getNodes();
        for (NodesList::iterator it = nodes.begin(); it != nodes.end(); ++it) {
            (*it)->activate(std::list< NodePtr >(), false, false);
        }
        isGrp->setIsActivatingGroup(false);
    }

    ///If the node has children (i.e it is a multi-instance), activate its children
    for (NodesWList::iterator it = _imp->children.begin(); it != _imp->children.end(); ++it) {
        it->lock()->activate(std::list< NodePtr >(), false, false);
    }

    _imp->runOnNodeCreatedCB(true);
} // activate

class NodeDestroyNodeInternalArgs
    : public GenericWatcherCallerArgs
{
public:

    bool autoReconnect;

    NodeDestroyNodeInternalArgs()
        : GenericWatcherCallerArgs()
        , autoReconnect(false)
    {}

    virtual ~NodeDestroyNodeInternalArgs() {}
};

void
Node::onProcessingQuitInDestroyNodeInternal(int taskID,
                                            const WatcherCallerArgsPtr& args)
{
    assert(_imp->renderWatcher);
    assert(taskID == (int)NodeRenderWatcher::eBlockingTaskQuitAnyProcessing);
    Q_UNUSED(taskID);
    assert(args);
    NodeDestroyNodeInternalArgs* thisArgs = dynamic_cast<NodeDestroyNodeInternalArgs*>( args.get() );
    assert(thisArgs);
    doDestroyNodeInternalEnd(thisArgs ? thisArgs->autoReconnect : false);
    _imp->renderWatcher.reset();
}

void
Node::doDestroyNodeInternalEnd(bool autoReconnect)
{
    ///Remove the node from the project
    deactivate(NodesList(),
               true,
               autoReconnect,
               true,
               false);


    {
        boost::shared_ptr<NodeGuiI> guiPtr = _imp->guiPointer.lock();
        if (guiPtr) {
            guiPtr->destroyGui();
        }
    }

    ///If its a group, clear its nodes
    NodeGroup* isGrp = dynamic_cast<NodeGroup*>( _imp->effect.get() );
    if (isGrp) {
        isGrp->clearNodesBlocking();
    }


    ///Quit any rendering
    OutputEffectInstance* isOutput = dynamic_cast<OutputEffectInstance*>( _imp->effect.get() );
    if (isOutput) {
        isOutput->getRenderEngine()->quitEngine(true);
    }

    ///Remove all images in the cache associated to this node
    ///This will not remove from the disk cache if the project is closing
    removeAllImagesFromCache(false);

    AppInstPtr app = getApp();
    if (app) {
        app->recheckInvalidExpressions();
    }

    ///Remove the Python node
    deleteNodeVariableToPython( getFullyQualifiedName() );

    ///Disconnect all inputs
    /*int maxInputs = getMaxInputCount();
       for (int i = 0; i < maxInputs; ++i) {
       disconnectInput(i);
       }*/

    ///Kill the effect
    if (_imp->effect) {
        _imp->effect->clearPluginMemoryChunks();
    }
    _imp->effect.reset();

    ///If inside the group, remove it from the group
    ///the use_count() after the call to removeNode should be 2 and should be the shared_ptr held by the caller and the
    ///thisShared ptr

    ///If not inside a gorup or inside fromDest the shared_ptr is probably invalid at this point
    boost::shared_ptr<NodeCollection> thisGroup = getGroup();
    if ( thisGroup ) {
        thisGroup->removeNode(this);
    }

} // Node::doDestroyNodeInternalEnd

void
Node::destroyNode(bool blockingDestroy, bool autoReconnect)
{
    if (!_imp->effect) {
        return;
    }

    {
        QMutexLocker k(&_imp->activatedMutex);
        _imp->isBeingDestroyed = true;
    }

    bool allProcessingQuit = areAllProcessingThreadsQuit();
    if (allProcessingQuit || blockingDestroy) {
        if (!allProcessingQuit) {
            quitAnyProcessing_blocking(false);
        }
        doDestroyNodeInternalEnd(false);
    } else {
        NodeGroup* isGrp = dynamic_cast<NodeGroup*>( _imp->effect.get() );
        NodesList nodesToWatch;
        nodesToWatch.push_back( shared_from_this() );
        if (isGrp) {
            isGrp->getNodes_recursive(nodesToWatch, false);
        }
        _imp->renderWatcher.reset( new NodeRenderWatcher(nodesToWatch) );
        QObject::connect( _imp->renderWatcher.get(), SIGNAL(taskFinished(int,WatcherCallerArgsPtr)), this, SLOT(onProcessingQuitInDestroyNodeInternal(int,WatcherCallerArgsPtr)) );
        boost::shared_ptr<NodeDestroyNodeInternalArgs> args( new NodeDestroyNodeInternalArgs() );
        args->autoReconnect = autoReconnect;
        _imp->renderWatcher->scheduleBlockingTask(NodeRenderWatcher::eBlockingTaskQuitAnyProcessing, args);

    }
} // Node::destroyNodeInternal


KnobPtr
Node::getKnobByName(const std::string & name) const
{
    ///MT-safe, never changes
    assert(_imp->knobsInitialized);
    if (!_imp->effect) {
        return KnobPtr();
    }

    return _imp->effect->getKnobByName(name);
}

NATRON_NAMESPACE_ANONYMOUS_ENTER

///output is always RGBA with alpha = 255
template<typename PIX, int maxValue, int srcNComps>
void
renderPreview(const Image & srcImg,
              int *dstWidth,
              int *dstHeight,
              bool convertToSrgb,
              unsigned int* dstPixels)
{
    ///recompute it after the rescaling
    const RectI & srcBounds = srcImg.getBounds();
    double yZoomFactor = *dstHeight / (double)srcBounds.height();
    double xZoomFactor = *dstWidth / (double)srcBounds.width();
    double zoomFactor;

    if (xZoomFactor < yZoomFactor) {
        zoomFactor = xZoomFactor;
        *dstHeight = srcBounds.height() * zoomFactor;
    } else {
        zoomFactor = yZoomFactor;
        *dstWidth = srcBounds.width() * zoomFactor;
    }

    Image::ReadAccess acc = srcImg.getReadRights();


    for (int i = 0; i < *dstHeight; ++i) {
        double y = (i - *dstHeight / 2.) / zoomFactor + (srcBounds.y1 + srcBounds.y2) / 2.;
        int yi = std::floor(y + 0.5);
        U32 *dst_pixels = dstPixels + *dstWidth * (*dstHeight - 1 - i);
        const PIX* src_pixels = (const PIX*)acc.pixelAt(srcBounds.x1, yi);
        if (!src_pixels) {
            // out of bounds
            for (int j = 0; j < *dstWidth; ++j) {
#ifndef __NATRON_WIN32__
                dst_pixels[j] = toBGRA(0, 0, 0, 0);
#else
                dst_pixels[j] = toBGRA(0, 0, 0, 255);
#endif
            }
        } else {
            for (int j = 0; j < *dstWidth; ++j) {
                // bilinear interpolation is pointless when downscaling a lot, and this is a preview anyway.
                // just use nearest neighbor
                double x = (j - *dstWidth / 2.) / zoomFactor + (srcBounds.x1 + srcBounds.x2) / 2.;
                int xi = std::floor(x + 0.5) - srcBounds.x1;     // round to nearest
                if ( (xi < 0) || ( xi >= (srcBounds.x2 - srcBounds.x1) ) ) {
#ifndef __NATRON_WIN32__
                    dst_pixels[j] = toBGRA(0, 0, 0, 0);
#else
                    dst_pixels[j] = toBGRA(0, 0, 0, 255);
#endif
                } else {
                    float rFilt = src_pixels[xi * srcNComps] / (float)maxValue;
                    float gFilt = srcNComps < 2 ? 0 : src_pixels[xi * srcNComps + 1] / (float)maxValue;
                    float bFilt = srcNComps < 3 ? 0 : src_pixels[xi * srcNComps + 2] / (float)maxValue;
                    if (srcNComps == 1) {
                        gFilt = bFilt = rFilt;
                    }
                    int r = Color::floatToInt<256>(convertToSrgb ? Color::to_func_srgb(rFilt) : rFilt);
                    int g = Color::floatToInt<256>(convertToSrgb ? Color::to_func_srgb(gFilt) : gFilt);
                    int b = Color::floatToInt<256>(convertToSrgb ? Color::to_func_srgb(bFilt) : bFilt);
                    dst_pixels[j] = toBGRA(r, g, b, 255);
                }
            }
        }
    }
}     // renderPreview

///output is always RGBA with alpha = 255
template<typename PIX, int maxValue>
void
renderPreviewForDepth(const Image & srcImg,
                      int elemCount,
                      int *dstWidth,
                      int *dstHeight,
                      bool convertToSrgb,
                      unsigned int* dstPixels)
{
    switch (elemCount) {
    case 0:

        return;
    case 1:
        renderPreview<PIX, maxValue, 1>(srcImg, dstWidth, dstHeight, convertToSrgb, dstPixels);
        break;
    case 2:
        renderPreview<PIX, maxValue, 2>(srcImg, dstWidth, dstHeight, convertToSrgb, dstPixels);
        break;
    case 3:
        renderPreview<PIX, maxValue, 3>(srcImg, dstWidth, dstHeight, convertToSrgb, dstPixels);
        break;
    case 4:
        renderPreview<PIX, maxValue, 4>(srcImg, dstWidth, dstHeight, convertToSrgb, dstPixels);
        break;
    default:
        break;
    }
}     // renderPreviewForDepth

NATRON_NAMESPACE_ANONYMOUS_EXIT


class ComputingPreviewSetter_RAII
{
    Node::Implementation* _imp;

public:
    ComputingPreviewSetter_RAII(Node::Implementation* imp)
        : _imp(imp)
    {
        _imp->setComputingPreview(true);
    }

    ~ComputingPreviewSetter_RAII()
    {
        _imp->setComputingPreview(false);

        bool mustQuitPreview = _imp->checkForExitPreview();
        Q_UNUSED(mustQuitPreview);
    }
};

bool
Node::makePreviewImage(SequenceTime time,
                       int *width,
                       int *height,
                       unsigned int* buf)
{
    assert(_imp->knobsInitialized);


    {
        QMutexLocker k(&_imp->isBeingDestroyedMutex);
        if (_imp->isBeingDestroyed) {
            return false;
        }
    }

    if ( _imp->checkForExitPreview() ) {
        return false;
    }

    /// prevent 2 previews to occur at the same time since there's only 1 preview instance
    ComputingPreviewSetter_RAII computingPreviewRAII( _imp.get() );
    RectD rod;
    bool isProjectFormat;
    RenderScale scale(1.);
    U64 nodeHash = getHashValue();
    EffectInstance* effect = 0;
    NodeGroup* isGroup = dynamic_cast<NodeGroup*>( _imp->effect.get() );
    if (isGroup) {
        effect = isGroup->getOutputNode(false)->getEffectInstance().get();
    } else {
        effect = _imp->effect.get();
    }

    if (!_imp->effect) {
        return false;
    }

    effect->clearPersistentMessage(false);

    StatusEnum stat = effect->getRegionOfDefinition_public(nodeHash, time, scale, ViewIdx(0), &rod, &isProjectFormat);
    if ( (stat == eStatusFailed) || rod.isNull() ) {
        return false;
    }
    assert( !rod.isNull() );
    double yZoomFactor = (double)*height / (double)rod.height();
    double xZoomFactor = (double)*width / (double)rod.width();
    double closestPowerOf2X = xZoomFactor >= 1 ? 1 : std::pow( 2, -std::ceil( std::log(xZoomFactor) / std::log(2.) ) );
    double closestPowerOf2Y = yZoomFactor >= 1 ? 1 : std::pow( 2, -std::ceil( std::log(yZoomFactor) / std::log(2.) ) );
    int closestPowerOf2 = std::max(closestPowerOf2X, closestPowerOf2Y);
    unsigned int mipMapLevel = std::min(std::log( (double)closestPowerOf2 ) / std::log(2.), 5.);

    scale.x = Image::getScaleFromMipMapLevel(mipMapLevel);
    scale.y = scale.x;

    const double par = effect->getAspectRatio(-1);
    RectI renderWindow;
    rod.toPixelEnclosing(mipMapLevel, par, &renderWindow);

    NodePtr thisNode = shared_from_this();
    RenderingFlagSetter flagIsRendering(thisNode);


    {
        AbortableRenderInfoPtr abortInfo = AbortableRenderInfo::create(true, 0);
        const bool isRenderUserInteraction = true;
        const bool isSequentialRender = false;
        AbortableThread* isAbortable = dynamic_cast<AbortableThread*>( QThread::currentThread() );
        if (isAbortable) {
            isAbortable->setAbortInfo( isRenderUserInteraction, abortInfo, thisNode->getEffectInstance() );
        }
        ParallelRenderArgsSetter frameRenderArgs( time,
                                                  ViewIdx(0), //< preview only renders view 0 (left)
                                                  isRenderUserInteraction, //<isRenderUserInteraction
                                                  isSequentialRender, //isSequential
                                                  abortInfo, // abort info
                                                  thisNode, // viewer requester
                                                  0, //texture index
                                                  getApp()->getTimeLine().get(), // timeline
                                                  NodePtr(), //rotoPaint node
                                                  false, // isAnalysis
                                                  true, // isDraft
                                                  boost::shared_ptr<RenderStats>() );
        FrameRequestMap request;
        stat = EffectInstance::computeRequestPass(time, ViewIdx(0), mipMapLevel, rod, thisNode, request);
        if (stat == eStatusFailed) {
            return false;
        }

        frameRenderArgs.updateNodesRequest(request);

        std::list<ImagePlaneDesc> requestedComps;
        ImageBitDepthEnum depth = effect->getBitDepth(-1);
        {
            ImagePlaneDesc plane, pairedPlane;
            effect->getMetadataComponents(-1, &plane, &pairedPlane);
            requestedComps.push_back(plane);
        }


        // Exceptions are caught because the program can run without a preview,
        // but any exception in renderROI is probably fatal.
        std::map<ImagePlaneDesc, ImagePtr> planes;
        try {
            boost::scoped_ptr<EffectInstance::RenderRoIArgs> renderArgs( new EffectInstance::RenderRoIArgs(time,
                                                                                                           scale,
                                                                                                           mipMapLevel,
                                                                                                           ViewIdx(0), //< preview only renders view 0 (left)
                                                                                                           false,
                                                                                                           renderWindow,
                                                                                                           rod,
                                                                                                           requestedComps, //< preview is always rgb...
                                                                                                           depth,
                                                                                                           false,
                                                                                                           effect,
                                                                                                           eStorageModeRAM /*returnStorage*/,
                                                                                                           time /*callerRenderTime*/) );
            EffectInstance::RenderRoIRetCode retCode;
            retCode = effect->renderRoI(*renderArgs, &planes);
            if (retCode != EffectInstance::eRenderRoIRetCodeOk) {
                return false;
            }
        } catch (...) {
            return false;
        }

        if ( planes.empty() ) {
            return false;
        }

        const ImagePtr& img = planes.begin()->second;
        const ImagePlaneDesc& components = img->getComponents();
        int elemCount = components.getNumComponents();

        ///we convert only when input is Linear.
        //Rec709 and srGB is acceptable for preview
        bool convertToSrgb = getApp()->getDefaultColorSpaceForBitDepth( img->getBitDepth() ) == eViewerColorSpaceLinear;

        switch ( img->getBitDepth() ) {
        case eImageBitDepthByte: {
            renderPreviewForDepth<unsigned char, 255>(*img, elemCount, width, height, convertToSrgb, buf);
            break;
        }
        case eImageBitDepthShort: {
            renderPreviewForDepth<unsigned short, 65535>(*img, elemCount, width, height, convertToSrgb, buf);
            break;
        }
        case eImageBitDepthHalf:
            break;
        case eImageBitDepthFloat: {
            renderPreviewForDepth<float, 1>(*img, elemCount, width, height, convertToSrgb, buf);
            break;
        }
        case eImageBitDepthNone:
            break;
        }
    } // ParallelRenderArgsSetter

    ///Exit of the thread
    appPTR->getAppTLS()->cleanupTLSForThread();

    return true;
} // makePreviewImage

bool
Node::isInputNode() const
{
    ///MT-safe, never changes
    return _imp->effect->isGenerator();
}

bool
Node::isOutputNode() const
{   ///MT-safe, never changes
    return _imp->effect->isOutput();
}

bool
Node::isOpenFXNode() const
{
    ///MT-safe, never changes
    return _imp->effect->isOpenFX();
}

bool
Node::isRotoNode() const
{
    ///Runs only in the main thread (checked by getName())

    ///Crude way to distinguish between Rotoscoping and Rotopainting nodes.
    return getPluginID() == PLUGINID_OFX_ROTO;
}

/**
 * @brief Returns true if the node is a rotopaint node
 **/
bool
Node::isRotoPaintingNode() const
{
    return _imp->effect ? _imp->effect->isRotoPaintNode() : false;
}

ViewerInstance*
Node::isEffectViewer() const
{
    return dynamic_cast<ViewerInstance*>( _imp->effect.get() );
}

NodeGroup*
Node::isEffectGroup() const
{
    return dynamic_cast<NodeGroup*>( _imp->effect.get() );
}

boost::shared_ptr<RotoContext>
Node::getRotoContext() const
{
    return _imp->rotoContext;
}

boost::shared_ptr<TrackerContext>
Node::getTrackerContext() const
{
    return _imp->trackContext;
}

U64
Node::getRotoAge() const
{
    if (_imp->rotoContext) {
        return _imp->rotoContext->getAge();
    }

    boost::shared_ptr<RotoDrawableItem> item = _imp->paintStroke.lock();
    if (item) {
        return item->getContext()->getAge();
    }

    return 0;
}

const KnobsVec &
Node::getKnobs() const
{
    ///MT-safe from EffectInstance::getKnobs()
    return _imp->effect->getKnobs();
}

void
Node::setKnobsFrozen(bool frozen)
{
    ///MT-safe from EffectInstance::setKnobsFrozen
    _imp->effect->setKnobsFrozen(frozen);

    QMutexLocker l(&_imp->inputsMutex);
    for (std::size_t i = 0; i < _imp->inputs.size(); ++i) {
        NodePtr input = _imp->inputs[i].lock();
        if (input) {
            input->setKnobsFrozen(frozen);
        }
    }
}

std::string
Node::getPluginIconFilePath() const
{
    if (!_imp->plugin) {
        return std::string();
    }

    {
        QMutexLocker k(&_imp->pyPluginInfoMutex);
        if ( !_imp->pyPlugInfo.pyPlugIconFilePath.empty() ) {
            return _imp->pyPlugInfo.pyPlugIconFilePath;
        }
    }
    return _imp->plugin->getIconFilePath().toStdString();
}

std::string
Node::getPluginID() const
{
    if (!_imp->plugin) {
        return std::string();
    }

    {
        QMutexLocker k(&_imp->pyPluginInfoMutex);
        if ( _imp->pyPlugInfo.isPyPlug ) {
            return _imp->pyPlugInfo.pyPlugID;
        }
    }

    return _imp->plugin->getPluginID().toStdString();
}

std::string
Node::getPluginLabel() const
{
    {
        QMutexLocker k(&_imp->pyPluginInfoMutex);
        if ( !_imp->pyPlugInfo.pyPlugLabel.empty() ) {
            return _imp->pyPlugInfo.pyPlugLabel;
        }
    }

    return _imp->effect->getPluginLabel();
}

std::string
Node::getPluginResourcesPath() const
{
    {
        QMutexLocker k(&_imp->pyPluginInfoMutex);
        if ( !_imp->pyPlugInfo.pluginPythonModule.empty() ) {
            std::size_t foundSlash = _imp->pyPlugInfo.pluginPythonModule.find_last_of("/");
            if (foundSlash != std::string::npos) {
                return _imp->pyPlugInfo.pluginPythonModule.substr(0, foundSlash);
            }
        }
    }

    return _imp->plugin->getResourcesPath().toStdString();
}

std::string
Node::getPluginDescription() const
{
    {
        QMutexLocker k(&_imp->pyPluginInfoMutex);
        if ( _imp->pyPlugInfo.isPyPlug ) {
            return _imp->pyPlugInfo.pyPlugDesc;
        }
    }

    // if this is a Read or Write plugin, return the description from the embedded plugin
    std::string pluginID = getPluginID();
    if (pluginID == PLUGINID_NATRON_READ ||
        pluginID == PLUGINID_NATRON_WRITE) {
        EffectInstPtr effectInstance = getEffectInstance();
        if ( effectInstance && effectInstance->isReader() ) {
            ReadNode* isReadNode = dynamic_cast<ReadNode*>( effectInstance.get() );

            if (isReadNode) {
                NodePtr subnode = isReadNode->getEmbeddedReader();
                if (subnode) {
                    return subnode->getPluginDescription();
                }
            }
        } else if ( effectInstance && effectInstance->isWriter() ) {
            WriteNode* isWriteNode = dynamic_cast<WriteNode*>( effectInstance.get() );

            if (isWriteNode) {
                NodePtr subnode = isWriteNode->getEmbeddedWriter();
                if (subnode) {
                    return subnode->getPluginDescription();
                }
            }
        }
    }

    return _imp->effect->getPluginDescription();
}

void
Node::getPluginGrouping(std::list<std::string>* grouping) const
{
    {
        QMutexLocker k(&_imp->pyPluginInfoMutex);
        if ( !_imp->pyPlugInfo.pyPlugGrouping.empty() ) {
            *grouping =  _imp->pyPlugInfo.pyPlugGrouping;
            return;
        }
    }
    _imp->effect->getPluginGrouping(grouping);
}

std::string
Node::getPyPlugID() const
{
    return _imp->pyPlugInfo.pyPlugID;
}

std::string
Node::getPyPlugLabel() const
{
    return _imp->pyPlugInfo.pyPlugLabel;
}

std::string
Node::getPyPlugDescription() const
{
    return _imp->pyPlugInfo.pyPlugDesc;
}

void
Node::getPyPlugGrouping(std::list<std::string>* grouping) const
{
    *grouping = _imp->pyPlugInfo.pyPlugGrouping;
}


std::string
Node::getPyPlugIconFilePath() const
{
    return _imp->pyPlugInfo.pyPlugIconFilePath;
}

int
Node::getPyPlugMajorVersion() const
{
    return _imp->pyPlugInfo.pyPlugVersion;
}

int
Node::getMaxInputCount() const
{
    ///MT-safe, never changes
    assert(_imp->effect);

    return _imp->effect->getMaxInputCount();
}

bool
Node::makePreviewByDefault() const
{
    ///MT-safe, never changes
    assert(_imp->effect);

    return _imp->effect->makePreviewByDefault();
}

void
Node::togglePreview()
{
    ///MT-safe from Knob
    assert(_imp->knobsInitialized);
    boost::shared_ptr<KnobBool> b = _imp->previewEnabledKnob.lock();
    if (!b) {
        return;
    }
    b->setValue( !b->getValue() );
}

bool
Node::isPreviewEnabled() const
{
    ///MT-safe from EffectInstance
    if (!_imp->knobsInitialized) {
        qDebug() << "Node::isPreviewEnabled(): knobs not initialized (including previewEnabledKnob)";
    }
    boost::shared_ptr<KnobBool> b = _imp->previewEnabledKnob.lock();
    if (!b) {
        return false;
    }

    return b->getValue();
}

bool
Node::aborted() const
{
    ///MT-safe from EffectInstance
    assert(_imp->effect);

    return _imp->effect->aborted();
}

bool
Node::message(MessageTypeEnum type,
              const std::string & content) const
{
    ///If the node was aborted, don't transmit any message because we could cause a deadlock
    if ( _imp->effect->aborted() || (!_imp->nodeCreated && _imp->wasCreatedSilently)) {
        std::cerr << getScriptName_mt_safe() << " message: " << content << std::endl;
        return false;
    }

    // See https://github.com/MrKepzie/Natron/issues/1313
    // Messages posted from a separate thread should be logged and not show a pop-up
    if ( QThread::currentThread() != qApp->thread() ) {

        LogEntry::LogEntryColor c;
        if (getColor(&c.r, &c.g, &c.b)) {
            c.colorSet = true;
        }
        appPTR->writeToErrorLog_mt_safe(QString::fromUtf8( getLabel_mt_safe().c_str() ), QDateTime::currentDateTime(), QString::fromUtf8( content.c_str() ), false, c);
        if (type == eMessageTypeError) {
            appPTR->showErrorLog();
        }
        return true;
    }

#ifdef NATRON_ENABLE_IO_META_NODES
    NodePtr ioContainer = getIOContainer();
    if (ioContainer) {
        ioContainer->message(type, content);
        return true;
    }
#endif
    // Some nodes may be hidden from the user but may still report errors (such that the group is in fact hidden to the user)
    if ( !isPartOfProject() && getGroup() ) {
        NodeGroup* isGroup = dynamic_cast<NodeGroup*>( getGroup().get() );
        if (isGroup) {
            isGroup->message(type, content);
        }
    }

    switch (type) {
    case eMessageTypeInfo:
        Dialogs::informationDialog(getLabel_mt_safe(), content);

        return true;
    case eMessageTypeWarning:
        Dialogs::warningDialog(getLabel_mt_safe(), content);

        return true;
    case eMessageTypeError:
        Dialogs::errorDialog(getLabel_mt_safe(), content);

        return true;
    case eMessageTypeQuestion:

        return Dialogs::questionDialog(getLabel_mt_safe(), content, false) == eStandardButtonYes;
    default:

        return false;
    }
}

void
Node::setPersistentMessage(MessageTypeEnum type,
                           const std::string & content)
{
    if (!_imp->nodeCreated && _imp->wasCreatedSilently) {
        std::cerr << getScriptName_mt_safe() << " message: " << content << std::endl;
        return;
    }

    if ( !appPTR->isBackground() ) {
        //if the message is just an information, display a popup instead.
#ifdef NATRON_ENABLE_IO_META_NODES
        NodePtr ioContainer = getIOContainer();
        if (ioContainer) {
            ioContainer->setPersistentMessage(type, content);

            return;
        }
#endif
        // Some nodes may be hidden from the user but may still report errors (such that the group is in fact hidden to the user)
        if ( !isPartOfProject() && getGroup() ) {
            NodeGroup* isGroup = dynamic_cast<NodeGroup*>( getGroup().get() );
            if (isGroup) {
                isGroup->setPersistentMessage(type, content);
            }
        }

        if (type == eMessageTypeInfo) {
            message(type, content);

            return;
        }

        {
            QMutexLocker k(&_imp->persistentMessageMutex);
            QString mess = QString::fromUtf8( content.c_str() );
            if (mess == _imp->persistentMessage) {
                return;
            }
            _imp->persistentMessageType = (int)type;
            _imp->persistentMessage = mess;
        }
        Q_EMIT persistentMessageChanged();
    } else {
        std::cout << "Persistent message: " << content << std::endl;
    }
}

bool
Node::hasPersistentMessage() const
{
#ifdef NATRON_ENABLE_IO_META_NODES
    NodePtr ioContainer = getIOContainer();
    if (ioContainer) {
        return ioContainer->hasPersistentMessage();
    }
#endif
    QMutexLocker k(&_imp->persistentMessageMutex);

    return !_imp->persistentMessage.isEmpty();
}

void
Node::getPersistentMessage(QString* message,
                           int* type,
                           bool prefixLabelAndType) const
{
#ifdef NATRON_ENABLE_IO_META_NODES
    NodePtr ioContainer = getIOContainer();
    if (ioContainer) {
        return ioContainer->getPersistentMessage(message, type, prefixLabelAndType);
    }
#endif
    QMutexLocker k(&_imp->persistentMessageMutex);

    *type = _imp->persistentMessageType;

    if ( prefixLabelAndType && !_imp->persistentMessage.isEmpty() ) {
        message->append( QString::fromUtf8( getLabel_mt_safe().c_str() ) );
        if (*type == eMessageTypeError) {
            message->append( QString::fromUtf8(" error: ") );
        } else if (*type == eMessageTypeWarning) {
            message->append( QString::fromUtf8(" warning: ") );
        }
    }
    message->append(_imp->persistentMessage);
}

void
Node::clearPersistentMessageRecursive(std::list<Node*>& markedNodes)
{
    if ( std::find(markedNodes.begin(), markedNodes.end(), this) != markedNodes.end() ) {
        return;
    }
    markedNodes.push_back(this);
    clearPersistentMessageInternal();

    int nInputs = getMaxInputCount();
    ///No need to lock, guiInputs is only written to by the main-thread
    for (int i = 0; i < nInputs; ++i) {
        NodePtr input = getInput(i);
        if (input) {
            input->clearPersistentMessageRecursive(markedNodes);
        }
    }
}

void
Node::clearPersistentMessageInternal()
{
#ifdef NATRON_ENABLE_IO_META_NODES
    NodePtr ioContainer = getIOContainer();
    if (ioContainer) {
        ioContainer->clearPersistentMessageInternal();

        return;
    }
#endif
    bool changed;
    {
        QMutexLocker k(&_imp->persistentMessageMutex);
        changed = !_imp->persistentMessage.isEmpty();
        if (changed) {
            _imp->persistentMessage.clear();
        }
    }

    if (changed) {
        Q_EMIT persistentMessageChanged();
    }
}

void
Node::clearPersistentMessage(bool recurse)
{
    AppInstPtr app = getApp();

    if (!app) {
        return;
    }
    if ( app->isBackground() ) {
        return;
    }
    if (recurse) {
        std::list<Node*> markedNodes;
        clearPersistentMessageRecursive(markedNodes);
    } else {
        clearPersistentMessageInternal();
    }
}

void
Node::purgeAllInstancesCaches()
{
    ///Only called by the main-thread
    assert( QThread::currentThread() == qApp->thread() );
    assert(_imp->effect);
    _imp->effect->purgeCaches();
}

bool
Node::notifyInputNIsRendering(int inputNb)
{
    if ( !getApp() || getApp()->isGuiFrozen() ) {
        return false;
    }

    timeval now;


    gettimeofday(&now, 0);

    QMutexLocker l(&_imp->lastRenderStartedMutex);
    double t =  now.tv_sec  - _imp->lastInputNRenderStartedSlotCallTime.tv_sec +
               (now.tv_usec - _imp->lastInputNRenderStartedSlotCallTime.tv_usec) * 1e-6f;

    assert( inputNb >= 0 && inputNb < (int)_imp->inputIsRenderingCounter.size() );

    if ( (t > NATRON_RENDER_GRAPHS_HINTS_REFRESH_RATE_SECONDS) || (_imp->inputIsRenderingCounter[inputNb] == 0) ) {
        _imp->lastInputNRenderStartedSlotCallTime = now;
        ++_imp->inputIsRenderingCounter[inputNb];

        l.unlock();

        Q_EMIT inputNIsRendering(inputNb);

        return true;
    }

    return false;
}

void
Node::notifyInputNIsFinishedRendering(int inputNb)
{
    {
        QMutexLocker l(&_imp->lastRenderStartedMutex);
        assert( inputNb >= 0 && inputNb < (int)_imp->inputIsRenderingCounter.size() );
        --_imp->inputIsRenderingCounter[inputNb];
    }
    Q_EMIT inputNIsFinishedRendering(inputNb);
}

bool
Node::notifyRenderingStarted()
{
    if ( !getApp() || getApp()->isGuiFrozen() ) {
        return false;
    }

    timeval now;

    gettimeofday(&now, 0);


    QMutexLocker l(&_imp->lastRenderStartedMutex);
    double t =  now.tv_sec  - _imp->lastRenderStartedSlotCallTime.tv_sec +
               (now.tv_usec - _imp->lastRenderStartedSlotCallTime.tv_usec) * 1e-6f;

    if ( (t > NATRON_RENDER_GRAPHS_HINTS_REFRESH_RATE_SECONDS) || (_imp->renderStartedCounter == 0) ) {
        _imp->lastRenderStartedSlotCallTime = now;
        ++_imp->renderStartedCounter;


        l.unlock();

        Q_EMIT renderingStarted();

        return true;
    }

    return false;
}

void
Node::notifyRenderingEnded()
{
    {
        QMutexLocker l(&_imp->lastRenderStartedMutex);
        --_imp->renderStartedCounter;
    }
    Q_EMIT renderingEnded();
}

int
Node::getIsInputNRenderingCounter(int inputNb) const
{
    QMutexLocker l(&_imp->lastRenderStartedMutex);

    assert( inputNb >= 0 && inputNb < (int)_imp->inputIsRenderingCounter.size() );

    return _imp->inputIsRenderingCounter[inputNb];
}

int
Node::getIsNodeRenderingCounter() const
{
    QMutexLocker l(&_imp->lastRenderStartedMutex);

    return _imp->renderStartedCounter;
}

void
Node::setOutputFilesForWriter(const std::string & pattern)
{
    assert(_imp->effect);
    _imp->effect->setOutputFilesForWriter(pattern);
}

void
Node::registerPluginMemory(size_t nBytes)
{
    {
        QMutexLocker l(&_imp->memoryUsedMutex);
        _imp->pluginInstanceMemoryUsed += nBytes;
    }
    Q_EMIT pluginMemoryUsageChanged(nBytes);
}

void
Node::unregisterPluginMemory(size_t nBytes)
{
    {
        QMutexLocker l(&_imp->memoryUsedMutex);
        _imp->pluginInstanceMemoryUsed -= nBytes;
    }
    Q_EMIT pluginMemoryUsageChanged(-nBytes);
}

QMutex &
Node::getRenderInstancesSharedMutex()
{
    return _imp->renderInstancesSharedMutex;
}

static void
refreshPreviewsRecursivelyUpstreamInternal(double time,
                                           Node* node,
                                           std::list<Node*>& marked)
{
    if ( std::find(marked.begin(), marked.end(), node) != marked.end() ) {
        return;
    }

    if ( node->isPreviewEnabled() ) {
        node->refreshPreviewImage( time );
    }

    marked.push_back(node);

    std::vector<NodeWPtr > inputs = node->getInputs_copy();

    for (std::size_t i = 0; i < inputs.size(); ++i) {
        NodePtr input = inputs[i].lock();
        if (input) {
            input->refreshPreviewsRecursivelyUpstream(time);
        }
    }
}

void
Node::refreshPreviewsRecursivelyUpstream(double time)
{
    std::list<Node*> marked;

    refreshPreviewsRecursivelyUpstreamInternal(time, this, marked);
}

static void
refreshPreviewsRecursivelyDownstreamInternal(double time,
                                             Node* node,
                                             std::list<Node*>& marked)
{
    if ( std::find(marked.begin(), marked.end(), node) != marked.end() ) {
        return;
    }

    if ( node->isPreviewEnabled() ) {
        node->refreshPreviewImage( time );
    }

    marked.push_back(node);

    NodesWList outputs;
    node->getOutputs_mt_safe(outputs);
    for (NodesWList::iterator it = outputs.begin(); it != outputs.end(); ++it) {
        NodePtr output = it->lock();
        if (output) {
            output->refreshPreviewsRecursivelyDownstream(time);
        }
    }
}

void
Node::refreshPreviewsRecursivelyDownstream(double time)
{
    if ( !getNodeGui() ) {
        return;
    }
    std::list<Node*> marked;
    refreshPreviewsRecursivelyDownstreamInternal(time, this, marked);
}

void
Node::onAllKnobsSlaved(bool isSlave,
                       KnobHolder* master)
{
    ///Only called by the main-thread
    assert( QThread::currentThread() == qApp->thread() );

    if (isSlave) {
        EffectInstance* effect = dynamic_cast<EffectInstance*>(master);
        assert(effect);
        if (effect) {
            NodePtr masterNode = effect->getNode();
            {
                QMutexLocker l(&_imp->masterNodeMutex);
                _imp->masterNode = masterNode;
            }
            QObject::connect( masterNode.get(), SIGNAL(deactivated(bool)), this, SLOT(onMasterNodeDeactivated()) );
            QObject::connect( masterNode.get(), SIGNAL(knobsAgeChanged(U64)), this, SLOT(setKnobsAge(U64)) );
            QObject::connect( masterNode.get(), SIGNAL(previewImageChanged(double)), this, SLOT(refreshPreviewImage(double)) );
        }
    } else {
        NodePtr master = getMasterNode();
        QObject::disconnect( master.get(), SIGNAL(deactivated(bool)), this, SLOT(onMasterNodeDeactivated()) );
        QObject::disconnect( master.get(), SIGNAL(knobsAgeChanged(U64)), this, SLOT(setKnobsAge(U64)) );
        QObject::disconnect( master.get(), SIGNAL(previewImageChanged(double)), this, SLOT(refreshPreviewImage(double)) );
        {
            QMutexLocker l(&_imp->masterNodeMutex);
            _imp->masterNode.reset();
        }
    }

    Q_EMIT allKnobsSlaved(isSlave);
}

void
Node::onKnobSlaved(const KnobPtr& slave,
                   const KnobPtr& master,
                   int dimension,
                   bool isSlave)
{
    ///ignore the call if the node is a clone
    {
        QMutexLocker l(&_imp->masterNodeMutex);
        if ( _imp->masterNode.lock() ) {
            return;
        }
    }

    assert( master->getHolder() );


    ///If the holder isn't an effect, ignore it too
    EffectInstance* isEffect = dynamic_cast<EffectInstance*>( master->getHolder() );
    NodePtr parentNode;
    if (!isEffect) {
        TrackMarker* isMarker = dynamic_cast<TrackMarker*>( master->getHolder() );
        if (isMarker) {
            parentNode = isMarker->getContext()->getNode();
        }
    } else {
        parentNode = isEffect->getNode();
    }

    bool changed = false;
    {
        QMutexLocker l(&_imp->masterNodeMutex);
        KnobLinkList::iterator found = _imp->nodeLinks.end();
        for (KnobLinkList::iterator it = _imp->nodeLinks.begin(); it != _imp->nodeLinks.end(); ++it) {
            if (it->masterNode.lock() == parentNode) {
                found = it;
                break;
            }
        }

        if ( found == _imp->nodeLinks.end() ) {
            if (!isSlave) {
                ///We want to unslave from the given node but the link didn't existed, just return
                return;
            } else {
                ///Add a new link
                KnobLink link;
                link.masterNode = parentNode;
                link.slave = slave;
                link.master = master;
                link.dimension = dimension;
                _imp->nodeLinks.push_back(link);
                changed = true;
            }
        } else if ( found != _imp->nodeLinks.end() ) {
            if (isSlave) {
                ///We want to slave to the given node but it already has a link on another parameter, just return
                return;
            } else {
                ///Remove the given link
                _imp->nodeLinks.erase(found);
                changed = true;
            }
        }
    }
    if (changed) {
        Q_EMIT knobsLinksChanged();
    }
} // onKnobSlaved

void
Node::getKnobsLinks(std::list<Node::KnobLink> & links) const
{
    QMutexLocker l(&_imp->masterNodeMutex);

    links = _imp->nodeLinks;
}

void
Node::onMasterNodeDeactivated()
{
    ///Only called by the main-thread
    assert( QThread::currentThread() == qApp->thread() );
    if (!_imp->effect) {
        return;
    }
    _imp->effect->unslaveAllKnobs();
}

#ifdef NATRON_ENABLE_IO_META_NODES
NodePtr
Node::getIOContainer() const
{
    return _imp->ioContainer.lock();
}

#endif

NodePtr
Node::getMasterNode() const
{
    QMutexLocker l(&_imp->masterNodeMutex);

    return _imp->masterNode.lock();
}

bool
Node::isSupportedComponent(int inputNb,
                           const ImagePlaneDesc& comp) const
{
    QMutexLocker l(&_imp->inputsMutex);

    if (inputNb >= 0) {
        assert( inputNb < (int)_imp->inputsComponents.size() );
        std::list<ImagePlaneDesc>::const_iterator found =
            std::find(_imp->inputsComponents[inputNb].begin(), _imp->inputsComponents[inputNb].end(), comp);

        return found != _imp->inputsComponents[inputNb].end();
    } else {
        assert(inputNb == -1);
        std::list<ImagePlaneDesc>::const_iterator found =
            std::find(_imp->outputComponents.begin(), _imp->outputComponents.end(), comp);

        return found != _imp->outputComponents.end();
    }
}

ImagePlaneDesc
Node::findClosestInList(const ImagePlaneDesc& comp,
                        const std::list<ImagePlaneDesc> &components,
                        bool multiPlanar)
{
    if ( components.empty() ) {
        return ImagePlaneDesc::getNoneComponents();
    }
    std::list<ImagePlaneDesc>::const_iterator closestComp = components.end();
    for (std::list<ImagePlaneDesc>::const_iterator it = components.begin(); it != components.end(); ++it) {
        if ( closestComp == components.end() ) {
            if ( multiPlanar && ( it->getNumComponents() == comp.getNumComponents() ) ) {
                return comp;
            }
            closestComp = it;
        } else {
            if ( it->getNumComponents() == comp.getNumComponents() ) {
                if (multiPlanar) {
                    return comp;
                }
                closestComp = it;
                break;
            } else {
                int diff = it->getNumComponents() - comp.getNumComponents();
                int diffSoFar = closestComp->getNumComponents() - comp.getNumComponents();
                if ( (diff > 0) && (diff < diffSoFar) ) {
                    closestComp = it;
                }
            }
        }
    }
    if ( closestComp == components.end() ) {
        return ImagePlaneDesc::getNoneComponents();
    }

    return *closestComp;
}

ImagePlaneDesc
Node::findClosestSupportedComponents(int inputNb,
                                     const ImagePlaneDesc& comp) const
{
    std::list<ImagePlaneDesc> comps;
    {
        QMutexLocker l(&_imp->inputsMutex);

        if (inputNb >= 0) {
            assert( inputNb < (int)_imp->inputsComponents.size() );
            comps = _imp->inputsComponents[inputNb];
        } else {
            assert(inputNb == -1);
            comps = _imp->outputComponents;
        }
    }

    return findClosestInList( comp, comps, _imp->effect->isMultiPlanar() );
}

int
Node::isMaskChannelKnob(const KnobI* knob) const
{
    for (std::map<int, MaskSelector >::const_iterator it = _imp->maskSelectors.begin(); it != _imp->maskSelectors.end(); ++it) {
        if (it->second.channel.lock().get() == knob) {
            return it->first;
        }
    }

    return -1;
}

bool
Node::isMaskEnabled(int inputNb) const
{
    std::map<int, MaskSelector >::const_iterator it = _imp->maskSelectors.find(inputNb);

    if ( it != _imp->maskSelectors.end() ) {
        return it->second.enabled.lock()->getValue();
    } else {
        return true;
    }
}

void
Node::lock(const boost::shared_ptr<Image> & image)
{
    QMutexLocker l(&_imp->imagesBeingRenderedMutex);
    std::list<boost::shared_ptr<Image> >::iterator it =
        std::find(_imp->imagesBeingRendered.begin(), _imp->imagesBeingRendered.end(), image);

    while ( it != _imp->imagesBeingRendered.end() ) {
        _imp->imageBeingRenderedCond.wait(&_imp->imagesBeingRenderedMutex);
        it = std::find(_imp->imagesBeingRendered.begin(), _imp->imagesBeingRendered.end(), image);
    }
    ///Okay the image is not used by any other thread, claim that we want to use it
    assert( it == _imp->imagesBeingRendered.end() );
    _imp->imagesBeingRendered.push_back(image);
}

bool
Node::tryLock(const boost::shared_ptr<Image> & image)
{
    QMutexLocker l(&_imp->imagesBeingRenderedMutex);
    std::list<boost::shared_ptr<Image> >::iterator it =
        std::find(_imp->imagesBeingRendered.begin(), _imp->imagesBeingRendered.end(), image);

    if ( it != _imp->imagesBeingRendered.end() ) {
        return false;
    }
    ///Okay the image is not used by any other thread, claim that we want to use it
    assert( it == _imp->imagesBeingRendered.end() );
    _imp->imagesBeingRendered.push_back(image);

    return true;
}

void
Node::unlock(const boost::shared_ptr<Image> & image)
{
    QMutexLocker l(&_imp->imagesBeingRenderedMutex);
    std::list<boost::shared_ptr<Image> >::iterator it =
        std::find(_imp->imagesBeingRendered.begin(), _imp->imagesBeingRendered.end(), image);

    ///The image must exist, otherwise this is a bug
    assert( it != _imp->imagesBeingRendered.end() );
    _imp->imagesBeingRendered.erase(it);
    ///Notify all waiting threads that we're finished
    _imp->imageBeingRenderedCond.wakeAll();
}

boost::shared_ptr<Image>
Node::getImageBeingRendered(double time,
                            unsigned int mipMapLevel,
                            ViewIdx view)
{
    QMutexLocker l(&_imp->imagesBeingRenderedMutex);

    for (std::list<boost::shared_ptr<Image> >::iterator it = _imp->imagesBeingRendered.begin();
         it != _imp->imagesBeingRendered.end(); ++it) {
        const ImageKey &key = (*it)->getKey();
        if ( (key._view == view) && ( (*it)->getMipMapLevel() == mipMapLevel ) && (key._time == time) ) {
            return *it;
        }
    }

    return boost::shared_ptr<Image>();
}

void
Node::beginInputEdition()
{
    assert( QThread::currentThread() == qApp->thread() );
    ++_imp->inputModifiedRecursion;
}

void
Node::endInputEdition(bool triggerRender)
{
    assert( QThread::currentThread() == qApp->thread() );
    if (_imp->inputModifiedRecursion > 0) {
        --_imp->inputModifiedRecursion;
    }

    if (!_imp->inputModifiedRecursion) {
        bool hasChanged = !_imp->inputsModified.empty();
        _imp->inputsModified.clear();

        if (hasChanged) {
            if ( !getApp()->isCreatingNodeTree() ) {
                forceRefreshAllInputRelatedData();
            }
            refreshDynamicProperties();
        }

        triggerRender = triggerRender && hasChanged;

        if (triggerRender) {
            std::list<ViewerInstance* > viewers;
            hasViewersConnected(&viewers);
            for (std::list<ViewerInstance* >::iterator it2 = viewers.begin(); it2 != viewers.end(); ++it2) {
                (*it2)->renderCurrentFrame(true);
            }
        }
    }
}

void
Node::onInputChanged(int inputNb,
                     bool isInputA)
{
    if ( getApp()->getProject()->isProjectClosing() ) {
        return;
    }
    assert( QThread::currentThread() == qApp->thread() );

    bool mustCallEndInputEdition = _imp->inputModifiedRecursion == 0;
    if (mustCallEndInputEdition) {
        beginInputEdition();
    }

    refreshMaskEnabledNess(inputNb);
    refreshLayersChoiceSecretness(inputNb);

    InspectorNode* isInspector = dynamic_cast<InspectorNode*>(this);
    if (isInspector) {
        isInspector->refreshActiveInputs(inputNb, isInputA);
    }

    bool shouldDoInputChanged = ( !getApp()->getProject()->isProjectClosing() && !getApp()->isCreatingNodeTree() ) ||
                                _imp->effect->isRotoPaintNode();

    if (shouldDoInputChanged) {
        ///When loading a group (or project) just wait until everything is setup to actually compute input
        ///related data such as clip preferences
        ///Exception for the Rotopaint node which needs to setup its own graph internally

        /**
         * The plug-in might call getImage, set a valid thread storage on the tree.
         **/
        double time = getApp()->getTimeLine()->currentFrame();
        AbortableRenderInfoPtr abortInfo = AbortableRenderInfo::create(false, 0);
        const bool isRenderUserInteraction = true;
        const bool isSequentialRender = false;
        AbortableThread* isAbortable = dynamic_cast<AbortableThread*>( QThread::currentThread() );
        if (isAbortable) {
            isAbortable->setAbortInfo( isRenderUserInteraction, abortInfo, getEffectInstance() );
        }
        ParallelRenderArgsSetter frameRenderArgs( time,
                                                  ViewIdx(0),
                                                  isRenderUserInteraction,
                                                  isSequentialRender,
                                                  abortInfo,
                                                  shared_from_this(),
                                                  0, //texture index
                                                  getApp()->getTimeLine().get(),
                                                  NodePtr(),
                                                  false,
                                                  false,
                                                  boost::shared_ptr<RenderStats>() );


        ///Don't do clip preferences while loading a project, they will be refreshed globally once the project is loaded.
        _imp->effect->onInputChanged(inputNb);
        _imp->inputsModified.insert(inputNb);

        // If the effect has render clones, kill them as the plug-in might have changed its internal state
        _imp->effect->clearRenderInstances();

        //A knob value might have changed recursively, redraw  any overlay
        if ( !_imp->effect->isDequeueingValuesSet() &&
             ( _imp->effect->getRecursionLevel() == 0) && _imp->effect->checkIfOverlayRedrawNeeded() ) {
            _imp->effect->redrawOverlayInteract();
        }
    }

    /*
       If this is a group, also notify the output nodes of the GroupInput node inside the Group corresponding to
       the this inputNb
     */
    NodeGroup* isGroup = dynamic_cast<NodeGroup*>( _imp->effect.get() );
    if (isGroup) {
        std::vector<NodePtr> groupInputs;
        isGroup->getInputs(&groupInputs, false);
        if ( (inputNb >= 0) && ( inputNb < (int)groupInputs.size() ) && groupInputs[inputNb] ) {
            std::map<NodePtr, int> inputOutputs;
            groupInputs[inputNb]->getOutputsConnectedToThisNode(&inputOutputs);
            for (std::map<NodePtr, int> ::iterator it = inputOutputs.begin(); it != inputOutputs.end(); ++it) {
                it->first->onInputChanged(it->second);
            }
        }
    }

    /*
       If this is an output node, notify the Group output nodes that their input have changed.
     */
    GroupOutput* isOutput = dynamic_cast<GroupOutput*>( _imp->effect.get() );
    if (isOutput) {
        NodeGroup* containerGroup = dynamic_cast<NodeGroup*>( isOutput->getNode()->getGroup().get() );
        if (containerGroup) {
            std::map<NodePtr, int> groupOutputs;
            containerGroup->getNode()->getOutputsConnectedToThisNode(&groupOutputs);
            for (std::map<NodePtr, int> ::iterator it = groupOutputs.begin(); it != groupOutputs.end(); ++it) {
                it->first->onInputChanged(it->second);
            }
        }
    }

    /*
     * If this node is the output of a pre-comp, notify the precomp output nodes that their input have changed
     */
    boost::shared_ptr<PrecompNode> isInPrecomp = isPartOfPrecomp();
    if ( isInPrecomp && (isInPrecomp->getOutputNode().get() == this) ) {
        std::map<NodePtr, int> inputOutputs;
        isInPrecomp->getNode()->getOutputsConnectedToThisNode(&inputOutputs);
        for (std::map<NodePtr, int> ::iterator it = inputOutputs.begin(); it != inputOutputs.end(); ++it) {
            it->first->onInputChanged(it->second);
        }
    }

    if (mustCallEndInputEdition) {
        endInputEdition(true);
    }
} // Node::onInputChanged

void
Node::onParentMultiInstanceInputChanged(int input)
{
    ++_imp->inputModifiedRecursion;
    _imp->effect->onInputChanged(input);
    --_imp->inputModifiedRecursion;
}

bool
Node::duringInputChangedAction() const
{
    assert( QThread::currentThread() == qApp->thread() );

    return _imp->inputModifiedRecursion > 0;
}

void
Node::onFileNameParameterChanged(KnobI* fileKnob)
{
    if ( _imp->effect->isReader() ) {
        ///Refresh the preview automatically if the filename changed
        incrementKnobsAge(); //< since evaluate() is called after knobChanged we have to do this  by hand
        //computePreviewImage( getApp()->getTimeLine()->currentFrame() );

        ///union the project frame range if not locked with the reader frame range
        bool isLocked = getApp()->getProject()->isFrameRangeLocked();
        if (!isLocked) {
            double leftBound = INT_MIN, rightBound = INT_MAX;
            _imp->effect->getFrameRange_public(getHashValue(), &leftBound, &rightBound, true);

            if ( (leftBound != INT_MIN) && (rightBound != INT_MAX) ) {
                if ( getGroup() || getIOContainer() ) {
                    getApp()->getProject()->unionFrameRangeWith(leftBound, rightBound);
                }
            }
        }
    } else if ( _imp->effect->isWriter() ) {
        KnobPtr sublabelKnob = getKnobByName(kNatronOfxParamStringSublabelName);
        KnobOutputFile* isFile = dynamic_cast<KnobOutputFile*>(fileKnob);
        if (isFile && sublabelKnob) {
            Knob<std::string>* isString = dynamic_cast<Knob<std::string>*>( sublabelKnob.get() );

            std::string pattern = isFile->getValue();
            if (isString) {
                std::size_t foundSlash = pattern.find_last_of("/");
                if (foundSlash != std::string::npos) {
                    pattern = pattern.substr(foundSlash + 1);
                }

                isString->setValue(pattern);
            }
        }

        /*
           Check if the filename param has a %V in it, in which case make sure to hide the Views parameter
         */
        KnobOutputFile* fileParam = dynamic_cast<KnobOutputFile*>(fileKnob);
        if (fileParam) {
            std::string pattern = fileParam->getValue();
            std::size_t foundViewPattern = pattern.find_first_of("%v");
            if (foundViewPattern == std::string::npos) {
                foundViewPattern = pattern.find_first_of("%V");
            }
            if (foundViewPattern != std::string::npos) {
                //We found view pattern
                KnobPtr viewsKnob = getKnobByName(kWriteOIIOParamViewsSelector);
                if (viewsKnob) {
                    KnobChoice* viewsSelector = dynamic_cast<KnobChoice*>( viewsKnob.get() );
                    if (viewsSelector) {
                        viewsSelector->setSecret(true);
                    }
                }
            }
        }
    }
} // Node::onFileNameParameterChanged

void
Node::getOriginalFrameRangeForReader(const std::string& pluginID,
                                     const std::string& canonicalFileName,
                                     int* firstFrame,
                                     int* lastFrame)
{
    if ( ReadNode::isVideoReader(pluginID) ) {
        ///If the plug-in is a video, only ffmpeg may know how many frames there are
        *firstFrame = INT_MIN;
        *lastFrame = INT_MAX;
    } else {
        SequenceParsing::SequenceFromPattern seq;
        FileSystemModel::filesListFromPattern(canonicalFileName, &seq);
        if ( seq.empty() || (seq.size() == 1) ) {
            *firstFrame = 1;
            *lastFrame = 1;
        } else if (seq.size() > 1) {
            *firstFrame = seq.begin()->first;
            *lastFrame = seq.rbegin()->first;
        }
    }
}

void
Node::computeFrameRangeForReader(KnobI* fileKnob)
{
    /*
       We compute the original frame range of the sequence for the plug-in
       because the plug-in does not have access to the exact original pattern
       hence may not exactly end-up with the same file sequence as what the user
       selected from the file dialog.
     */
    ReadNode* isReadNode = dynamic_cast<ReadNode*>( _imp->effect.get() );
    std::string pluginID;

    if (isReadNode) {
        NodePtr embeddedPlugin = isReadNode->getEmbeddedReader();
        if (embeddedPlugin) {
            pluginID = embeddedPlugin->getPluginID();
        }
    } else {
        pluginID = getPluginID();
    }

    int leftBound = INT_MIN;
    int rightBound = INT_MAX;
    ///Set the originalFrameRange parameter of the reader if it has one.
    KnobPtr knob = getKnobByName(kReaderParamNameOriginalFrameRange);
    if (knob) {
        KnobInt* originalFrameRange = dynamic_cast<KnobInt*>( knob.get() );
        if ( originalFrameRange && (originalFrameRange->getDimension() == 2) ) {
            KnobFile* isFile = dynamic_cast<KnobFile*>(fileKnob);
            assert(isFile);
            if (!isFile) {
                throw std::logic_error("Node::computeFrameRangeForReader");
            }

            if ( ReadNode::isVideoReader(pluginID) ) {
                ///If the plug-in is a video, only ffmpeg may know how many frames there are
                originalFrameRange->setValues(INT_MIN, INT_MAX, ViewSpec::all(), eValueChangedReasonNatronInternalEdited);
            } else {
                std::string pattern = isFile->getValue();
                getApp()->getProject()->canonicalizePath(pattern);
                SequenceParsing::SequenceFromPattern seq;
                FileSystemModel::filesListFromPattern(pattern, &seq);
                if ( seq.empty() || (seq.size() == 1) ) {
                    leftBound = 1;
                    rightBound = 1;
                } else if (seq.size() > 1) {
                    leftBound = seq.begin()->first;
                    rightBound = seq.rbegin()->first;
                }
                originalFrameRange->setValues(leftBound, rightBound, ViewSpec::all(), eValueChangedReasonNatronInternalEdited);
            }
        }
    }
}

bool
Node::canHandleRenderScaleForOverlays() const
{
    return _imp->effect->canHandleRenderScaleForOverlays();
}

bool
Node::getOverlayColor(double* r,
                      double* g,
                      double* b) const
{
    boost::shared_ptr<NodeGuiI> gui_i = getNodeGui();

    if (!gui_i) {
        return false;
    }

    return gui_i->getOverlayColor(r, g, b);
}

bool
Node::shouldDrawOverlay() const
{
    if ( !hasOverlay() && !getRotoContext() ) {
        return false;
    }

    if (!_imp->isPartOfProject) {
        return false;
    }

    if ( !isActivated() ) {
        return false;
    }

    if ( isNodeDisabled() ) {
        return false;
    }

    if ( getParentMultiInstance() ) {
        return false;
    }

    if ( !isSettingsPanelVisible() ) {
        return false;
    }

    if ( isSettingsPanelMinimized() ) {
        return false;
    }


    return true;
}

void
Node::drawHostOverlay(double time,
                      const RenderScale& renderScale,
                      ViewIdx view)
{
    boost::shared_ptr<NodeGuiI> nodeGui = getNodeGui();

    if (nodeGui) {
        nodeGui->drawHostOverlay(time, renderScale, view);
    }
}

bool
Node::onOverlayPenDownDefault(double time,
                              const RenderScale& renderScale,
                              ViewIdx view,
                              const QPointF & viewportPos,
                              const QPointF & pos,
                              double pressure)
{
    boost::shared_ptr<NodeGuiI> nodeGui = getNodeGui();

    if (nodeGui) {
        return nodeGui->onOverlayPenDownDefault(time, renderScale, view, viewportPos, pos, pressure);
    }

    return false;
}

bool
Node::onOverlayPenDoubleClickedDefault(double time,
                                       const RenderScale& renderScale,
                                       ViewIdx view,
                                       const QPointF & viewportPos,
                                       const QPointF & pos)
{
    boost::shared_ptr<NodeGuiI> nodeGui = getNodeGui();

    if (nodeGui) {
        return nodeGui->onOverlayPenDoubleClickedDefault(time, renderScale, view, viewportPos, pos);
    }

    return false;
}

bool
Node::onOverlayPenMotionDefault(double time,
                                const RenderScale& renderScale,
                                ViewIdx view,
                                const QPointF & viewportPos,
                                const QPointF & pos,
                                double pressure)
{
    boost::shared_ptr<NodeGuiI> nodeGui = getNodeGui();

    if (nodeGui) {
        return nodeGui->onOverlayPenMotionDefault(time, renderScale, view, viewportPos, pos, pressure);
    }

    return false;
}

bool
Node::onOverlayPenUpDefault(double time,
                            const RenderScale& renderScale,
                            ViewIdx view,
                            const QPointF & viewportPos,
                            const QPointF & pos,
                            double pressure)
{
    boost::shared_ptr<NodeGuiI> nodeGui = getNodeGui();

    if (nodeGui) {
        return nodeGui->onOverlayPenUpDefault(time, renderScale, view, viewportPos, pos, pressure);
    }

    return false;
}

bool
Node::onOverlayKeyDownDefault(double time,
                              const RenderScale& renderScale,
                              ViewIdx view,
                              Key key,
                              KeyboardModifiers modifiers)
{
    boost::shared_ptr<NodeGuiI> nodeGui = getNodeGui();

    if (nodeGui) {
        return nodeGui->onOverlayKeyDownDefault(time, renderScale, view, key, modifiers);
    }

    return false;
}

bool
Node::onOverlayKeyUpDefault(double time,
                            const RenderScale& renderScale,
                            ViewIdx view,
                            Key key,
                            KeyboardModifiers modifiers)
{
    boost::shared_ptr<NodeGuiI> nodeGui = getNodeGui();

    if (nodeGui) {
        return nodeGui->onOverlayKeyUpDefault(time, renderScale, view, key, modifiers);
    }

    return false;
}

bool
Node::onOverlayKeyRepeatDefault(double time,
                                const RenderScale& renderScale,
                                ViewIdx view,
                                Key key,
                                KeyboardModifiers modifiers)
{
    boost::shared_ptr<NodeGuiI> nodeGui = getNodeGui();

    if (nodeGui) {
        return nodeGui->onOverlayKeyRepeatDefault(time, renderScale, view, key, modifiers);
    }

    return false;
}

bool
Node::onOverlayFocusGainedDefault(double time,
                                  const RenderScale& renderScale,
                                  ViewIdx view)
{
    boost::shared_ptr<NodeGuiI> nodeGui = getNodeGui();

    if (nodeGui) {
        return nodeGui->onOverlayFocusGainedDefault(time, renderScale, view);
    }

    return false;
}

bool
Node::onOverlayFocusLostDefault(double time,
                                const RenderScale& renderScale,
                                ViewIdx view)
{
    boost::shared_ptr<NodeGuiI> nodeGui = getNodeGui();

    if (nodeGui) {
        return nodeGui->onOverlayFocusLostDefault(time, renderScale, view);
    }

    return false;
}

void
Node::removePositionHostOverlay(KnobI* knob)
{
    boost::shared_ptr<NodeGuiI> nodeGui = getNodeGui();

    if (nodeGui) {
        nodeGui->removePositionHostOverlay(knob);
    }
}

void
Node::addPositionInteract(const boost::shared_ptr<KnobDouble>& position,
                          const boost::shared_ptr<KnobBool>& interactive)
{
    assert( QThread::currentThread() == qApp->thread() );
    if ( appPTR->isBackground() ) {
        return;
    }

    boost::shared_ptr<HostOverlayKnobsPosition> knobs( new HostOverlayKnobsPosition() );
    knobs->addKnob(position, HostOverlayKnobsPosition::eKnobsEnumerationPosition);
    if (interactive) {
        knobs->addKnob(interactive, HostOverlayKnobsPosition::eKnobsEnumerationInteractive);
    }
    boost::shared_ptr<NodeGuiI> nodeGui = getNodeGui();
    if (!nodeGui) {
        _imp->nativeOverlays.push_back(knobs);
    } else {
        nodeGui->addDefaultInteract(knobs);
    }
}

void
Node::addTransformInteract(const boost::shared_ptr<KnobDouble>& translate,
                           const boost::shared_ptr<KnobDouble>& scale,
                           const boost::shared_ptr<KnobBool>& scaleUniform,
                           const boost::shared_ptr<KnobDouble>& rotate,
                           const boost::shared_ptr<KnobDouble>& skewX,
                           const boost::shared_ptr<KnobDouble>& skewY,
                           const boost::shared_ptr<KnobChoice>& skewOrder,
                           const boost::shared_ptr<KnobDouble>& center,
                           const boost::shared_ptr<KnobBool>& invert,
                           const boost::shared_ptr<KnobBool>& interactive)
{
    assert( QThread::currentThread() == qApp->thread() );
    if ( appPTR->isBackground() ) {
        return;
    }

    boost::shared_ptr<HostOverlayKnobsTransform> knobs( new HostOverlayKnobsTransform() );
    knobs->addKnob(translate, HostOverlayKnobsTransform::eKnobsEnumerationTranslate);
    knobs->addKnob(scale, HostOverlayKnobsTransform::eKnobsEnumerationScale);
    knobs->addKnob(scaleUniform, HostOverlayKnobsTransform::eKnobsEnumerationUniform);
    knobs->addKnob(rotate, HostOverlayKnobsTransform::eKnobsEnumerationRotate);
    knobs->addKnob(center, HostOverlayKnobsTransform::eKnobsEnumerationCenter);
    knobs->addKnob(skewX, HostOverlayKnobsTransform::eKnobsEnumerationSkewx);
    knobs->addKnob(skewY, HostOverlayKnobsTransform::eKnobsEnumerationSkewy);
    knobs->addKnob(skewOrder, HostOverlayKnobsTransform::eKnobsEnumerationSkewOrder);
    if (invert) {
        knobs->addKnob(invert, HostOverlayKnobsTransform::eKnobsEnumerationInvert);
    }
    if (interactive) {
        knobs->addKnob(interactive, HostOverlayKnobsTransform::eKnobsEnumerationInteractive);
    }
    boost::shared_ptr<NodeGuiI> nodeGui = getNodeGui();
    if (!nodeGui) {
        _imp->nativeOverlays.push_back(knobs);
    } else {
        nodeGui->addDefaultInteract(knobs);
    }
}

void
Node::addCornerPinInteract(const boost::shared_ptr<KnobDouble>& from1,
                           const boost::shared_ptr<KnobDouble>& from2,
                           const boost::shared_ptr<KnobDouble>& from3,
                           const boost::shared_ptr<KnobDouble>& from4,
                           const boost::shared_ptr<KnobDouble>& to1,
                           const boost::shared_ptr<KnobDouble>& to2,
                           const boost::shared_ptr<KnobDouble>& to3,
                           const boost::shared_ptr<KnobDouble>& to4,
                           const boost::shared_ptr<KnobBool>& enable1,
                           const boost::shared_ptr<KnobBool>& enable2,
                           const boost::shared_ptr<KnobBool>& enable3,
                           const boost::shared_ptr<KnobBool>& enable4,
                           const boost::shared_ptr<KnobChoice>& overlayPoints,
                           const boost::shared_ptr<KnobBool>& invert,
                           const boost::shared_ptr<KnobBool>& interactive)
{
    assert( QThread::currentThread() == qApp->thread() );
    if ( appPTR->isBackground() ) {
        return;
    }
    boost::shared_ptr<HostOverlayKnobsCornerPin> knobs( new HostOverlayKnobsCornerPin() );
    knobs->addKnob(from1, HostOverlayKnobsCornerPin::eKnobsEnumerationFrom1);
    knobs->addKnob(from2, HostOverlayKnobsCornerPin::eKnobsEnumerationFrom2);
    knobs->addKnob(from3, HostOverlayKnobsCornerPin::eKnobsEnumerationFrom3);
    knobs->addKnob(from4, HostOverlayKnobsCornerPin::eKnobsEnumerationFrom4);

    knobs->addKnob(to1, HostOverlayKnobsCornerPin::eKnobsEnumerationTo1);
    knobs->addKnob(to2, HostOverlayKnobsCornerPin::eKnobsEnumerationTo2);
    knobs->addKnob(to3, HostOverlayKnobsCornerPin::eKnobsEnumerationTo3);
    knobs->addKnob(to4, HostOverlayKnobsCornerPin::eKnobsEnumerationTo4);

    knobs->addKnob(enable1, HostOverlayKnobsCornerPin::eKnobsEnumerationEnable1);
    knobs->addKnob(enable2, HostOverlayKnobsCornerPin::eKnobsEnumerationEnable2);
    knobs->addKnob(enable3, HostOverlayKnobsCornerPin::eKnobsEnumerationEnable3);
    knobs->addKnob(enable4, HostOverlayKnobsCornerPin::eKnobsEnumerationEnable4);

    knobs->addKnob(overlayPoints, HostOverlayKnobsCornerPin::eKnobsEnumerationOverlayPoints);

    if (invert) {
        knobs->addKnob(invert, HostOverlayKnobsCornerPin::eKnobsEnumerationInvert);
    }
    if (interactive) {
        knobs->addKnob(interactive, HostOverlayKnobsCornerPin::eKnobsEnumerationInteractive);
    }
    boost::shared_ptr<NodeGuiI> nodeGui = getNodeGui();
    if (!nodeGui) {
        _imp->nativeOverlays.push_back(knobs);
    } else {
        nodeGui->addDefaultInteract(knobs);
    }
}

void
Node::initializeHostOverlays()
{
    boost::shared_ptr<NodeGuiI> nodeGui = getNodeGui();

    if (!nodeGui) {
        return;
    }
    for (std::list<boost::shared_ptr<HostOverlayKnobs> > ::iterator it = _imp->nativeOverlays.begin(); it != _imp->nativeOverlays.end(); ++it) {
        nodeGui->addDefaultInteract(*it);
    }
    _imp->nativeOverlays.clear();
}

void
Node::setPluginIDAndVersionForGui(const std::list<std::string>& grouping,
                                  const std::string& pluginLabel,
                                  const std::string& pluginID,
                                  const std::string& pluginDesc,
                                  const std::string& pluginIconFilePath,
                                  unsigned int version)
{
    assert( QThread::currentThread() == qApp->thread() );
    boost::shared_ptr<NodeGuiI> nodeGui = getNodeGui();

    setPyPlugEdited(false);
    {
        QMutexLocker k(&_imp->pyPluginInfoMutex);
        _imp->pyPlugInfo.pyPlugVersion = version;
        _imp->pyPlugInfo.pyPlugID = pluginID;
        _imp->pyPlugInfo.pyPlugDesc = pluginDesc;
        _imp->pyPlugInfo.pyPlugLabel = pluginLabel;
        _imp->pyPlugInfo.pyPlugGrouping = grouping;
        _imp->pyPlugInfo.pyPlugIconFilePath = pluginIconFilePath;
    }

    if (!nodeGui) {
        return;
    }

    nodeGui->setPluginIDAndVersion(grouping, pluginLabel, pluginID, pluginDesc, pluginIconFilePath, version);
}

bool
Node::hasPyPlugBeenEdited() const
{
    QMutexLocker k(&_imp->pyPluginInfoMutex);

    return !_imp->pyPlugInfo.isPyPlug || _imp->pyPlugInfo.pluginPythonModule.empty();
}

void
Node::setPyPlugEdited(bool edited)
{
    {
        QMutexLocker k(&_imp->pyPluginInfoMutex);

        _imp->pyPlugInfo.isPyPlug = !edited;
    }
    NodeGroup* isGroup = dynamic_cast<NodeGroup*>(_imp->effect.get());
    if (isGroup) {
        boost::shared_ptr<KnobButton> convertToGroupButton = isGroup->getConvertToGroupButton();
        boost::shared_ptr<KnobButton> exportPyPlugButton = isGroup->getExportAsPyPlugButton();
        if (convertToGroupButton) {
            convertToGroupButton->setSecret(edited);
        }
        if (exportPyPlugButton) {
            exportPyPlugButton->setSecret(!edited);
        }

    }
}

bool
Node::isPyPlug() const
{
    return _imp->pyPlugInfo.isPyPlug;
}

void
Node::setPluginPythonModule(const std::string& pythonModule)
{
    QMutexLocker k(&_imp->pyPluginInfoMutex);

    _imp->pyPlugInfo.pluginPythonModule = pythonModule;
}

std::string
Node::getPluginPythonModule() const
{
    QMutexLocker k(&_imp->pyPluginInfoMutex);

    return _imp->pyPlugInfo.pluginPythonModule;
}

bool
Node::hasHostOverlayForParam(const KnobI* knob) const
{
    boost::shared_ptr<NodeGuiI> nodeGui = getNodeGui();

    if ( nodeGui && nodeGui->hasHostOverlayForParam(knob) ) {
        return true;
    }

    return false;
}

bool
Node::hasHostOverlay() const
{
    boost::shared_ptr<NodeGuiI> nodeGui = getNodeGui();

    if ( nodeGui && nodeGui->hasHostOverlay() ) {
        return true;
    }

    return false;
}

void
Node::pushUndoCommand(const UndoCommandPtr& command)
{
    boost::shared_ptr<NodeGuiI> nodeGui = getNodeGui();

    if (nodeGui) {
        nodeGui->pushUndoCommand(command);
    } else {
        command->redo();
    }
}

void
Node::setCurrentCursor(CursorEnum defaultCursor)
{
    boost::shared_ptr<NodeGuiI> nodeGui = getNodeGui();

    if (nodeGui) {
        nodeGui->setCurrentCursor(defaultCursor);
    }
}

bool
Node::setCurrentCursor(const QString& customCursorFilePath)
{
    boost::shared_ptr<NodeGuiI> nodeGui = getNodeGui();

    if (nodeGui) {
        return nodeGui->setCurrentCursor(customCursorFilePath);
    }

    return false;
}

void
Node::setCurrentViewportForHostOverlays(OverlaySupport* viewPort)
{
    boost::shared_ptr<NodeGuiI> nodeGui = getNodeGui();

    if ( nodeGui && nodeGui->hasHostOverlay() ) {
        nodeGui->setCurrentViewportForHostOverlays(viewPort);
    }
}

const std::vector<std::string>&
Node::getCreatedViews() const
{
    assert( QThread::currentThread() == qApp->thread() );

    return _imp->createdViews;
}

void
Node::refreshCreatedViews(bool silent)
{
    KnobPtr knob = getKnobByName(kReadOIIOAvailableViewsKnobName);

    if (knob) {
        refreshCreatedViews( knob.get(), silent );
    }
}

void
Node::refreshCreatedViews(KnobI* knob, bool silent)
{
    assert( QThread::currentThread() == qApp->thread() );

    KnobString* availableViewsKnob = dynamic_cast<KnobString*>(knob);
    if (!availableViewsKnob) {
        return;
    }
    QString value = QString::fromUtf8( availableViewsKnob->getValue().c_str() );
    QStringList views = value.split( QLatin1Char(',') );

    _imp->createdViews.clear();

    const std::vector<std::string>& projectViews = getApp()->getProject()->getProjectViewNames();
    QStringList qProjectViews;
    for (std::size_t i = 0; i < projectViews.size(); ++i) {
        qProjectViews.push_back( QString::fromUtf8( projectViews[i].c_str() ) );
    }

    QStringList missingViews;
    for (QStringList::Iterator it = views.begin(); it != views.end(); ++it) {
        if ( !qProjectViews.contains(*it, Qt::CaseInsensitive) && !it->isEmpty() ) {
            missingViews.push_back(*it);
        }
        _imp->createdViews.push_back( it->toStdString() );
    }

    if ( !missingViews.isEmpty() && !silent ) {
        KnobPtr fileKnob = getKnobByName(kOfxImageEffectFileParamName);
        KnobFile* inputFileKnob = dynamic_cast<KnobFile*>( fileKnob.get() );
        if (inputFileKnob) {
            std::string filename = inputFileKnob->getValue();
            std::stringstream ss;
            for (int i = 0; i < missingViews.size(); ++i) {
                ss << missingViews[i].toStdString();
                if (i < missingViews.size() - 1) {
                    ss << ", ";
                }
            }
            ss << std::endl;
            ss << std::endl;
            ss << tr("These views are in %1 but do not exist in the project.\nWould you like to create them?").arg( QString::fromUtf8( filename.c_str() ) ).toStdString();
            std::string question  = ss.str();
            StandardButtonEnum rep = Dialogs::questionDialog(tr("Views available").toStdString(), question, false, StandardButtons(eStandardButtonYes | eStandardButtonNo), eStandardButtonYes);
            if (rep == eStandardButtonYes) {
                std::vector<std::string> viewsToCreate;
                for (QStringList::Iterator it = missingViews.begin(); it != missingViews.end(); ++it) {
                    viewsToCreate.push_back( it->toStdString() );
                }
                getApp()->getProject()->createProjectViews(viewsToCreate);
            }
        }
    }

    Q_EMIT availableViewsChanged();
} // Node::refreshCreatedViews

bool
Node::getHideInputsKnobValue() const
{
    boost::shared_ptr<KnobBool> k = _imp->hideInputs.lock();

    if (!k) {
        return false;
    }

    return k->getValue();
}

void
Node::setHideInputsKnobValue(bool hidden)
{
    boost::shared_ptr<KnobBool> k = _imp->hideInputs.lock();

    if (!k) {
        return;
    }
    k->setValue(hidden);
}

void
Node::onRefreshIdentityStateRequestReceived()
{
    assert( QThread::currentThread() == qApp->thread() );
    if ( (_imp->refreshIdentityStateRequestsCount == 0) || !_imp->effect ) {
        //was already processed
        return;
    }
    _imp->refreshIdentityStateRequestsCount = 0;

    boost::shared_ptr<Project> project = getApp()->getProject();
    double time = project->currentFrame();
    RenderScale scale(1.);
    double inputTime = 0;
    U64 hash = getHashValue();
    bool viewAware =  _imp->effect->isViewAware();
    int nViews = !viewAware ? 1 : project->getProjectViewsCount();
    Format frmt;
    project->getProjectDefaultFormat(&frmt);

    //The one view node might report it is identity, but we do not want it to display it


    bool isIdentity = false;
    int inputNb = -1;
    OneViewNode* isOneView = dynamic_cast<OneViewNode*>( _imp->effect.get() );
    if (!isOneView) {
        for (int i = 0; i < nViews; ++i) {
            int identityInputNb = -1;
            ViewIdx identityView;
            bool isViewIdentity = _imp->effect->isIdentity_public(true, hash, time, scale, frmt, ViewIdx(i), &inputTime, &identityView, &identityInputNb);
            if ( (i > 0) && ( (isViewIdentity != isIdentity) || (identityInputNb != inputNb) || (identityView.value() != i) ) ) {
                isIdentity = false;
                inputNb = -1;
                break;
            }
            isIdentity |= isViewIdentity;
            inputNb = identityInputNb;
            if (!isIdentity) {
                break;
            }
        }
    }

    //Check for consistency across views or then say the effect is not identity since the UI cannot display 2 different states
    //depending on the view


    boost::shared_ptr<NodeGuiI> nodeUi = _imp->guiPointer.lock();
    assert(nodeUi);
    nodeUi->onIdentityStateChanged(isIdentity ? inputNb : -1);
} // Node::onRefreshIdentityStateRequestReceived

void
Node::refreshIdentityState()
{
    assert( QThread::currentThread() == qApp->thread() );

    if ( !_imp->guiPointer.lock() ) {
        return;
    }

    //Post a new request
    ++_imp->refreshIdentityStateRequestsCount;
    Q_EMIT refreshIdentityStateRequested();
}

/*
   This is called AFTER the instanceChanged action has been called on the plug-in
 */
bool
Node::onEffectKnobValueChanged(KnobI* what,
                               ValueChangedReasonEnum reason)
{
    if (!what) {
        return false;
    }
    for (std::map<int, MaskSelector >::iterator it = _imp->maskSelectors.begin(); it != _imp->maskSelectors.end(); ++it) {
        if (it->second.channel.lock().get() == what) {
            _imp->onMaskSelectorChanged(it->first, it->second);
            break;
        }
    }

    bool ret = true;
    if ( what == _imp->previewEnabledKnob.lock().get() ) {
        if ( (reason == eValueChangedReasonUserEdited) || (reason == eValueChangedReasonSlaveRefresh) ) {
            Q_EMIT previewKnobToggled();
        }
    } else if ( what == _imp->renderButton.lock().get() ) {
        if ( getEffectInstance()->isWriter() ) {
            /*if this is a button and it is a render button,we're safe to assume the plug-ins wants to start rendering.*/
            AppInstance::RenderWork w;
            w.writer = dynamic_cast<OutputEffectInstance*>( _imp->effect.get() );
            w.firstFrame = INT_MIN;
            w.lastFrame = INT_MAX;
            w.frameStep = INT_MIN;
            w.useRenderStats = getApp()->isRenderStatsActionChecked();
            std::list<AppInstance::RenderWork> works;
            works.push_back(w);
            getApp()->startWritersRendering(false, works);
        }
    } else if ( ( what == _imp->disableNodeKnob.lock().get() ) && !_imp->isMultiInstance && !_imp->multiInstanceParent.lock() ) {
        Q_EMIT disabledKnobToggled( _imp->disableNodeKnob.lock()->getValue() );
        if ( QThread::currentThread() == qApp->thread() ) {
            getApp()->redrawAllViewers();
        }
        NodeGroup* isGroup = dynamic_cast<NodeGroup*>( _imp->effect.get() );
        if (isGroup) {
            ///When a group is disabled we have to force a hash change of all nodes inside otherwise the image will stay cached

            NodesList nodes = isGroup->getNodes();
            std::list<Node*> markedNodes;
            for (NodesList::iterator it = nodes.begin(); it != nodes.end(); ++it) {
                //This will not trigger a hash recomputation
                (*it)->incrementKnobsAge_internal();
                (*it)->computeHashRecursive(markedNodes);
            }
        }
    } else if ( what == _imp->nodeLabelKnob.lock().get() ) {
        Q_EMIT nodeExtraLabelChanged( QString::fromUtf8( _imp->nodeLabelKnob.lock()->getValue().c_str() ) );
    } else if (what->getName() == kNatronOfxParamStringSublabelName) {
        //special hack for the merge node and others so we can retrieve the sublabel and display it in the node's label
        KnobString* strKnob = dynamic_cast<KnobString*>(what);
        if (strKnob) {
            QString operation = QString::fromUtf8( strKnob->getValue().c_str() );
            if ( !operation.isEmpty() ) {
                operation.prepend( QString::fromUtf8("(") );
                operation.append( QString::fromUtf8(")") );
            }
            replaceCustomDataInlabel(operation);
        }
    } else if ( what == _imp->hideInputs.lock().get() ) {
        Q_EMIT hideInputsKnobChanged( _imp->hideInputs.lock()->getValue() );
    } else if ( _imp->effect->isReader() && (what->getName() == kReadOIIOAvailableViewsKnobName) ) {
        refreshCreatedViews(what, false /*silent*/);
    } else if ( what == _imp->refreshInfoButton.lock().get() ||
               (what == _imp->infoPage.lock().get() && reason == eValueChangedReasonUserEdited) ) {
        std::stringstream ssinfo;
        int maxinputs = getMaxInputCount();
        for (int i = 0; i < maxinputs; ++i) {
            std::string inputInfo = makeInfoForInput(i);
            if ( !inputInfo.empty() ) {
                ssinfo << inputInfo << "<br />";
            }
        }
        std::string outputInfo = makeInfoForInput(-1);
        ssinfo << outputInfo << "<br />";
        std::string cacheInfo = makeCacheInfo();
        ssinfo << cacheInfo << "<br />";
        ssinfo << "<b>" << tr("Supports tiles:").toStdString() << "</b> <font color=#c8c8c8>";
        ssinfo << ( getCurrentSupportTiles() ? tr("Yes") : tr("No") ).toStdString() << "</font><br />";
        if (_imp->effect) {
            ssinfo << "<b>" << tr("Supports multiresolution:").toStdString() << "</b> <font color=#c8c8c8>";
            ssinfo << ( _imp->effect->supportsMultiResolution() ? tr("Yes") : tr("No") ).toStdString() << "</font><br />";
            ssinfo << "<b>" << tr("Supports renderscale:").toStdString() << "</b> <font color=#c8c8c8>";
            switch ( _imp->effect->supportsRenderScaleMaybe() ) {
                case EffectInstance::eSupportsMaybe:
                    ssinfo << tr("Maybe").toStdString();
                    break;

                case EffectInstance::eSupportsNo:
                    ssinfo << tr("No").toStdString();
                    break;

                case EffectInstance::eSupportsYes:
                    ssinfo << tr("Yes").toStdString();
                    break;
            }
            ssinfo << "</font><br />";
            ssinfo << "<b>" << tr("Supports multiple clip PARs:").toStdString() << "</b> <font color=#c8c8c8>";
            ssinfo << ( _imp->effect->supportsMultipleClipPARs() ? tr("Yes") : tr("No") ).toStdString() << "</font><br />";
            ssinfo << "<b>" << tr("Supports multiple clip depths:").toStdString() << "</b> <font color=#c8c8c8>";
            ssinfo << ( _imp->effect->supportsMultipleClipDepths() ? tr("Yes") : tr("No") ).toStdString() << "</font><br />";
        }
        ssinfo << "<b>" << tr("Render thread safety:").toStdString() << "</b> <font color=#c8c8c8>";
        switch ( getCurrentRenderThreadSafety() ) {
            case eRenderSafetyUnsafe:
                ssinfo << tr("Unsafe").toStdString();
                break;

            case eRenderSafetyInstanceSafe:
                ssinfo << tr("Safe").toStdString();
                break;

            case eRenderSafetyFullySafe:
                ssinfo << tr("Fully safe").toStdString();
                break;

            case eRenderSafetyFullySafeFrame:
                ssinfo << tr("Fully safe frame").toStdString();
                break;
        }
        ssinfo << "</font><br />";
        ssinfo << "<b>" << tr("OpenGL Rendering Support:").toStdString() << "</b>: <font color=#c8c8c8>";
        PluginOpenGLRenderSupport glSupport = getCurrentOpenGLRenderSupport();
        switch (glSupport) {
            case ePluginOpenGLRenderSupportNone:
                ssinfo << tr("No").toStdString();
                break;
            case ePluginOpenGLRenderSupportNeeded:
                ssinfo << tr("Yes but CPU rendering is not supported").toStdString();
                break;
            case ePluginOpenGLRenderSupportYes:
                ssinfo << tr("Yes").toStdString();
                break;
            default:
                break;
        }
        ssinfo << "</font>";
        _imp->nodeInfos.lock()->setValue( ssinfo.str() );
    } else if ( what == _imp->openglRenderingEnabledKnob.lock().get() ) {
        bool enabled = true;
        int thisKnobIndex = _imp->openglRenderingEnabledKnob.lock()->getValue();
        if (thisKnobIndex == 1 || (thisKnobIndex == 2 && getApp()->isBackground())) {
            enabled = false;
        }
        if (enabled) {
            // Check value on project now
            if (!getApp()->getProject()->isOpenGLRenderActivated()) {
                enabled = false;
            }
        }
        _imp->effect->onEnableOpenGLKnobValueChanged(enabled);
    } else if (what == _imp->processAllLayersKnob.lock().get() ) {
        
        std::map<int, ChannelSelector>::iterator foundOutput = _imp->channelsSelectors.find(-1);
        if (foundOutput != _imp->channelsSelectors.end()) {
            _imp->onLayerChanged(foundOutput->first, foundOutput->second);
        }
    } else {
        ret = false;
    }

    if (!ret) {
        KnobGroup* isGroup = dynamic_cast<KnobGroup*>(what);
        if ( isGroup && isGroup->getIsDialog() ) {
            boost::shared_ptr<NodeGuiI> gui = getNodeGui();
            if (gui) {
                gui->showGroupKnobAsDialog(isGroup);
                ret = true;
            }
        }
    }

    if (!ret) {
        for (std::map<int, ChannelSelector>::iterator it = _imp->channelsSelectors.begin(); it != _imp->channelsSelectors.end(); ++it) {
            if (it->second.layer.lock().get() == what) {
                _imp->onLayerChanged(it->first, it->second);
                ret = true;
                break;
            }
        }
    }

    if (!ret) {
        for (int i = 0; i < 4; ++i) {
            boost::shared_ptr<KnobBool> enabled = _imp->enabledChan[i].lock();
            if (!enabled) {
                break;
            }
            if (enabled.get() == what) {
                checkForPremultWarningAndCheckboxes();
                ret = true;
                break;
            }
        }
    }

    if (!ret) {
        GroupInput* isInput = dynamic_cast<GroupInput*>( _imp->effect.get() );
        if (isInput) {
            if ( (what->getName() == kNatronGroupInputIsOptionalParamName)
                 || ( what->getName() == kNatronGroupInputIsMaskParamName) ) {
                boost::shared_ptr<NodeCollection> col = isInput->getNode()->getGroup();
                assert(col);
                NodeGroup* isGrp = dynamic_cast<NodeGroup*>( col.get() );
                assert(isGrp);
                if (isGrp) {
                    ///Refresh input arrows of the node to reflect the state
                    isGrp->getNode()->initializeInputs();
                    ret = true;
                }
            }
        }
    }

    return ret;
} // Node::onEffectKnobValueChanged

void
Node::onOpenGLEnabledKnobChangedOnProject(bool activated)
{
    bool enabled = activated;
    boost::shared_ptr<KnobChoice> k = _imp->openglRenderingEnabledKnob.lock();
    if (enabled) {
        if (k) {
            k->setAllDimensionsEnabled(true);
            int thisKnobIndex = k->getValue();
            if (thisKnobIndex == 1 || (thisKnobIndex == 2 && getApp()->isBackground())) {
                enabled = false;
            }
        }
    } else {
        if (k) {
            k->setAllDimensionsEnabled(true);
        }
    }
    _imp->effect->onEnableOpenGLKnobValueChanged(enabled);
    
}

bool
Node::getSelectedLayerChoiceRaw(int inputNb,
                                std::string& layer) const
{
    std::map<int, ChannelSelector>::iterator found = _imp->channelsSelectors.find(inputNb);

    if ( found == _imp->channelsSelectors.end() ) {
        return false;
    }
    boost::shared_ptr<KnobChoice> layerKnob = found->second.layer.lock();
    layer = layerKnob->getActiveEntry().label;

    return true;
}

ImagePlaneDesc
Node::Implementation::getSelectedLayerInternal(int inputNb,
                                               const std::list<ImagePlaneDesc>& availableLayers,
                                               const ChannelSelector& selector) const
{
    NodePtr node;

    assert(_publicInterface);
    if (!_publicInterface) {
        return ImagePlaneDesc();
    }
    if (inputNb == -1) {
        node = _publicInterface->shared_from_this();
    } else {
        node = _publicInterface->getInput(inputNb);
    }

    boost::shared_ptr<KnobChoice> layerKnob = selector.layer.lock();
    if (!layerKnob) {
        return ImagePlaneDesc();
    }
    ChoiceOption layerID = layerKnob->getActiveEntry();

    for (std::list<ImagePlaneDesc>::const_iterator it2 = availableLayers.begin(); it2 != availableLayers.end(); ++it2) {

        const std::string& layerName = it2->getPlaneID();
        if (layerID.id == layerName) {
            return *it2;
        }
    }
    return ImagePlaneDesc();
} // Node::Implementation::getSelectedLayerInternal

void
Node::Implementation::onLayerChanged(int inputNb,
                                     const ChannelSelector& selector)
{
    boost::shared_ptr<KnobChoice> layerKnob = selector.layer.lock();
    bool outputIsAll = processAllLayersKnob.lock()->getValue();

    if (inputNb == -1) {

        ///Disable all input selectors as it doesn't make sense to edit them whilst output is All
        for (std::map<int, ChannelSelector>::iterator it = channelsSelectors.begin(); it != channelsSelectors.end(); ++it) {
            
            NodePtr inp;
            if (it->first >= 0) {
                inp = _publicInterface->getInput(it->first);
            }
            bool mustBeSecret = (it->first >= 0 && !inp.get()) || outputIsAll;
            it->second.layer.lock()->setSecret(mustBeSecret);
            
        }
    }
    if (!isRefreshingInputRelatedData) {
        ///Clip preferences have changed
        RenderScale s(1.);
        effect->refreshMetadata_public(true);
    }
    if ( !enabledChan[0].lock() ) {
        return;
    }

    if (inputNb == -1) {
        if (outputIsAll) {
            for (int i = 0; i < 4; ++i) {
                enabledChan[i].lock()->setSecret(true);
            }
        } else {
            std::list<ImagePlaneDesc> availablePlanes;
            effect->getAvailableLayers(_publicInterface->getApp()->getTimeLine()->currentFrame(), ViewIdx(0), inputNb, &availablePlanes);

            ImagePlaneDesc comp = getSelectedLayerInternal(inputNb, availablePlanes, selector);
            _publicInterface->refreshEnabledKnobsLabel(comp);
        }

        _publicInterface->s_outputLayerChanged();
    }
}

void
Node::refreshEnabledKnobsLabel(const ImagePlaneDesc& comp)
{
    const std::vector<std::string>& channels = comp.getChannels();
    if (!_imp->enabledChan[0].lock()) {
        return;
    }
    switch ( channels.size() ) {
    case 1: {
        for (int i = 0; i < 3; ++i) {
            boost::shared_ptr<KnobBool> enabled = _imp->enabledChan[i].lock();
            enabled->setSecret(true);
        }
        boost::shared_ptr<KnobBool> alpha = _imp->enabledChan[3].lock();
        alpha->setSecret(false);
        alpha->setLabel(channels[0]);
        break;
    }
    case 2: {
        for (int i = 2; i < 4; ++i) {
            boost::shared_ptr<KnobBool> enabled = _imp->enabledChan[i].lock();
            enabled->setSecret(true);
        }
        for (int i = 0; i < 2; ++i) {
            boost::shared_ptr<KnobBool> enabled = _imp->enabledChan[i].lock();
            enabled->setSecret(false);
            enabled->setLabel(channels[i]);
        }
        break;
    }
    case 3: {
        for (int i = 3; i < 4; ++i) {
            boost::shared_ptr<KnobBool> enabled = _imp->enabledChan[i].lock();
            enabled->setSecret(true);
        }
        for (int i = 0; i < 3; ++i) {
            boost::shared_ptr<KnobBool> enabled = _imp->enabledChan[i].lock();
            enabled->setSecret(false);
            enabled->setLabel(channels[i]);
        }
        break;
    }
    case 4: {
        for (int i = 0; i < 4; ++i) {
            boost::shared_ptr<KnobBool> enabled = _imp->enabledChan[i].lock();
            enabled->setSecret(false);
            enabled->setLabel(channels[i]);
        }
        break;
    }

    case 0:
    default: {
        for (int i = 0; i < 4; ++i) {
            boost::shared_ptr<KnobBool> enabled = _imp->enabledChan[i].lock();
            enabled->setSecret(true);
        }
        break;
    }
    } // switch
} // Node::refreshEnabledKnobsLabel

void
Node::Implementation::onMaskSelectorChanged(int inputNb,
                                            const MaskSelector& selector)
{
    boost::shared_ptr<KnobChoice> channel = selector.channel.lock();
    int index = channel->getValue();
    boost::shared_ptr<KnobBool> enabled = selector.enabled.lock();

    if ( (index == 0) && enabled->isEnabled(0) ) {
        enabled->setValue(false);
        enabled->setEnabled(0, false);
    } else if ( !enabled->isEnabled(0) ) {
        enabled->setEnabled(0, true);
        if ( _publicInterface->getInput(inputNb) ) {
            enabled->setValue(true);
        }
    }

    if (!isRefreshingInputRelatedData) {
        ///Clip preferences have changed
        RenderScale s(1.);
        effect->refreshMetadata_public(true);
    }
}

bool
Node::isPluginUsingHostChannelSelectors() const
{
    return _imp->hostChannelSelectorEnabled;
}

bool
Node::getProcessChannel(int channelIndex) const
{
    if (!isPluginUsingHostChannelSelectors()) {
        return true;
    }
    assert(channelIndex >= 0 && channelIndex < 4);
    boost::shared_ptr<KnobBool> k = _imp->enabledChan[channelIndex].lock();
    if (k) {
        return k->getValue();
    }

    return true;
}

bool
Node::getSelectedLayer(int inputNb,
                       const std::list<ImagePlaneDesc>& availableLayers,
                       std::bitset<4> *processChannels,
                       bool* isAll,
                       ImagePlaneDesc* layer) const
{
    // If there's a mask channel selector, fetch the mask layer
    int chanIndex = getMaskChannel(inputNb, availableLayers, layer);
    if (chanIndex != -1) {
        *isAll = false;
        Q_UNUSED(chanIndex);
        if (processChannels) {
            (*processChannels)[0] = true;
            (*processChannels)[1] = true;
            (*processChannels)[2] = true;
            (*processChannels)[3] = true;
        }

        return true;
    }


    std::map<int, ChannelSelector>::const_iterator foundSelector = _imp->channelsSelectors.find(inputNb);

    if ( foundSelector == _imp->channelsSelectors.end() ) {
        // Fetch in input what the user has set for the output
        foundSelector = _imp->channelsSelectors.find(-1);
    }


    // Check if the checkbox "All layers" is checked or not
    boost::shared_ptr<KnobBool> processAllKnob = _imp->processAllLayersKnob.lock();
    *isAll = false;
    if (processAllKnob) {
        *isAll = processAllKnob->getValue();
    }

    if (!*isAll && foundSelector != _imp->channelsSelectors.end()) {
        *layer = _imp->getSelectedLayerInternal(inputNb, availableLayers, foundSelector->second);
    }

    if (processChannels) {
        if (_imp->hostChannelSelectorEnabled &&  _imp->enabledChan[0].lock() ) {
            (*processChannels)[0] = _imp->enabledChan[0].lock()->getValue();
            (*processChannels)[1] = _imp->enabledChan[1].lock()->getValue();
            (*processChannels)[2] = _imp->enabledChan[2].lock()->getValue();
            (*processChannels)[3] = _imp->enabledChan[3].lock()->getValue();
        } else {
            (*processChannels)[0] = true;
            (*processChannels)[1] = true;
            (*processChannels)[2] = true;
            (*processChannels)[3] = true;
        }
    }
    return foundSelector != _imp->channelsSelectors.end();
}

bool
Node::hasAtLeastOneChannelToProcess() const
{
    std::map<int, ChannelSelector>::const_iterator foundSelector = _imp->channelsSelectors.find(-1);

    if ( foundSelector == _imp->channelsSelectors.end() ) {
        return true;
    }
    if ( _imp->enabledChan[0].lock() ) {
        std::bitset<4> processChannels;
        processChannels[0] = _imp->enabledChan[0].lock()->getValue();
        processChannels[1] = _imp->enabledChan[1].lock()->getValue();
        processChannels[2] = _imp->enabledChan[2].lock()->getValue();
        processChannels[3] = _imp->enabledChan[3].lock()->getValue();
        if (!processChannels[0] && !processChannels[1] && !processChannels[2] && !processChannels[3]) {
            return false;
        }
    }

    return true;
}

void
Node::replaceCustomDataInlabel(const QString & data)
{
    assert( QThread::currentThread() == qApp->thread() );
    boost::shared_ptr<KnobString> labelKnob = _imp->nodeLabelKnob.lock();
    if (!labelKnob) {
        return;
    }
    QString label = QString::fromUtf8( labelKnob->getValue().c_str() );
    ///Since the label is html encoded, find the text's start
    int foundFontTag = label.indexOf( QString::fromUtf8("<font") );
    bool htmlPresent =  (foundFontTag != -1);
    ///we're sure this end tag is the one of the font tag
    QString endFont( QString::fromUtf8("\">") );
    int endFontTag = label.indexOf(endFont, foundFontTag);
    QString customTagStart( QString::fromUtf8(NATRON_CUSTOM_HTML_TAG_START) );
    QString customTagEnd( QString::fromUtf8(NATRON_CUSTOM_HTML_TAG_END) );
    int foundNatronCustomDataTag = label.indexOf(customTagStart, endFontTag == -1 ? 0 : endFontTag);
    if (foundNatronCustomDataTag != -1) {
        ///remove the current custom data
        int foundNatronEndTag = label.indexOf(customTagEnd, foundNatronCustomDataTag);
        assert(foundNatronEndTag != -1);

        foundNatronEndTag += customTagEnd.size();
        label.remove(foundNatronCustomDataTag, foundNatronEndTag - foundNatronCustomDataTag);
    }

    int i = htmlPresent ? endFontTag + endFont.size() : 0;
    label.insert(i, customTagStart);
    label.insert(i + customTagStart.size(), data);
    label.insert(i + customTagStart.size() + data.size(), customTagEnd);
    labelKnob->setValue( label.toStdString() );
}

boost::shared_ptr<KnobBool>
Node::getDisabledKnob() const
{
    return _imp->disableNodeKnob.lock();
}

bool
Node::isLifetimeActivated(int *firstFrame,
                          int *lastFrame) const
{
    boost::shared_ptr<KnobBool> enableLifetimeKnob = _imp->enableLifeTimeKnob.lock();

    if (!enableLifetimeKnob) {
        return false;
    }
    if ( !enableLifetimeKnob->getValue() ) {
        return false;
    }
    boost::shared_ptr<KnobInt> lifetimeKnob = _imp->lifeTimeKnob.lock();
    *firstFrame = lifetimeKnob->getValue(0);
    *lastFrame = lifetimeKnob->getValue(1);

    return true;
}

bool
Node::isNodeDisabled() const
{
    boost::shared_ptr<KnobBool> b = _imp->disableNodeKnob.lock();
    bool thisDisabled = b ? b->getValue() : false;
    NodeGroup* isContainerGrp = dynamic_cast<NodeGroup*>( getGroup().get() );

    if (isContainerGrp) {
        return thisDisabled || isContainerGrp->getNode()->isNodeDisabled();
    }
#ifdef NATRON_ENABLE_IO_META_NODES
    NodePtr ioContainer = getIOContainer();
    if (ioContainer) {
        return ioContainer->isNodeDisabled();
    }
#endif

    int lifeTimeFirst, lifeTimeEnd;
    bool lifeTimeEnabled = isLifetimeActivated(&lifeTimeFirst, &lifeTimeEnd);
    double curFrame = _imp->effect->getCurrentTime();
    bool enabled = ( !lifeTimeEnabled || (curFrame >= lifeTimeFirst && curFrame <= lifeTimeEnd) ) && !thisDisabled;

    return !enabled;
}

void
Node::setNodeDisabled(bool disabled)
{
    boost::shared_ptr<KnobBool> b = _imp->disableNodeKnob.lock();

    if (b) {
        b->setValue(disabled);

        // Clear the actions cache because if this function is called from another thread, the hash will not be incremented
        _imp->effect->clearActionsCache();
    }
}

void
Node::showKeyframesOnTimeline(bool emitSignal)
{
    assert( QThread::currentThread() == qApp->thread() );
    if ( _imp->keyframesDisplayedOnTimeline || appPTR->isBackground() ) {
        return;
    }
    _imp->keyframesDisplayedOnTimeline = true;
    std::list<SequenceTime> keys;
    getAllKnobsKeyframes(&keys);
    getApp()->addMultipleKeyframeIndicatorsAdded(keys, emitSignal);
}

void
Node::hideKeyframesFromTimeline(bool emitSignal)
{
    assert( QThread::currentThread() == qApp->thread() );
    if ( !_imp->keyframesDisplayedOnTimeline || appPTR->isBackground() ) {
        return;
    }
    _imp->keyframesDisplayedOnTimeline = false;
    std::list<SequenceTime> keys;
    getAllKnobsKeyframes(&keys);
    getApp()->removeMultipleKeyframeIndicator(keys, emitSignal);
}

bool
Node::areKeyframesVisibleOnTimeline() const
{
    assert( QThread::currentThread() == qApp->thread() );

    return _imp->keyframesDisplayedOnTimeline;
}

bool
Node::hasAnimatedKnob() const
{
    const KnobsVec & knobs = getKnobs();
    bool hasAnimation = false;

    for (U32 i = 0; i < knobs.size(); ++i) {
        if ( knobs[i]->canAnimate() ) {
            for (int j = 0; j < knobs[i]->getDimension(); ++j) {
                if ( knobs[i]->isAnimated(j) ) {
                    hasAnimation = true;
                    break;
                }
            }
        }
        if (hasAnimation) {
            break;
        }
    }

    return hasAnimation;
}

void
Node::getAllKnobsKeyframes(std::list<SequenceTime>* keyframes)
{
    assert(keyframes);
    const KnobsVec & knobs = getKnobs();

    for (U32 i = 0; i < knobs.size(); ++i) {
        if ( knobs[i]->getIsSecret() || !knobs[i]->getIsPersistent() ) {
            continue;
        }
        if ( !knobs[i]->canAnimate() ) {
            continue;
        }
        int dim = knobs[i]->getDimension();
        KnobFile* isFile = dynamic_cast<KnobFile*>( knobs[i].get() );
        if (isFile) {
            ///skip file knobs
            continue;
        }
        for (int j = 0; j < dim; ++j) {
            if ( knobs[i]->canAnimate() && knobs[i]->isAnimated( j, ViewIdx(0) ) ) {
                KeyFrameSet kfs = knobs[i]->getCurve(ViewIdx(0), j)->getKeyFrames_mt_safe();
                for (KeyFrameSet::iterator it = kfs.begin(); it != kfs.end(); ++it) {
                    keyframes->push_back( it->getTime() );
                }
            }
        }
    }
}

ImageBitDepthEnum
Node::getClosestSupportedBitDepth(ImageBitDepthEnum depth)
{
    bool foundShort = false;
    bool foundByte = false;

    for (std::list<ImageBitDepthEnum>::const_iterator it = _imp->supportedDepths.begin(); it != _imp->supportedDepths.end(); ++it) {
        if (*it == depth) {
            return depth;
        } else if (*it == eImageBitDepthFloat) {
            return eImageBitDepthFloat;
        } else if (*it == eImageBitDepthShort) {
            foundShort = true;
        } else if (*it == eImageBitDepthByte) {
            foundByte = true;
        }
    }
    if (foundShort) {
        return eImageBitDepthShort;
    } else if (foundByte) {
        return eImageBitDepthByte;
    } else {
        ///The plug-in doesn't support any bitdepth, the program shouldn't even have reached here.
        assert(false);

        return eImageBitDepthNone;
    }
}

ImageBitDepthEnum
Node::getBestSupportedBitDepth() const
{
    bool foundShort = false;
    bool foundByte = false;

    for (std::list<ImageBitDepthEnum>::const_iterator it = _imp->supportedDepths.begin(); it != _imp->supportedDepths.end(); ++it) {
        switch (*it) {
        case eImageBitDepthByte:
            foundByte = true;
            break;

        case eImageBitDepthShort:
            foundShort = true;
            break;

        case eImageBitDepthHalf:
            break;

        case eImageBitDepthFloat:

            return eImageBitDepthFloat;

        case eImageBitDepthNone:
            break;
        }
    }

    if (foundShort) {
        return eImageBitDepthShort;
    } else if (foundByte) {
        return eImageBitDepthByte;
    } else {
        ///The plug-in doesn't support any bitdepth, the program shouldn't even have reached here.
        assert(false);

        return eImageBitDepthNone;
    }
}

bool
Node::isSupportedBitDepth(ImageBitDepthEnum depth) const
{
    return std::find(_imp->supportedDepths.begin(), _imp->supportedDepths.end(), depth) != _imp->supportedDepths.end();
}

std::string
Node::getNodeExtraLabel() const
{
    boost::shared_ptr<KnobString> s = _imp->nodeLabelKnob.lock();

    if (s) {
        return s->getValue();
    } else {
        return std::string();
    }
}

bool
Node::hasSequentialOnlyNodeUpstream(std::string & nodeName) const
{
    ///Just take into account sequentiallity for writers
    if ( (_imp->effect->getSequentialPreference() == eSequentialPreferenceOnlySequential) && _imp->effect->isWriter() ) {
        nodeName = getScriptName_mt_safe();

        return true;
    } else {
        QMutexLocker l(&_imp->inputsMutex);

        for (InputsV::iterator it = _imp->inputs.begin(); it != _imp->inputs.end(); ++it) {
            NodePtr input = it->lock();
            if ( input && input->hasSequentialOnlyNodeUpstream(nodeName) && input->getEffectInstance()->isWriter() ) {
                nodeName = input->getScriptName_mt_safe();

                return true;
            }
        }

        return false;
    }
}

bool
Node::isTrackerNodePlugin() const
{
    return _imp->effect->isTrackerNodePlugin();
}

bool
Node::isPointTrackerNode() const
{
    return getPluginID() == PLUGINID_OFX_TRACKERPM;
}

bool
Node::isBackdropNode() const
{
    return getPluginID() == PLUGINID_NATRON_BACKDROP;
}

void
Node::updateEffectLabelKnob(const QString & name)
{
    if (!_imp->effect) {
        return;
    }
    KnobPtr knob = getKnobByName(kNatronOfxParamStringSublabelName);
    KnobString* strKnob = dynamic_cast<KnobString*>( knob.get() );
    if (strKnob) {
        strKnob->setValue( name.toStdString() );
    }
}

bool
Node::canOthersConnectToThisNode() const
{
    if ( dynamic_cast<Backdrop*>( _imp->effect.get() ) ) {
        return false;
    } else if ( dynamic_cast<GroupOutput*>( _imp->effect.get() ) ) {
        return false;
    } else if ( _imp->effect->isWriter() && (_imp->effect->getSequentialPreference() == eSequentialPreferenceOnlySequential) ) {
        return false;
    }
    ///In debug mode only allow connections to Writer nodes
# ifdef DEBUG

    return dynamic_cast<const ViewerInstance*>( _imp->effect.get() ) == NULL;
# else // !DEBUG
    return dynamic_cast<const ViewerInstance*>( _imp->effect.get() ) == NULL /* && !_imp->effect->isWriter()*/;
# endif // !DEBUG
}

void
Node::setNodeIsRenderingInternal(std::list<NodeWPtr>& markedNodes)
{
    ///If marked, we alredy set render args
    for (std::list<NodeWPtr>::iterator it = markedNodes.begin(); it != markedNodes.end(); ++it) {
        if (it->lock().get() == this) {
            return;
        }
    }

    ///Wait for the main-thread to be done dequeuing the connect actions queue
    if ( QThread::currentThread() != qApp->thread() ) {
        QMutexLocker k(&_imp->nodeIsDequeuingMutex);
        while ( _imp->nodeIsDequeuing && !aborted() ) {
            _imp->nodeIsDequeuingCond.wait(&_imp->nodeIsDequeuingMutex);
        }
    }

    ///Increment the node is rendering counter
    {
        QMutexLocker nrLocker(&_imp->nodeIsRenderingMutex);
        ++_imp->nodeIsRendering;
    }


    ///mark this
    markedNodes.push_back( shared_from_this() );

    ///Call recursively

    int maxInpu = getMaxInputCount();
    for (int i = 0; i < maxInpu; ++i) {
        NodePtr input = getInput(i);
        if (input) {
            input->setNodeIsRenderingInternal(markedNodes);
        }
    }
}

RenderingFlagSetter::RenderingFlagSetter(const NodePtr& n)
    : node(n)
    , nodes()
{
    n->setNodeIsRendering(nodes);
}

RenderingFlagSetter::~RenderingFlagSetter()
{
    for (std::list<NodeWPtr>::iterator it = nodes.begin(); it != nodes.end(); ++it) {
        NodePtr n = it->lock();
        if (!n) {
            continue;
        }
        n->unsetNodeIsRendering();
    }
}

void
Node::setNodeIsRendering(std::list<NodeWPtr>& nodes)
{
    setNodeIsRenderingInternal(nodes);
}

void
Node::unsetNodeIsRendering()
{
    bool mustDequeue;
    {
        int nodeIsRendering;
        ///Decrement the node is rendering counter
        QMutexLocker k(&_imp->nodeIsRenderingMutex);
        if (_imp->nodeIsRendering > 1) {
            --_imp->nodeIsRendering;
        } else {
            _imp->nodeIsRendering = 0;
        }
        nodeIsRendering = _imp->nodeIsRendering;


        mustDequeue = nodeIsRendering == 0 && !appPTR->isBackground();
    }

    if (mustDequeue) {
        Q_EMIT mustDequeueActions();
    }
}

bool
Node::isNodeRendering() const
{
    QMutexLocker k(&_imp->nodeIsRenderingMutex);

    return _imp->nodeIsRendering > 0;
}

void
Node::dequeueActions()
{
    assert( QThread::currentThread() == qApp->thread() );

    ///Flag that the node is dequeuing.
    {
        QMutexLocker k(&_imp->nodeIsDequeuingMutex);
        assert(!_imp->nodeIsDequeuing);
        _imp->nodeIsDequeuing = true;
    }
    bool hasChanged = false;
    if (_imp->effect) {
        hasChanged |= _imp->effect->dequeueValuesSet();
        NodeGroup* isGroup = dynamic_cast<NodeGroup*>( _imp->effect.get() );
        if (isGroup) {
            isGroup->dequeueConnexions();
        }
    }
    if (_imp->rotoContext) {
        _imp->rotoContext->dequeueGuiActions();
    }


    std::set<int> inputChanges;
    {
        QMutexLocker k(&_imp->inputsMutex);
        assert( _imp->guiInputs.size() == _imp->inputs.size() );

        for (std::size_t i = 0; i < _imp->inputs.size(); ++i) {
            NodePtr inp = _imp->inputs[i].lock();
            NodePtr guiInp = _imp->guiInputs[i].lock();
            if (inp != guiInp) {
                inputChanges.insert(i);
                _imp->inputs[i] = guiInp;
            }
        }
    }
    {
        QMutexLocker k(&_imp->outputsMutex);
        _imp->outputs = _imp->guiOutputs;
    }

    if ( !inputChanges.empty() ) {
        beginInputEdition();
        hasChanged = true;
        for (std::set<int>::iterator it = inputChanges.begin(); it != inputChanges.end(); ++it) {
            onInputChanged(*it);
        }
        endInputEdition(true);
    }
    if (hasChanged) {
        computeHash();
        refreshIdentityState();
    }

    {
        QMutexLocker k(&_imp->nodeIsDequeuingMutex);
        //Another slots in this thread might have aborted the dequeuing
        if (_imp->nodeIsDequeuing) {
            _imp->nodeIsDequeuing = false;

            //There might be multiple threads waiting
            _imp->nodeIsDequeuingCond.wakeAll();
        }
    }
} // Node::dequeueActions

static void
addIdentityNodesRecursively(const Node* caller,
                            const Node* node,
                            double time,
                            ViewIdx view,
                            std::list<const Node*>* outputs,
                            std::list<const Node*>* markedNodes)
{
    if ( std::find(markedNodes->begin(), markedNodes->end(), node) != markedNodes->end() ) {
        return;
    }

    markedNodes->push_back(node);


    if (caller != node) {
        boost::shared_ptr<ParallelRenderArgs> inputFrameArgs = node->getEffectInstance()->getParallelRenderArgsTLS();
        const FrameViewRequest* request = 0;
        bool isIdentity = false;
        if (inputFrameArgs && inputFrameArgs->request) {
            request = inputFrameArgs->request->getFrameViewRequest(time, view);
            if (request) {
                isIdentity = request->globalData.identityInputNb != -1;
            }
        }

        if (!request) {
            /*
               Very unlikely that there's no request pass. But we still check
             */
            RenderScale scale(1.);
            double inputTimeId;
            ViewIdx identityView;
            int inputNbId;
            U64 renderHash;

            renderHash = node->getEffectInstance()->getRenderHash();

            RectI format = node->getEffectInstance()->getOutputFormat();

            isIdentity = node->getEffectInstance()->isIdentity_public(true, renderHash, time, scale, format, view, &inputTimeId, &identityView, &inputNbId);
        }


        if (!isIdentity) {
            outputs->push_back(node);

            return;
        }
    }

    ///Append outputs of this node instead
    NodesWList nodeOutputs;
    node->getOutputs_mt_safe(nodeOutputs);
    NodesWList outputsToAdd;
    for (NodesWList::iterator it = nodeOutputs.begin(); it != nodeOutputs.end(); ++it) {
        NodePtr output = it->lock();
        if (!output) {
            continue;
        }
        GroupOutput* isOutputNode = dynamic_cast<GroupOutput*>( output->getEffectInstance().get() );
        //If the node is an output node, add all the outputs of the group node instead
        if (isOutputNode) {
            boost::shared_ptr<NodeCollection> collection = output->getGroup();
            assert(collection);
            NodeGroup* isGrp = dynamic_cast<NodeGroup*>( collection.get() );
            if (isGrp) {
                NodesWList groupOutputs;
                isGrp->getNode()->getOutputs_mt_safe(groupOutputs);
                for (NodesWList::iterator it2 = groupOutputs.begin(); it2 != groupOutputs.end(); ++it2) {
                    outputsToAdd.push_back(*it2);
                }
            }
        }

        //If the node is a group, add all its inputs
        NodeGroup* isGrp = dynamic_cast<NodeGroup*>(output->getEffectInstance().get());
        if (isGrp) {
            NodesList inputOutputs;
            isGrp->getInputsOutputs(&inputOutputs, false);
            for (NodesList::iterator it2 = inputOutputs.begin(); it2 != inputOutputs.end(); ++it2) {
                outputsToAdd.push_back(*it2);
            }

        }

    }
    nodeOutputs.insert( nodeOutputs.end(), outputsToAdd.begin(), outputsToAdd.end() );
    for (NodesWList::iterator it = nodeOutputs.begin(); it != nodeOutputs.end(); ++it) {
        NodePtr node = it->lock();
        if (node) {
            addIdentityNodesRecursively(caller, node.get(), time, view, outputs, markedNodes);
        }
    }
} // addIdentityNodesRecursively

bool
Node::shouldCacheOutput(bool isFrameVaryingOrAnimated,
                        double time,
                        ViewIdx view,
                        int /*visitsCount*/) const
{
    /*
     * Here is a list of reasons when caching is enabled for a node:
     * - It is references multiple times below in the graph
     * - Its single output has its settings panel opened,  meaning the user is actively editing the output
     * - The force caching parameter in the "Node" tab is checked
     * - The aggressive caching preference of Natron is checked
     * - We are in a recursive action (such as an analysis)
     * - The plug-in does temporal clip access
     * - Preview image is enabled (and Natron is not running in background)
     * - The node is a direct input of a viewer, this is to overcome linear graphs where all nodes would not be cached
     * - The node is not frame varying, meaning it will always produce the same image at any time
     * - The node is a roto node and it is being edited
     * - The node does not support tiles
     */

    std::list<const Node*> outputs;
    {
        std::list<const Node*> markedNodes;
        addIdentityNodesRecursively(this, this, time, view, &outputs, &markedNodes);
    }
    std::size_t sz = outputs.size();

    if (sz > 1) {
        ///The node is referenced multiple times below, cache it
        return true;
    } else {
        if (sz == 1) {
            const Node* output = outputs.front();
            ViewerInstance* isViewer = output->isEffectViewer();
            if (isViewer) {
                int activeInputs[2];
                isViewer->getActiveInputs(activeInputs[0], activeInputs[1]);
                if ( (output->getInput(activeInputs[0]).get() == this) ||
                     ( output->getInput(activeInputs[1]).get() == this) ) {
                    ///The node is a direct input of the viewer. Cache it because it is likely the user will make

                    ///changes to the viewer that will need this image.
                    return true;
                }
            }

            RotoPaint* isRoto = dynamic_cast<RotoPaint*>(output->getEffectInstance().get());
            if (isRoto) {
                // THe roto internally makes multiple references to the input so cache it
                return true;
            }

            if (!isFrameVaryingOrAnimated) {
                //This image never changes, cache it once.
                return true;
            }
            if ( output->isSettingsPanelVisible() ) {
                //Output node has panel opened, meaning the user is likely to be heavily editing

                //that output node, hence requesting this node a lot. Cache it.
                return true;
            }
            if ( _imp->effect->doesTemporalClipAccess() ) {
                //Very heavy to compute since many frames are fetched upstream. Cache it.
                return true;
            }
            if ( !_imp->effect->supportsTiles() ) {
                //No tiles, image is going to be produced fully, cache it to prevent multiple access

                //with different RoIs
                return true;
            }
            if (_imp->effect->getRecursionLevel() > 0) {
                //We are in a call from getImage() and the image needs to be computed, so likely in an

                //analysis pass. Cache it because the image is likely to get asked for severla times.
                return true;
            }
            if ( isForceCachingEnabled() ) {
                //Users wants it cached
                return true;
            }
            NodeGroup* parentIsGroup = dynamic_cast<NodeGroup*>( getGroup().get() );
            if ( parentIsGroup && parentIsGroup->getNode()->isForceCachingEnabled() && (parentIsGroup->getOutputNodeInput(false).get() == this) ) {
                //if the parent node is a group and it has its force caching enabled, cache the output of the Group Output's node input.
                return true;
            }

            if ( appPTR->isAggressiveCachingEnabled() ) {
                ///Users wants all nodes cached
                return true;
            }

            if ( isPreviewEnabled() && !appPTR->isBackground() ) {
                ///The node has a preview, meaning the image will be computed several times between previews & actual renders. Cache it.
                return true;
            }

            if ( isRotoPaintingNode() && isSettingsPanelVisible() ) {
                ///The Roto node is being edited, cache its output (special case because Roto has an internal node tree)
                return true;
            }

            boost::shared_ptr<RotoDrawableItem> attachedStroke = _imp->paintStroke.lock();
            if ( attachedStroke && attachedStroke->getContext()->getNode()->isSettingsPanelVisible() ) {
                ///Internal RotoPaint tree and the Roto node has its settings panel opened, cache it.
                return true;
            }
        } else {
            // outputs == 0, never cache, unless explicitly set or rotopaint internal node
            boost::shared_ptr<RotoDrawableItem> attachedStroke = _imp->paintStroke.lock();

            return isForceCachingEnabled() || appPTR->isAggressiveCachingEnabled() ||
                   ( attachedStroke && attachedStroke->getContext()->getNode()->isSettingsPanelVisible() );
        }
    }

    return false;
} // Node::shouldCacheOutput

bool
Node::refreshLayersChoiceSecretness(int inputNb)
{
    std::map<int, ChannelSelector>::iterator foundChan = _imp->channelsSelectors.find(inputNb);
    NodePtr inp = getInputInternal(false /*useGuiInput*/, false /*useGroupRedirections*/, inputNb);

    if ( foundChan != _imp->channelsSelectors.end() ) {
        std::map<int, ChannelSelector>::iterator foundOuptut = _imp->channelsSelectors.find(-1);
        bool outputIsAll = false;
        if ( foundOuptut != _imp->channelsSelectors.end() ) {
            boost::shared_ptr<KnobChoice> outputChoice = foundOuptut->second.layer.lock();
            if (outputChoice) {
                outputIsAll = _imp->processAllLayersKnob.lock()->getValue();
            }
        }
        boost::shared_ptr<KnobChoice> chanChoice = foundChan->second.layer.lock();
        if (chanChoice) {
            bool isSecret = chanChoice->getIsSecret();
            bool mustBeSecret = !inp.get() || outputIsAll;
            bool changed = isSecret != mustBeSecret;
            if (changed) {
                chanChoice->setSecret(mustBeSecret);

                return true;
            }
        }
    }

    return false;
}

bool
Node::refreshMaskEnabledNess(int inputNb)
{
    std::map<int, MaskSelector>::iterator found = _imp->maskSelectors.find(inputNb);
    NodePtr inp = getInput(inputNb);
    bool changed = false;

    if ( found != _imp->maskSelectors.end() ) {
        boost::shared_ptr<KnobBool> enabled = found->second.enabled.lock();
        assert(enabled);
        enabled->blockValueChanges();
        bool curValue = enabled->getValue();
        bool newValue = inp ? true : false;
        changed = curValue != newValue;
        if (changed) {
            enabled->setValue(newValue);
        }
        enabled->unblockValueChanges();
    }

    return changed;
}

bool
Node::refreshDraftFlagInternal(const std::vector<NodeWPtr >& inputs)
{
    bool hasDraftInput = false;

    for (std::size_t i = 0; i < inputs.size(); ++i) {
        NodePtr input = inputs[i].lock();
        if (input) {
            hasDraftInput |= input->isDraftModeUsed();
        }
    }
    hasDraftInput |= _imp->effect->supportsRenderQuality();
    bool changed;
    {
        QMutexLocker k(&_imp->pluginsPropMutex);
        changed = _imp->draftModeUsed != hasDraftInput;
        _imp->draftModeUsed = hasDraftInput;
    }

    return changed;
}

void
Node::refreshAllInputRelatedData(bool canChangeValues)
{
    refreshAllInputRelatedData( canChangeValues, getInputs_copy() );
}

bool
Node::refreshAllInputRelatedData(bool /*canChangeValues*/,
                                 const std::vector<NodeWPtr >& inputs)
{
    assert( QThread::currentThread() == qApp->thread() );
    RefreshingInputData_RAII _refreshingflag( _imp.get() );
    bool hasChanged = false;
    hasChanged |= refreshDraftFlagInternal(inputs);

    bool loadingProject = getApp()->getProject()->isLoadingProject();
    ///if all non optional clips are connected, call getClipPrefs
    ///The clip preferences action is never called until all non optional clips have been attached to the plugin.
    /// EDIT: we allow calling getClipPreferences even if some non optional clip is not connected so that layer menus get properly created
    const bool canCallRefreshMetadata = true; // = !hasMandatoryInputDisconnected();

    if (canCallRefreshMetadata) {
        if (loadingProject) {
            //Nb: we clear the action cache because when creating the node many calls to getRoD and stuff might have returned
            //empty rectangles, but since we force the hash to remain what was in the project file, we might then get wrong RoDs returned
            _imp->effect->clearActionsCache();
        }

        double time = (double)getApp()->getTimeLine()->currentFrame();
        RenderScale scaleOne(1.);
        ///Render scale support might not have been set already because getRegionOfDefinition could have failed until all non optional inputs were connected
        if (_imp->effect->supportsRenderScaleMaybe() == EffectInstance::eSupportsMaybe) {
            RectD rod;
            StatusEnum stat = _imp->effect->getRegionOfDefinition(getHashValue(), time, scaleOne, ViewIdx(0), &rod);
            if (stat != eStatusFailed) {
                RenderScale scale(0.5);
                stat = _imp->effect->getRegionOfDefinition(getHashValue(), time, scale, ViewIdx(0), &rod);
                if (stat != eStatusFailed) {
                    _imp->effect->setSupportsRenderScaleMaybe(EffectInstance::eSupportsYes);
                } else {
                    _imp->effect->setSupportsRenderScaleMaybe(EffectInstance::eSupportsNo);
                }
            }
        }
        hasChanged |= _imp->effect->refreshMetadata_public(false);
    }

    hasChanged |= refreshChannelSelectors();

    refreshIdentityState();

    if (loadingProject) {
        //When loading the project, refresh the hash of the nodes in a recursive manner in the proper order
        //for the disk cache to work
        hasChanged |= computeHashInternal();
    }

    {
        QMutexLocker k(&_imp->pluginsPropMutex);
        _imp->mustComputeInputRelatedData = false;
    }

    return hasChanged;
} // Node::refreshAllInputRelatedData

bool
Node::refreshInputRelatedDataInternal(bool domarking, std::set<Node*>& markedNodes)
{
    {
        QMutexLocker k(&_imp->pluginsPropMutex);
        if (!_imp->mustComputeInputRelatedData) {
            //We didn't change
            return false;
        }
    }

    if (domarking) {
        std::set<Node*>::iterator found = markedNodes.find(this);

        if ( found != markedNodes.end() ) {
            return false;
        }
    }

    ///Check if inputs must be refreshed first

    int maxInputs = getMaxInputCount();
    std::vector<NodeWPtr > inputsCopy(maxInputs);
    for (int i = 0; i < maxInputs; ++i) {
        NodePtr input = getInput(i);
        inputsCopy[i] = input;
        if ( input && input->isInputRelatedDataDirty() ) {
            input->refreshInputRelatedDataInternal(true, markedNodes);
        }
    }

    if (domarking) {
        markedNodes.insert(this);
    }

    bool hasChanged = refreshAllInputRelatedData(false, inputsCopy);

    if ( isRotoPaintingNode() ) {
        boost::shared_ptr<RotoContext> roto = getRotoContext();
        assert(roto);
        NodePtr bottomMerge = roto->getRotoPaintBottomMergeNode();
        if (bottomMerge) {
            bottomMerge->refreshInputRelatedDataRecursiveInternal(markedNodes);
        }
    }

    return hasChanged;
}

bool
Node::isInputRelatedDataDirty() const
{
    QMutexLocker k(&_imp->pluginsPropMutex);

    return _imp->mustComputeInputRelatedData;
}

void
Node::forceRefreshAllInputRelatedData()
{
    markInputRelatedDataDirtyRecursive();

    NodeGroup* isGroup = dynamic_cast<NodeGroup*>( _imp->effect.get() );
    if (isGroup) {
        NodesList inputs;
        isGroup->getInputsOutputs(&inputs, false);
        for (NodesList::iterator it = inputs.begin(); it != inputs.end(); ++it) {
            if ( (*it) ) {
                (*it)->refreshInputRelatedDataRecursive();
            }
        }
    } else {
        refreshInputRelatedDataRecursive();
    }
}

void
Node::markAllInputRelatedDataDirty()
{
    {
        QMutexLocker k(&_imp->pluginsPropMutex);
        _imp->mustComputeInputRelatedData = true;
    }
    if ( isRotoPaintingNode() ) {
        boost::shared_ptr<RotoContext> roto = getRotoContext();
        assert(roto);
        NodesList rotoNodes;
        roto->getRotoPaintTreeNodes(&rotoNodes);
        for (NodesList::iterator it = rotoNodes.begin(); it != rotoNodes.end(); ++it) {
            (*it)->markAllInputRelatedDataDirty();
        }
    }
}

void
Node::markInputRelatedDataDirtyRecursiveInternal(std::list<Node*>& markedNodes,
                                                 bool recurse)
{
    std::list<Node*>::iterator found = std::find(markedNodes.begin(), markedNodes.end(), this);

    if ( found != markedNodes.end() ) {
        return;
    }
    markAllInputRelatedDataDirty();
    markedNodes.push_back(this);
    if (recurse) {
        NodesList outputs;
        getOutputsWithGroupRedirection(outputs);
        for (NodesList::const_iterator it = outputs.begin(); it != outputs.end(); ++it) {
            (*it)->markInputRelatedDataDirtyRecursiveInternal( markedNodes, true );
        }
    }
}

void
Node::markInputRelatedDataDirtyRecursive()
{
    std::list<Node*> marked;

    markInputRelatedDataDirtyRecursiveInternal(marked, true);
}

void
Node::refreshInputRelatedDataRecursiveInternal(std::set<Node*>& markedNodes)
{
    if ( getApp()->isCreatingNodeTree() ) {
        return;
    }
    std::set<Node*>::iterator found = markedNodes.find(this);

    if ( found != markedNodes.end() ) {
        return;
    }

    markedNodes.insert(this);
    refreshInputRelatedDataInternal(false, markedNodes);

    ///Now notify outputs we have changed
    NodesList outputs;
    getOutputsWithGroupRedirection(outputs);
    for (NodesList::const_iterator it = outputs.begin(); it != outputs.end(); ++it) {
        (*it)->refreshInputRelatedDataRecursiveInternal( markedNodes );
    }
}

void
Node::refreshInputRelatedDataRecursive()
{
    std::set<Node*> markedNodes;

    refreshInputRelatedDataRecursiveInternal(markedNodes);
}

bool
Node::isDraftModeUsed() const
{
    QMutexLocker k(&_imp->pluginsPropMutex);

    return _imp->draftModeUsed;
}

void
Node::setPosition(double x,
                  double y)
{
    boost::shared_ptr<NodeGuiI> gui = _imp->guiPointer.lock();

    if (gui) {
        gui->setPosition(x, y);
    }
}

void
Node::getPosition(double *x,
                  double *y) const
{
    boost::shared_ptr<NodeGuiI> gui = _imp->guiPointer.lock();

    if (gui) {
        gui->getPosition(x, y);
    } else {
        *x = 0.;
        *y = 0.;
    }
}

void
Node::setSize(double w,
              double h)
{
    boost::shared_ptr<NodeGuiI> gui = _imp->guiPointer.lock();

    if (gui) {
        gui->setSize(w, h);
    }
}

void
Node::getSize(double* w,
              double* h) const
{
    boost::shared_ptr<NodeGuiI> gui = _imp->guiPointer.lock();

    if (gui) {
        gui->getSize(w, h);
    } else {
        *w = 0.;
        *h = 0.;
    }
}

bool
Node::getColor(double* r,
               double *g,
               double* b) const
{
    boost::shared_ptr<NodeGuiI> gui = _imp->guiPointer.lock();

    if (gui) {
        gui->getColor(r, g, b);
        return true;
    } else {
        *r = 0.;
        *g = 0.;
        *b = 0.;
        return false;
    }
}

void
Node::setColor(double r,
               double g,
               double b)
{
    boost::shared_ptr<NodeGuiI> gui = _imp->guiPointer.lock();

    if (gui) {
        gui->setColor(r, g, b);
    }
}

void
Node::setNodeGuiPointer(const boost::shared_ptr<NodeGuiI>& gui)
{
    assert( !_imp->guiPointer.lock() );
    assert( QThread::currentThread() == qApp->thread() );
    _imp->guiPointer = gui;
}

boost::shared_ptr<NodeGuiI>
Node::getNodeGui() const
{
    return _imp->guiPointer.lock();
}

bool
Node::isUserSelected() const
{
    boost::shared_ptr<NodeGuiI> gui = _imp->guiPointer.lock();

    if (!gui) {
        return false;
    }

    return gui->isUserSelected();
}

bool
Node::isSettingsPanelMinimized() const
{
    boost::shared_ptr<NodeGuiI> gui = _imp->guiPointer.lock();

    if (!gui) {
        return false;
    }

    return gui->isSettingsPanelMinimized();
}

bool
Node::isSettingsPanelVisibleInternal(std::set<const Node*>& recursionList) const
{
    boost::shared_ptr<NodeGuiI> gui = _imp->guiPointer.lock();

    if (!gui) {
        return false;
    }
    NodePtr parent = _imp->multiInstanceParent.lock();
    if (parent) {
        return parent->isSettingsPanelVisible();
    }

    if ( recursionList.find(this) != recursionList.end() ) {
        return false;
    }
    recursionList.insert(this);

    {
        NodePtr master = getMasterNode();
        if (master) {
            return master->isSettingsPanelVisible();
        }
        for (KnobLinkList::iterator it = _imp->nodeLinks.begin(); it != _imp->nodeLinks.end(); ++it) {
            NodePtr masterNode = it->masterNode.lock();
            if ( masterNode && (masterNode.get() != this) && masterNode->isSettingsPanelVisibleInternal(recursionList) ) {
                return true;
            }
        }
    }

    return gui->isSettingsPanelVisible();
}

bool
Node::isSettingsPanelVisible() const
{
    std::set<const Node*> tmplist;

    return isSettingsPanelVisibleInternal(tmplist);
}

void
Node::attachRotoItem(const boost::shared_ptr<RotoDrawableItem>& stroke)
{
    assert( QThread::currentThread() == qApp->thread() );
    _imp->paintStroke = stroke;
    _imp->useAlpha0ToConvertFromRGBToRGBA = true;
    setProcessChannelsValues(true, true, true, true);
}

void
Node::setUseAlpha0ToConvertFromRGBToRGBA(bool use)
{
    assert( QThread::currentThread() == qApp->thread() );
    _imp->useAlpha0ToConvertFromRGBToRGBA = use;
}

boost::shared_ptr<RotoDrawableItem>
Node::getAttachedRotoItem() const
{
    return _imp->paintStroke.lock();
}

void
Node::declareNodeVariableToPython(const std::string& nodeName)
{
#ifdef NATRON_RUN_WITHOUT_PYTHON

    return;
#endif
    if (getScriptName_mt_safe().empty()) {
        return;
    }


    PythonGILLocker pgl;
    PyObject* mainModule = appPTR->getMainModule();
    assert(mainModule);

    std::string appID = getApp()->getAppIDString();
    std::string nodeFullName = appID + "." + nodeName;
    bool alreadyDefined = false;
    PyObject* nodeObj = NATRON_PYTHON_NAMESPACE::getAttrRecursive(nodeFullName, mainModule, &alreadyDefined);
    assert(nodeObj);
    Q_UNUSED(nodeObj);

    if (!alreadyDefined) {
        std::stringstream ss;
        ss << nodeFullName << " = " << appID << ".getNode(\"" << nodeName << "\")\n";
#ifdef DEBUG
        ss << "if not " << nodeFullName << ":\n";
        ss << "    print \"[BUG]: " << nodeFullName << " does not exist!\"";
#endif
        std::string script = ss.str();
        std::string output;
        std::string err;
        if ( !appPTR->isBackground() ) {
            getApp()->printAutoDeclaredVariable(script);
        }
        if ( !NATRON_PYTHON_NAMESPACE::interpretPythonScript(script, &err, &output) ) {
            qDebug() << err.c_str();
        }
    }
}

void
Node::setNodeVariableToPython(const std::string& oldName,
                              const std::string& newName)
{
#ifdef NATRON_RUN_WITHOUT_PYTHON

    return;
#endif
    if (getScriptName_mt_safe().empty()) {
        return;
    }
    QString appID = QString::fromUtf8( getApp()->getAppIDString().c_str() );
    QString str = QString( appID + QString::fromUtf8(".%1 = ") + appID + QString::fromUtf8(".%2\ndel ") + appID + QString::fromUtf8(".%2\n") ).arg( QString::fromUtf8( newName.c_str() ) ).arg( QString::fromUtf8( oldName.c_str() ) );
    std::string script = str.toStdString();
    std::string err;
    if ( !appPTR->isBackground() ) {
        getApp()->printAutoDeclaredVariable(script);
    }
    if ( !NATRON_PYTHON_NAMESPACE::interpretPythonScript(script, &err, 0) ) {
        qDebug() << err.c_str();
    }
}

void
Node::deleteNodeVariableToPython(const std::string& nodeName)
{
#ifdef NATRON_RUN_WITHOUT_PYTHON

    return;
#endif
   if (getScriptName_mt_safe().empty()) {
        return;
    }
    if ( getParentMultiInstance() ) {
        return;
    }

    AppInstPtr app = getApp();
    if (!app) {
        return;
    }
    QString appID = QString::fromUtf8( getApp()->getAppIDString().c_str() );
    std::string nodeFullName = appID.toStdString() + "." + nodeName;
    bool alreadyDefined = false;
    PyObject* nodeObj = NATRON_PYTHON_NAMESPACE::getAttrRecursive(nodeFullName, appPTR->getMainModule(), &alreadyDefined);
    assert(nodeObj);
    Q_UNUSED(nodeObj);
    if (alreadyDefined) {
        std::string script = "del " + nodeFullName;
        std::string err;
        if ( !appPTR->isBackground() ) {
            getApp()->printAutoDeclaredVariable(script);
        }
        if ( !NATRON_PYTHON_NAMESPACE::interpretPythonScript(script, &err, 0) ) {
            qDebug() << err.c_str();
        }
    }
}

void
Node::declarePythonFields()
{
#ifdef NATRON_RUN_WITHOUT_PYTHON

    return;
#endif
    if (getScriptName_mt_safe().empty()) {
        return;
    }
    PythonGILLocker pgl;

    if ( !getGroup() ) {
        return;
    }

    std::locale locale;
    std::string nodeName;
    if (getIOContainer()) {
        nodeName = getIOContainer()->getFullyQualifiedName();
    } else {
        nodeName = getFullyQualifiedName();
    }
    std::string appID = getApp()->getAppIDString();
    bool alreadyDefined = false;
    std::string nodeFullName = appID + "." + nodeName;
    PyObject* nodeObj = NATRON_PYTHON_NAMESPACE::getAttrRecursive(nodeFullName, NATRON_PYTHON_NAMESPACE::getMainModule(), &alreadyDefined);
    assert(nodeObj);
    Q_UNUSED(nodeObj);
    if (!alreadyDefined) {
        qDebug() << QString::fromUtf8("declarePythonFields(): attribute ") + QString::fromUtf8( nodeFullName.c_str() ) + QString::fromUtf8(" is not defined");
        throw std::logic_error(std::string("declarePythonFields(): attribute ") + nodeFullName + " is not defined");
    }


    std::stringstream ss;
#ifdef DEBUG
    ss << "if not " << nodeFullName << ":\n";
    ss << "    print \"[BUG]: " << nodeFullName << " is not defined!\"\n";
#endif
    const KnobsVec& knobs = getKnobs();
    for (U32 i = 0; i < knobs.size(); ++i) {
        const std::string& knobName = knobs[i]->getName();
        if ( !knobName.empty() && (knobName.find(" ") == std::string::npos) && !std::isdigit(knobName[0], locale) ) {
            if ( PyObject_HasAttrString( nodeObj, knobName.c_str() ) ) {
                continue;
            }
            ss << nodeFullName <<  "." << knobName << " = ";
            ss << nodeFullName << ".getParam(\"" << knobName << "\")\n";
        }
    }

    std::string script = ss.str();
    if ( !script.empty() ) {
        if ( !appPTR->isBackground() ) {
            getApp()->printAutoDeclaredVariable(script);
        }
        std::string err;
        std::string output;
        if ( !NATRON_PYTHON_NAMESPACE::interpretPythonScript(script, &err, &output) ) {
            qDebug() << err.c_str();
        }
    }
} // Node::declarePythonFields

void
Node::removeParameterFromPython(const std::string& parameterName)
{
#ifdef NATRON_RUN_WITHOUT_PYTHON

    return;
#endif
    if (getScriptName_mt_safe().empty()) {
        return;
    }
    PythonGILLocker pgl;
    std::string appID = getApp()->getAppIDString();
    std::string nodeName;
    if (getIOContainer()) {
        nodeName = getIOContainer()->getFullyQualifiedName();
    } else {
        nodeName = getFullyQualifiedName();
    }
    std::string nodeFullName = appID + "." + nodeName;
    bool alreadyDefined = false;
    PyObject* nodeObj = NATRON_PYTHON_NAMESPACE::getAttrRecursive(nodeFullName, NATRON_PYTHON_NAMESPACE::getMainModule(), &alreadyDefined);
    assert(nodeObj);
    Q_UNUSED(nodeObj);
    if (!alreadyDefined) {
        qDebug() << QString::fromUtf8("removeParameterFromPython(): attribute ") + QString::fromUtf8( nodeFullName.c_str() ) + QString::fromUtf8(" is not defined");
        throw std::logic_error(std::string("removeParameterFromPython(): attribute ") + nodeFullName + " is not defined");
    }
    assert( PyObject_HasAttrString( nodeObj, parameterName.c_str() ) );
    std::string script = "del " + nodeFullName + "." + parameterName;
    if ( !appPTR->isBackground() ) {
        getApp()->printAutoDeclaredVariable(script);
    }
    std::string err;
    if ( !NATRON_PYTHON_NAMESPACE::interpretPythonScript(script, &err, 0) ) {
        qDebug() << err.c_str();
    }
}

void
Node::declareAllPythonAttributes()
{
#ifdef NATRON_RUN_WITHOUT_PYTHON

    return;
#endif
    try {
        declareNodeVariableToPython( getFullyQualifiedName() );
        declarePythonFields();
        if (_imp->rotoContext) {
            declareRotoPythonField();
        }
        if (_imp->trackContext) {
            declareTrackerPythonField();
        }
    } catch (const std::exception& e) {
        qDebug() << e.what();
    }
}

std::string
Node::getKnobChangedCallback() const
{
    boost::shared_ptr<KnobString> s = _imp->knobChangedCallback.lock();

    return s ? s->getValue() : std::string();
}

std::string
Node::getInputChangedCallback() const
{
    boost::shared_ptr<KnobString> s = _imp->inputChangedCallback.lock();

    return s ? s->getValue() : std::string();
}

void
Node::Implementation::runOnNodeCreatedCBInternal(const std::string& cb,
                                                 bool userEdited)
{
    std::vector<std::string> args;
    std::string error;
    if (_publicInterface->getScriptName_mt_safe().empty()) {
        return;
    }
    try {
        NATRON_PYTHON_NAMESPACE::getFunctionArguments(cb, &error, &args);
    } catch (const std::exception& e) {
        _publicInterface->getApp()->appendToScriptEditor( std::string("Failed to run onNodeCreated callback: ")
                                                          + e.what() );

        return;
    }

    if ( !error.empty() ) {
        _publicInterface->getApp()->appendToScriptEditor("Failed to run onNodeCreated callback: " + error);

        return;
    }

    std::string signatureError;
    signatureError.append("The on node created callback supports the following signature(s):\n");
    signatureError.append("- callback(thisNode,app,userEdited)");
    if (args.size() != 3) {
        _publicInterface->getApp()->appendToScriptEditor("Failed to run onNodeCreated callback: " + signatureError);

        return;
    }

    if ( (args[0] != "thisNode") || (args[1] != "app") || (args[2] != "userEdited") ) {
        _publicInterface->getApp()->appendToScriptEditor("Failed to run onNodeCreated callback: " + signatureError);

        return;
    }

    std::string appID = _publicInterface->getApp()->getAppIDString();
    std::string scriptName = _publicInterface->getScriptName_mt_safe();
    if ( scriptName.empty() ) {
        return;
    }
    std::stringstream ss;
    ss << cb << "(" << appID << "." << _publicInterface->getFullyQualifiedName() << "," << appID << ",";
    if (userEdited) {
        ss << "True";
    } else {
        ss << "False";
    }
    ss << ")\n";
    std::string output;
    std::string script = ss.str();
    if ( !NATRON_PYTHON_NAMESPACE::interpretPythonScript(script, &error, &output) ) {
        _publicInterface->getApp()->appendToScriptEditor("Failed to run onNodeCreated callback: " + error);
    } else if ( !output.empty() ) {
        _publicInterface->getApp()->appendToScriptEditor(output);
    }
} // Node::Implementation::runOnNodeCreatedCBInternal

void
Node::Implementation::runOnNodeDeleteCBInternal(const std::string& cb)
{
    std::vector<std::string> args;
    std::string error;

    try {
        NATRON_PYTHON_NAMESPACE::getFunctionArguments(cb, &error, &args);
    } catch (const std::exception& e) {
        _publicInterface->getApp()->appendToScriptEditor( std::string("Failed to run onNodeDeletion callback: ")
                                                          + e.what() );

        return;
    }

    if ( !error.empty() ) {
        _publicInterface->getApp()->appendToScriptEditor("Failed to run onNodeDeletion callback: " + error);

        return;
    }

    std::string signatureError;
    signatureError.append("The on node deletion callback supports the following signature(s):\n");
    signatureError.append("- callback(thisNode,app)");
    if (args.size() != 2) {
        _publicInterface->getApp()->appendToScriptEditor("Failed to run onNodeDeletion callback: " + signatureError);

        return;
    }

    if ( (args[0] != "thisNode") || (args[1] != "app") ) {
        _publicInterface->getApp()->appendToScriptEditor("Failed to run onNodeDeletion callback: " + signatureError);

        return;
    }

    std::string appID = _publicInterface->getApp()->getAppIDString();
    std::stringstream ss;
    ss << cb << "(" << appID << "." << _publicInterface->getFullyQualifiedName() << "," << appID << ")\n";

    std::string err;
    std::string output;
    if ( !NATRON_PYTHON_NAMESPACE::interpretPythonScript(ss.str(), &err, &output) ) {
        _publicInterface->getApp()->appendToScriptEditor("Failed to run onNodeDeletion callback: " + err);
    } else if ( !output.empty() ) {
        _publicInterface->getApp()->appendToScriptEditor(output);
    }
}

void
Node::Implementation::runOnNodeCreatedCB(bool userEdited)
{
    if (!isPartOfProject) {
        return;
    }
    std::string cb = _publicInterface->getApp()->getProject()->getOnNodeCreatedCB();
    boost::shared_ptr<NodeCollection> group = _publicInterface->getGroup();

    if (!group) {
        return;
    }
    if ( !cb.empty() ) {
        runOnNodeCreatedCBInternal(cb, userEdited);
    }

    NodeGroup* isGroup = dynamic_cast<NodeGroup*>( group.get() );
    boost::shared_ptr<KnobString> nodeCreatedCbKnob = nodeCreatedCallback.lock();
    if (!nodeCreatedCbKnob && isGroup) {
        cb = isGroup->getNode()->getAfterNodeCreatedCallback();
    } else if (nodeCreatedCbKnob) {
        cb = nodeCreatedCbKnob->getValue();
    }
    if ( !cb.empty() ) {
        runOnNodeCreatedCBInternal(cb, userEdited);
    }
}

void
Node::Implementation::runOnNodeDeleteCB()
{
    if (!isPartOfProject) {
        return;
    }

    if (_publicInterface->getScriptName_mt_safe().empty()) {
        return;
    }
    std::string cb = _publicInterface->getApp()->getProject()->getOnNodeDeleteCB();
    boost::shared_ptr<NodeCollection> group = _publicInterface->getGroup();

    if (!group) {
        return;
    }
    if ( !cb.empty() ) {
        runOnNodeDeleteCBInternal(cb);
    }


    NodeGroup* isGroup = dynamic_cast<NodeGroup*>( group.get() );
    boost::shared_ptr<KnobString> nodeDeletedKnob = nodeRemovalCallback.lock();
    if (!nodeDeletedKnob && isGroup) {
        NodePtr grpNode = isGroup->getNode();
        if (grpNode) {
            cb = grpNode->getBeforeNodeRemovalCallback();
        }
    } else if (nodeDeletedKnob) {
        cb = nodeDeletedKnob->getValue();
    }
    if ( !cb.empty() ) {
        runOnNodeDeleteCBInternal(cb);
    }
}

std::string
Node::getBeforeRenderCallback() const
{
    boost::shared_ptr<KnobString> s = _imp->beforeRender.lock();

    return s ? s->getValue() : std::string();
}

std::string
Node::getBeforeFrameRenderCallback() const
{
    boost::shared_ptr<KnobString> s = _imp->beforeFrameRender.lock();

    return s ? s->getValue() : std::string();
}

std::string
Node::getAfterRenderCallback() const
{
    boost::shared_ptr<KnobString> s = _imp->afterRender.lock();

    return s ? s->getValue() : std::string();
}

std::string
Node::getAfterFrameRenderCallback() const
{
    boost::shared_ptr<KnobString> s = _imp->afterFrameRender.lock();

    return s ? s->getValue() : std::string();
}

std::string
Node::getAfterNodeCreatedCallback() const
{
    boost::shared_ptr<KnobString> s = _imp->nodeCreatedCallback.lock();

    return s ? s->getValue() : std::string();
}

std::string
Node::getBeforeNodeRemovalCallback() const
{
    boost::shared_ptr<KnobString> s = _imp->nodeRemovalCallback.lock();

    return s ? s->getValue() : std::string();
}

void
Node::runInputChangedCallback(int index)
{
    std::string cb = getInputChangedCallback();

    if ( !cb.empty() ) {
        _imp->runInputChangedCallback(index, cb);
    }
}

void
Node::Implementation::runInputChangedCallback(int index,
                                              const std::string& cb)
{
    std::vector<std::string> args;
    std::string error;

    try {
        NATRON_PYTHON_NAMESPACE::getFunctionArguments(cb, &error, &args);
    } catch (const std::exception& e) {
        _publicInterface->getApp()->appendToScriptEditor( std::string("Failed to run onInputChanged callback: ")
                                                          + e.what() );

        return;
    }

    if ( !error.empty() ) {
        _publicInterface->getApp()->appendToScriptEditor("Failed to run onInputChanged callback: " + error);

        return;
    }

    std::string signatureError;
    signatureError.append("The on input changed callback supports the following signature(s):\n");
    signatureError.append("- callback(inputIndex,thisNode,thisGroup,app)");
    if (args.size() != 4) {
        _publicInterface->getApp()->appendToScriptEditor("Failed to run onInputChanged callback: " + signatureError);

        return;
    }

    if ( (args[0] != "inputIndex") || (args[1] != "thisNode") || (args[2] != "thisGroup") || (args[3] != "app") ) {
        _publicInterface->getApp()->appendToScriptEditor("Failed to run onInputChanged callback: " + signatureError);

        return;
    }

    std::string appID = _publicInterface->getApp()->getAppIDString();
    boost::shared_ptr<NodeCollection> collection = _publicInterface->getGroup();
    assert(collection);
    if (!collection) {
        return;
    }

    std::string thisGroupVar;
    NodeGroup* isParentGrp = dynamic_cast<NodeGroup*>( collection.get() );
    if (isParentGrp) {
        std::string nodeName = isParentGrp->getNode()->getFullyQualifiedName();
        std::string nodeFullName = appID + "." + nodeName;
        thisGroupVar = nodeFullName;
    } else {
        thisGroupVar = appID;
    }

    std::stringstream ss;
    ss << cb << "(" << index << "," << appID << "." << _publicInterface->getFullyQualifiedName() << "," << thisGroupVar << "," << appID << ")\n";

    std::string script = ss.str();
    std::string output;
    if ( !NATRON_PYTHON_NAMESPACE::interpretPythonScript(script, &error, &output) ) {
        _publicInterface->getApp()->appendToScriptEditor( tr("Failed to execute callback: %1").arg( QString::fromUtf8( error.c_str() ) ).toStdString() );
    } else {
        if ( !output.empty() ) {
            _publicInterface->getApp()->appendToScriptEditor(output);
        }
    }
} // Node::Implementation::runInputChangedCallback

boost::shared_ptr<KnobChoice>
Node::getChannelSelectorKnob(int inputNb) const
{
    std::map<int, ChannelSelector>::const_iterator found = _imp->channelsSelectors.find(inputNb);

    if ( found == _imp->channelsSelectors.end() ) {
        if (inputNb == -1) {
            ///The effect might be multi-planar and supply its own
            KnobPtr knob = getKnobByName(kNatronOfxParamOutputChannels);
            if (!knob) {
                return boost::shared_ptr<KnobChoice>();
            }

            return boost::dynamic_pointer_cast<KnobChoice>(knob);
        }

        return boost::shared_ptr<KnobChoice>();
    }

    return found->second.layer.lock();
}

boost::shared_ptr<KnobBool>
Node::getProcessAllLayersKnob() const
{
    return _imp->processAllLayersKnob.lock();
}

void
Node::checkForPremultWarningAndCheckboxes()
{
    if ( isOutputNode() ) {
        return;
    }
    boost::shared_ptr<KnobBool> chans[4];
    boost::shared_ptr<KnobString> premultWarn = _imp->premultWarning.lock();
    if (!premultWarn) {
        return;
    }
    NodePtr prefInput = getPreferredInputNode();

    //Do not display a warning for Roto paint
    if ( !prefInput || _imp->effect->isRotoPaintNode() ) {
        //No input, do not warn
        premultWarn->setSecret(true);

        return;
    }
    for (int i = 0; i < 4; ++i) {
        chans[i] = _imp->enabledChan[i].lock();

        //No checkboxes
        if (!chans[i]) {
            premultWarn->setSecret(true);

            return;
        }

        //not RGBA
        if ( chans[i]->getIsSecret() ) {
            return;
        }
    }

    ImagePremultiplicationEnum premult = _imp->effect->getPremult();

    //not premult
    if (premult != eImagePremultiplicationPremultiplied) {
        premultWarn->setSecret(true);

        return;
    }

    bool checked[4];
    checked[3] = chans[3]->getValue();

    //alpha unchecked
    if (!checked[3]) {
        premultWarn->setSecret(true);

        return;
    }
    for (int i = 0; i < 3; ++i) {
        checked[i] = chans[i]->getValue();
        if (!checked[i]) {
            premultWarn->setSecret(false);

            return;
        }
    }

    //RGB checked
    premultWarn->setSecret(true);
} // Node::checkForPremultWarningAndCheckboxes

int
Node::getMaskChannel(int inputNb, const std::list<ImagePlaneDesc>& availableLayers, ImagePlaneDesc* comps) const
{
    *comps = ImagePlaneDesc::getNoneComponents();

    std::map<int, MaskSelector >::const_iterator it = _imp->maskSelectors.find(inputNb);

    if ( it == _imp->maskSelectors.end() ) {
        return -1;
    }
    ChoiceOption maskChannelID =  it->second.channel.lock()->getActiveEntry();

    for (std::list<ImagePlaneDesc>::const_iterator it2 = availableLayers.begin(); it2 != availableLayers.end(); ++it2) {

        std::size_t nChans = (std::size_t)it2->getNumComponents();
        for (std::size_t c = 0; c < nChans; ++c) {
            ChoiceOption channelOption = it2->getChannelOption(c);
            if (channelOption.id == maskChannelID.id) {
                *comps = *it2;
                return c;
            }
        }
    }
    return -1;
}

bool
Node::refreshChannelSelectors()
{
    if ( !isNodeCreated() ) {
        return false;
    }

    double time = getApp()->getTimeLine()->currentFrame();
    // Refresh each layer selector (input and output)
    bool hasChanged = false;
    for (std::map<int, ChannelSelector>::iterator it = _imp->channelsSelectors.begin(); it != _imp->channelsSelectors.end(); ++it) {

        int inputNb = it->first;


        // The Output Layer menu has a All choice, input layers menus have a None choice.
        std::vector<ChoiceOption> choices;
        if (inputNb >= 0) {
            choices.push_back(ChoiceOption("None", "", ""));
        }


        std::list<ImagePlaneDesc> availableComponents;
        _imp->effect->getAvailableLayers(time, ViewIdx(0), inputNb,  &availableComponents);

        for (std::list<ImagePlaneDesc>::const_iterator it2 = availableComponents.begin(); it2 != availableComponents.end(); ++it2) {
            ChoiceOption layerOption = it2->getPlaneOption();
            choices.push_back(layerOption);
        }

        {
            boost::shared_ptr<KnobChoice> layerKnob = it->second.layer.lock();

            bool menuChanged = layerKnob->populateChoices(choices);
            if (menuChanged) {
                hasChanged = true;
                if (inputNb == -1) {
                    s_outputLayerChanged();
                }
            }
        }
    }  // for each layer selector

    // Refresh each mask channel selector

    for (std::map<int, MaskSelector>::iterator it = _imp->maskSelectors.begin(); it != _imp->maskSelectors.end(); ++it) {

        int inputNb = it->first;
        std::vector<ChoiceOption> choices;
        choices.push_back(ChoiceOption("None", "",""));

        // Get the mask input components
        std::list<ImagePlaneDesc> availableComponents;

        _imp->effect->getAvailableLayers(time, ViewIdx(0), inputNb,  &availableComponents);


        for (std::list<ImagePlaneDesc>::const_iterator it2 = availableComponents.begin(); it2 != availableComponents.end(); ++it2) {

            std::size_t nChans = (std::size_t)it2->getNumComponents();
            for (std::size_t c = 0; c < nChans; ++c) {
                choices.push_back(it2->getChannelOption(c));
            }
        }


        boost::shared_ptr<KnobChoice> channelKnob = it->second.channel.lock();
        
        hasChanged |= channelKnob->populateChoices(choices);
        
    }
    //Notify the effect channels have changed (the viewer needs this)
    _imp->effect->onChannelsSelectorRefreshed();

    return hasChanged;
} // Node::refreshChannelSelectors()

bool
Node::addUserComponents(const ImagePlaneDesc& comps)
{
    ///The node has node channel selector, don't allow adding a custom plane.
    KnobPtr outputLayerKnob = getKnobByName(kNatronOfxParamOutputChannels);

    if (_imp->channelsSelectors.empty() && !outputLayerKnob) {
        return false;
    }

    if (!outputLayerKnob) {
        //The effect does not have kNatronOfxParamOutputChannels but maybe the selector provided by Natron
        std::map<int, ChannelSelector>::iterator found = _imp->channelsSelectors.find(-1);
        if ( found == _imp->channelsSelectors.end() ) {
            return false;
        }
        outputLayerKnob = found->second.layer.lock();
    }

    {
        QMutexLocker k(&_imp->createdComponentsMutex);
        for (std::list<ImagePlaneDesc>::iterator it = _imp->createdComponents.begin(); it != _imp->createdComponents.end(); ++it) {
            if ( it->getPlaneID() == comps.getPlaneID() ) {
                return false;
            }
        }

        _imp->createdComponents.push_back(comps);
    }
    if (!_imp->isRefreshingInputRelatedData) {
        ///Clip preferences have changed
        RenderScale s(1.);
        getEffectInstance()->refreshMetadata_public(true);
    }
    {
        ///Set the selector to the new channel
        KnobChoice* layerChoice = dynamic_cast<KnobChoice*>( outputLayerKnob.get() );
        if (layerChoice) {
            layerChoice->setValueFromID(comps.getPlaneID(), 0);
        }
    }

    return true;
}

void
Node::getUserCreatedComponents(std::list<ImagePlaneDesc>* comps)
{
    QMutexLocker k(&_imp->createdComponentsMutex);

    *comps = _imp->createdComponents;
}

double
Node::getHostMixingValue(double time,
                         ViewIdx view) const
{
    boost::shared_ptr<KnobDouble> mix = _imp->mixWithSource.lock();

    return mix ? mix->getValueAtTime(time, 0, view) : 1.;
}

//////////////////////////////////

InspectorNode::InspectorNode(const AppInstPtr& app,
                             const boost::shared_ptr<NodeCollection>& group,
                             Plugin* plugin)
    : Node(app, group, plugin)
{
    for (int i = 0; i < 2; ++i) {
        _activeInputs[i] = -1;
    }
}

InspectorNode::~InspectorNode()
{
}

bool
InspectorNode::connectInput(const NodePtr& input,
                            int inputNumber)
{
    ///Only called by the main-thread
    assert( QThread::currentThread() == qApp->thread() );

    if ( !isEffectViewer() ) {
        return connectInputBase(input, inputNumber);
    }

    ///cannot connect more than _maxInputs inputs.
    assert( inputNumber <= getMaxInputCount() );

    assert(input);

    if ( !checkIfConnectingInputIsOk( input.get() ) ) {
        return false;
    }

    ///For effects that do not support multi-resolution, make sure the input effect is correct
    ///otherwise the rendering might crash
    if ( !getEffectInstance()->supportsMultiResolution() ) {
        CanConnectInputReturnValue ret = checkCanConnectNoMultiRes(this, input);
        if (ret != eCanConnectInput_ok) {
            return false;
        }
    }

    ///If the node 'input' is already to an input of the inspector, find it.
    ///If it has the same input number as what we want just return, otherwise
    ///disconnect it and continue as usual.
    int inputAlreadyConnected = inputIndex(input);
    if (inputAlreadyConnected != -1) {
        if (inputAlreadyConnected == inputNumber) {
            return false;
        } else {
            disconnectInput(inputAlreadyConnected);
        }
    }

    if ( !Node::connectInput(input, inputNumber) ) {
        bool creatingNodeTree = getApp()->isCreatingNodeTree();
        if (!creatingNodeTree) {
            ///Recompute the hash
            computeHash();
        }
    }

    return true;
}

void
InspectorNode::setActiveInputAndRefresh(int inputNb,
                                        bool isASide)
{
    assert( QThread::currentThread() == qApp->thread() );

    int maxInputs = getMaxInputCount();
    if ( ( inputNb > (maxInputs - 1) ) || (inputNb < 0) || ( !getInput(inputNb) ) ) {
        return;
    }

    bool creatingNodeTree = getApp()->isCreatingNodeTree();
    if (!creatingNodeTree) {
        ///Recompute the hash
        computeHash();
    }

    Q_EMIT inputChanged(inputNb);
    onInputChanged(inputNb, isASide);

    runInputChangedCallback(inputNb);


    if ( isOutputNode() ) {
        OutputEffectInstance* oei = dynamic_cast<OutputEffectInstance*>( getEffectInstance().get() );
        assert(oei);
        if (oei) {
            oei->renderCurrentFrame(true);
        }
    }
}

void
InspectorNode::refreshActiveInputs(int inputNbChanged,
                                   bool isASide)
{
    assert( QThread::currentThread() == qApp->thread() );
    NodePtr inputNode = getRealInput(inputNbChanged);
    {
        QMutexLocker l(&_activeInputsMutex);
        if (!inputNode) {
            ///check if the input was one of the active ones if so set to -1
            if (_activeInputs[0] == inputNbChanged) {
                _activeInputs[0] = -1;
            } else if (_activeInputs[1] == inputNbChanged) {
                _activeInputs[1] = -1;
            }
        } else {
            if ( !isASide && (_activeInputs[0] != -1) ) {
                ViewerInstance* isViewer = isEffectViewer();
                if (isViewer) {
                    OpenGLViewerI* viewerUI = isViewer->getUiContext();
                    if (viewerUI) {
                        ViewerCompositingOperatorEnum op = viewerUI->getCompositingOperator();
                        if (op == eViewerCompositingOperatorNone) {
                            viewerUI->setCompositingOperator(eViewerCompositingOperatorWipeUnder);
                        }
                    }
                }
                _activeInputs[1] = inputNbChanged;
            } else {
                _activeInputs[0] = inputNbChanged;
                if (_activeInputs[1] == -1) {
                    _activeInputs[1] = inputNbChanged;
                }
            }
        }
    }
    Q_EMIT activeInputsChanged();
    Q_EMIT refreshOptionalState();
}

int
InspectorNode::getPreferredInputInternal(bool connected) const
{
    bool useInputA = appPTR->getCurrentSettings()->isMergeAutoConnectingToAInput();

    ///Find an input named A
    std::string inputNameToFind, otherName;

    if ( useInputA || (getPluginID() == PLUGINID_OFX_SHUFFLE) ) {
        inputNameToFind = "A";
        otherName = "B";
    } else {
        inputNameToFind = "B";
        otherName = "A";
    }
    int foundOther = -1;
    int maxinputs = getMaxInputCount();
    for (int i = 0; i < maxinputs; ++i) {
        std::string inputLabel = getInputLabel(i);
        if (inputLabel == inputNameToFind) {
            NodePtr inp = getInput(i);
            if ( (connected && inp) || (!connected && !inp) ) {
                return i;
            }
        } else if (inputLabel == otherName) {
            foundOther = i;
        }
    }
    if (foundOther != -1) {
        NodePtr inp = getInput(foundOther);
        if ( (connected && inp) || (!connected && !inp) ) {
            return foundOther;
        }
    }

    int maxInputs = getMaxInputCount();
    for (int i = 0; i < maxInputs; ++i) {
        NodePtr inp = getInput(i);
        if ( (!inp && !connected) || (inp && connected) ) {
            return i;
        }
    }

    return -1;
}

int
InspectorNode::getPreferredInput() const
{
    return getPreferredInputInternal(true);
}

int
InspectorNode::getPreferredInputForConnection() const
{
    return getPreferredInputInternal(false);
}

void
InspectorNode::getActiveInputs(int & a,
                               int &b) const
{
    QMutexLocker l(&_activeInputsMutex);

    a = _activeInputs[0];
    b = _activeInputs[1];
}

void
InspectorNode::setInputA(int inputNb)
{
    assert( QThread::currentThread() == qApp->thread() );
    {
        QMutexLocker l(&_activeInputsMutex);
        _activeInputs[0] = inputNb;
    }
    Q_EMIT refreshOptionalState();
}

void
InspectorNode::setInputB(int inputNb)
{
    assert( QThread::currentThread() == qApp->thread() );
    {
        QMutexLocker l(&_activeInputsMutex);
        _activeInputs[1] = inputNb;
    }
    Q_EMIT refreshOptionalState();
}

NATRON_NAMESPACE_EXIT;

NATRON_NAMESPACE_USING;
#include "moc_Node.cpp"<|MERGE_RESOLUTION|>--- conflicted
+++ resolved
@@ -1838,7 +1838,6 @@
                bool /*updateKnobGui*/)
 {
 
-<<<<<<< HEAD
     const NodeSerialization::KnobValues& knobsValues = serialization.getKnobsValues();
 
     ///try to find a serialized value for this knob
@@ -1888,9 +1887,6 @@
 
         }
     }
-=======
-    const ProjectBeingLoadedInfo projectInfos = getApp()->getProjectBeingLoadedInfo();
->>>>>>> 834bce18
 
     for (NodeSerialization::KnobValues::const_iterator it = knobsValues.begin(); it != knobsValues.end(); ++it) {
 
