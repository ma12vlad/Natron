--- conflicted
+++ resolved
@@ -1766,13 +1766,9 @@
         _imp->inputChangedCallback->setName("onInputChanged");
         _imp->nodeSettingsPage->addKnob(_imp->inputChangedCallback);
         
-<<<<<<< HEAD
-        _imp->infoPage = Natron::createKnob<Page_Knob>(_imp->liveInstance.get(), NATRON_INFO_PARAMETER_PAGE_NAME,1,false);
-        _imp->infoPage->setName("info");
-=======
+
         _imp->infoPage = Natron::createKnob<Page_Knob>(_imp->liveInstance.get(), tr("Info").toStdString(), 1, false);
         _imp->infoPage->setName(NATRON_PARAMETER_PAGE_NAME_INFO);
->>>>>>> a1f3f702
         
         _imp->infoDisclaimer = Natron::createKnob<String_Knob>(_imp->liveInstance.get(), tr("Input and output informations").toStdString(), 1, false);
         _imp->infoDisclaimer->setName("infoDisclaimer");
