--- conflicted
+++ resolved
@@ -242,42 +242,6 @@
                                  const boost::shared_ptr<OutputEffectInstance>& effect,
                                  OutputSchedulerThread::ProcessFrameModeEnum mode)
         : buf()
-<<<<<<< HEAD
-          , bufEmptyCondition()
-          , bufMutex()
-          , mode(mode)
-          , timer(new Timer)
-          , renderTimer()
-          , renderFinishedMutex()
-          , nFramesRendered(0)
-          , renderFinished(false)
-          , runArgs()
-          , lastRunArgsMutex()
-          , lastPlaybackViewsToRender()
-          , lastPlaybackRenderDirection(eRenderDirectionForward)
-          , renderThreadsMutex()
-          , renderThreads()
-          , allRenderThreadsInactiveCond()
-#ifdef NATRON_PLAYBACK_USES_THREAD_POOL
-          , threadPool( QThreadPool::globalInstance() )
-#else
-          , allRenderThreadsQuitCond()
-          , framesToRender()
-          , framesToRenderNotEmptyCond()
-#endif
-          , framesToRenderMutex()
-          , lastFramePushedIndex(0)
-          , expectFrameToRender(0)
-          , outputEffect(effect)
-          , engine(engine)
-#ifdef NATRON_SCHEDULER_SPAWN_THREADS_WITH_TIMER
-          , threadSpawnsTimer()
-          , lastRecordedFPSMutex()
-          , lastRecordedFPS(0.)
-#endif
-          , bufferedOutputMutex()
-          , lastBufferedOutputSize(0)
-=======
         , bufEmptyCondition()
         , bufMutex()
         , mode(mode)
@@ -312,7 +276,6 @@
 #endif
         , bufferedOutputMutex()
         , lastBufferedOutputSize(0)
->>>>>>> 003e9a58
     {
     }
 
