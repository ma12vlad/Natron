--- conflicted
+++ resolved
@@ -2647,20 +2647,6 @@
                 }
                 RenderingFlagSetter flagIsRendering( activeInputToRender->getNode().get() );
                 std::map<ImageComponents, ImagePtr> planes;
-<<<<<<< HEAD
-                boost::scoped_ptr<EffectInstance::RenderRoIArgs> renderArgs;
-                renderArgs.reset( new EffectInstance::RenderRoIArgs( time, //< the time at which to render
-                                                                     scale, //< the scale at which to render
-                                                                     mipMapLevel, //< the mipmap level (redundant with the scale)
-                                                                     viewsToRender[view], //< the view to render
-                                                                     false,
-                                                                     renderWindow, //< the region of interest (in pixel coordinates)
-                                                                     rod, // < any precomputed rod ? in canonical coordinates
-                                                                     components,
-                                                                     imageDepth,
-                                                                     false,
-                                                                     activeInputToRender.get() ) );
-=======
                 boost::scoped_ptr<EffectInstance::RenderRoIArgs> renderArgs( new EffectInstance::RenderRoIArgs( time, //< the time at which to render
                                                                                                                scale, //< the scale at which to render
                                                                                                                mipMapLevel, //< the mipmap level (redundant with the scale)
@@ -2671,8 +2657,7 @@
                                                                                                                components,
                                                                                                                imageDepth,
                                                                                                                false,
-                                                                                                               output.get() ) );
->>>>>>> 1709c5d0
+                                                                                                               activeInputToRender.get() ) );
                 EffectInstance::RenderRoIRetCode retCode;
                 retCode = activeInputToRender->renderRoI(*renderArgs, &planes);
                 if (retCode != EffectInstance::eRenderRoIRetCodeOk) {
