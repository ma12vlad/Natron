//  Natron
/* This Source Code Form is subject to the terms of the Mozilla Public
 * License, v. 2.0. If a copy of the MPL was not distributed with this
 * file, You can obtain one at http://mozilla.org/MPL/2.0/. */
/*
 * Created by Alexandre GAUTHIER-FOICHAT on 6/1/2012.
 * contact: immarespond at gmail dot com
 *
 */

// from <https://docs.python.org/3/c-api/intro.html#include-files>:
// "Since Python may define some pre-processor definitions which affect the standard headers on some systems, you must include Python.h before any standard headers are included."
#include <Python.h>

#include "Project.h"

#include <fstream>
#include <algorithm>
#include <cstdlib> // strtoul
#include <cerrno> // errno

#ifdef __NATRON_WIN32__
#include <stdio.h> //for _snprintf
#include <windows.h> //for GetUserName
#include <Lmcons.h> //for UNLEN
#define snprintf _snprintf
#elif defined(__NATRON_UNIX__)
#include <pwd.h> //for getpwuid
#endif

#include <QtConcurrentRun>
#include <QCoreApplication>
#include <QTimer>
#include <QThreadPool>
#include <QDir>
#include <QTemporaryFile>
#include <QHostInfo>
#include <QFileInfo>


#include "Engine/AppManager.h"
#include "Engine/AppInstance.h"
#include "Engine/ProjectPrivate.h"
#include "Engine/EffectInstance.h"
#include "Engine/Hash64.h"
#include "Engine/Node.h"
#include "Engine/ViewerInstance.h"
#include "Engine/ProjectSerialization.h"
#include "Engine/Settings.h"
#include "Engine/KnobFile.h"
#include "Engine/StandardPaths.h"
#include "Engine/OutputSchedulerThread.h"

using std::cout; using std::endl;
using std::make_pair;


static std::string getUserName()
{
#ifdef __NATRON_WIN32__
    char user_name[UNLEN+1];
    DWORD user_name_size = sizeof(user_name);
    GetUserName(user_name, &user_name_size);
    return std::string(user_name);
#elif defined(__NATRON_UNIX__)
    struct passwd *passwd;
    passwd = getpwuid( getuid() );
    return passwd->pw_name;
#endif
}

static std::string generateGUIUserName()
{
    return getUserName() + '@' + QHostInfo::localHostName().toStdString();
}

static std::string generateUserFriendlyNatronVersionName()
{
    std::string ret(NATRON_APPLICATION_NAME);
    ret.append(" v");
    ret.append(NATRON_VERSION_STRING);
    const std::string status(NATRON_DEVELOPMENT_STATUS);
    if (status == NATRON_DEVELOPMENT_ALPHA) {
        ret.append(" " NATRON_DEVELOPMENT_ALPHA);
    } else if (status == NATRON_DEVELOPMENT_BETA) {
        ret.append(" " NATRON_DEVELOPMENT_BETA);
    } else if (status == NATRON_DEVELOPMENT_RELEASE_CANDIDATE) {
        ret.append(" " NATRON_DEVELOPMENT_RELEASE_CANDIDATE);
        ret.append(QString::number(NATRON_BUILD_NUMBER).toStdString());
    }
    return ret;
}

namespace Natron {
Project::Project(AppInstance* appInstance)
    : NodeCollection(appInstance)
    , KnobHolder(appInstance)
    , _imp( new ProjectPrivate(this) )
{
    QObject::connect( _imp->autoSaveTimer.get(), SIGNAL( timeout() ), this, SLOT( onAutoSaveTimerTriggered() ) );
}

Project::~Project()
{
    ///wait for all autosaves to finish
    for (std::list<boost::shared_ptr<QFutureWatcher<void> > >::iterator it = _imp->autoSaveFutures.begin(); it != _imp->autoSaveFutures.end(); ++it) {
        (*it)->waitForFinished();
    }
    
    ///Don't clear autosaves if the program is shutting down by user request.
    ///Even if the user replied she/he didn't want to save the current work, we keep an autosave of it.
    //removeAutoSaves();
}
    
class LoadProjectSplashScreen_RAII
{
    AppInstance* app;
public:
    
    LoadProjectSplashScreen_RAII(AppInstance* app,const QString& filename)
    : app(app)
    {
        app->createLoadProjectSplashScreen(filename);
    }
    
    ~LoadProjectSplashScreen_RAII()
    {
        app->closeLoadPRojectSplashScreen();
    }
};

  
bool
Project::loadProject(const QString & path,
                     const QString & name)
{
    {
        QMutexLocker l(&_imp->isLoadingProjectMutex);
        assert(!_imp->isLoadingProject);
        _imp->isLoadingProject = true;
    }

    reset();

    try {
        loadProjectInternal(path,name,false,path);
    } catch (const std::exception & e) {
        {
            QMutexLocker l(&_imp->isLoadingProjectMutex);
            _imp->isLoadingProject = false;
        }
        Natron::errorDialog( QObject::tr("Project loader").toStdString(), QObject::tr("Error while loading project").toStdString() + ": " + e.what() );
        if ( !appPTR->isBackground() ) {
            getApp()->createNode(  CreateNodeArgs(PLUGINID_NATRON_VIEWER,
                                                  "",
                                                  -1,-1,
                                                  true,
                                                  INT_MIN,INT_MIN,
                                                  true,
                                                  true,
                                                  QString(),
                                                  CreateNodeArgs::DefaultValuesList(),
                                                  shared_from_this()) );
        }

        return false;
    } catch (...) {
        {
            QMutexLocker l(&_imp->isLoadingProjectMutex);
            _imp->isLoadingProject = false;
        }
        Natron::errorDialog( QObject::tr("Project loader").toStdString(), QObject::tr("Unkown error while loading project").toStdString() );
        if ( !appPTR->isBackground() ) {
            getApp()->createNode(  CreateNodeArgs(PLUGINID_NATRON_VIEWER,
                                                  "",
                                                  -1,-1,
                                                  true,
                                                  INT_MIN,INT_MIN,
                                                  true,
                                                  true,
                                                  QString(),
                                                  CreateNodeArgs::DefaultValuesList(),
                                                  shared_from_this()) );
        }

        return false;
    }

    ///Process all events before flagging that we're no longer loading the project
    ///to avoid multiple renders being called because of reshape events of viewers
    QCoreApplication::processEvents();

    {
        QMutexLocker l(&_imp->isLoadingProjectMutex);
        _imp->isLoadingProject = false;
    }

    refreshViewersAndPreviews();

    ///We successfully loaded the project, remove auto-saves of previous projects.
    removeAutoSaves();

    return true;
} // loadProject

bool
Project::loadProjectInternal(const QString & path,
                             const QString & name,bool isAutoSave,const QString& realFilePath)
{
    QString filePath = path + name;

    if ( !QFile::exists(filePath) ) {
        throw std::invalid_argument( QString(filePath + " : no such file.").toStdString() );
    }
    
    bool ret = false;
    std::ifstream ifile;
    try {
        ifile.exceptions(std::ifstream::failbit | std::ifstream::badbit);
        ifile.open(filePath.toStdString().c_str(),std::ifstream::in);
    } catch (const std::ifstream::failure & e) {
        throw std::runtime_error( std::string("Exception occured when opening file ") + filePath.toStdString() + ": " + e.what() );
    }
    
    if (NATRON_VERSION_MAJOR == 1 && NATRON_VERSION_MINOR == 0 && NATRON_VERSION_REVISION == 0) {
        
        ///Try to determine if the project was made during Natron v1.0.0 - RC2 or RC3 to detect a bug we introduced at that time
        ///in the BezierCP class serialisation
        bool foundV = false;
        QFile f(filePath);
        f.open(QIODevice::ReadOnly);
        QTextStream fs(&f);
        while (!fs.atEnd()) {
            
            QString line = fs.readLine();

            if (line.indexOf("Natron v1.0.0 RC2") != -1 || line.indexOf("Natron v1.0.0 RC3") != -1) {
                appPTR->setProjectCreatedDuringRC2Or3(true);
                foundV = true;
                break;
            }
        }
        if (!foundV) {
            appPTR->setProjectCreatedDuringRC2Or3(false);
        }
    }
    
    LoadProjectSplashScreen_RAII __raii_splashscreen__(getApp(),isAutoSave  && !realFilePath.isEmpty() ? realFilePath : name);
    
    try {
        
        {
            QMutexLocker k(&_imp->isLoadingProjectMutex);
            _imp->isLoadingProjectInternal = true;
        }
        boost::archive::xml_iarchive iArchive(ifile);
        bool bgProject;
        iArchive >> boost::serialization::make_nvp("Background_project", bgProject);
        ProjectSerialization projectSerializationObj( getApp() );
        iArchive >> boost::serialization::make_nvp("Project", projectSerializationObj);
        
        ret = load(projectSerializationObj,name,path,isAutoSave,realFilePath);
        
        {
            QMutexLocker k(&_imp->isLoadingProjectMutex);
            _imp->isLoadingProjectInternal = false;
        }
        
        if (!bgProject) {
            getApp()->loadProjectGui(iArchive);
        }
    } catch (const boost::archive::archive_exception & e) {
        ifile.close();
        {
            QMutexLocker k(&_imp->isLoadingProjectMutex);
            _imp->isLoadingProjectInternal = false;
        }
        throw std::runtime_error( e.what() );
    } catch (const std::exception & e) {
        ifile.close();
        {
            QMutexLocker k(&_imp->isLoadingProjectMutex);
            _imp->isLoadingProjectInternal = false;
        }
        throw std::runtime_error( std::string("Failed to read the project file: ") + std::string( e.what() ) );
    }

    ifile.close();
    
    _imp->natronVersion->setValue(generateUserFriendlyNatronVersionName(),0);
    Q_EMIT projectNameChanged(name);
    
    std::string onProjectLoad = getOnProjectLoadCB();
    if (!onProjectLoad.empty()) {
        std::string err,output;
        QString appID = QString("app%1").arg(getApp()->getAppID() + 1);
        onProjectLoad.insert(0, "app = " + appID.toStdString() + "\n");
        if (!Natron::interpretPythonScript(onProjectLoad + "()\n", &err, &output)) {
            getApp()->appendToScriptEditor("Failed to run onProjectLoad callback: " + err);
        } else {
            getApp()->appendToScriptEditor(output);
        }
    }
    
    return ret;
}


QString
Project::saveProject(const QString & path,
                     const QString & name,
                     bool autoS)
{
    {
        QMutexLocker l(&_imp->isLoadingProjectMutex);
        if (_imp->isLoadingProject) {
            return QString();
        }
    }

    {
        QMutexLocker l(&_imp->isSavingProjectMutex);
        if (_imp->isSavingProject) {
            return QString();
        } else {
            _imp->isSavingProject = true;
        }
    }

    QString ret;
    try {
        if (!autoS) {
            //if  (!isSaveUpToDate() || !QFile::exists(path+name)) {

            ret = saveProjectInternal(path,name);
            
            ///We just saved, any auto-save left is then worthless
            removeAutoSaves();

            //}
        } else {
            
            ///Clean auto-saves before saving a new one
            removeAutoSaves();
            
            ret = saveProjectInternal(path,name,true);
        }
    } catch (const std::exception & e) {
        if (!autoS) {
            Natron::errorDialog( QObject::tr("Save").toStdString(), e.what() );
        } else {
            qDebug() << "Save failure: " << e.what();
        }
    }

    {
        QMutexLocker l(&_imp->isSavingProjectMutex);
        _imp->isSavingProject = false;
    }
    
    ///Save caches ToC
    appPTR->saveCaches();
    
    return ret;
}

static bool
fileCopy(const QString & source,
         const QString & dest)
{
    QFile sourceFile(source);
    QFile destFile(dest);
    bool success = true;

    success &= sourceFile.open( QFile::ReadOnly );
    success &= destFile.open( QFile::WriteOnly | QFile::Truncate );
    success &= destFile.write( sourceFile.readAll() ) >= 0;
    sourceFile.close();
    destFile.close();

    return success;
}

QString
Project::saveProjectInternal(const QString & path,
                             const QString & name,
                             bool autoSave)
{
    QDateTime time = QDateTime::currentDateTime();
    QString timeStr = time.toString();
    Hash64 timeHash;

    for (int i = 0; i < timeStr.size(); ++i) {
        timeHash.append<unsigned short>( timeStr.at(i).unicode() );
    }
    timeHash.computeHash();
    QString timeHashStr = QString::number( timeHash.value() );
    QString actualFileName = name;
    
    bool isRenderSave = name.contains("RENDER_SAVE");
    
    if (autoSave) {
        
        ///For render save don't encode a hash into it
        if (!isRenderSave) {
            ///We encode the filename of the actual project file
            ///into the autosave filename so that the "Do you want to restore this autosave?" dialog
            ///knows to which project is linked the autosave.
            QString pathCpy = path;
            
#ifdef __NATRON_WIN32__
            ///on windows, we must also modifiy the root name otherwise it would fail to save with a filename containing for example C:/
            QFileInfoList roots = QDir::drives();
            QString root;
            for (int i = 0; i < roots.size(); ++i) {
                QString rootPath = roots[i].absolutePath();
                rootPath = rootPath.remove( QChar('\\') );
                rootPath = rootPath.remove( QChar('/') );
                if ( pathCpy.startsWith(rootPath) ) {
                    root = rootPath;
                    QString rootToPrepend("_ROOT_");
                    rootToPrepend.append( root.at(0) ); //< append the root character, e.g the 'C' of C:
                    rootToPrepend.append("_N_ROOT_");
                    pathCpy.replace(rootPath, rootToPrepend);
                    break;
                }
            }
            
#endif
            pathCpy = pathCpy.replace("/", "_SEP_");
            pathCpy = pathCpy.replace("\\", "_SEP_");
            actualFileName.prepend(pathCpy);
            actualFileName.append("." + timeHashStr);
        }
    }
    QString filePath;
    if (autoSave) {
        filePath = Project::autoSavesDir() + QDir::separator() + actualFileName;
        _imp->lastAutoSaveFilePath = filePath;
    } else {
        filePath = path + actualFileName;
    }
    
    std::string onProjectSave = getOnProjectSaveCB();
    if (!onProjectSave.empty()) {
        std::stringstream ss;
        ss << "autoSave = ";
        if (autoSave) {
            ss << "True\n";
        } else {
            ss << "False\n";
        }
        ss << "filename = " << filePath.toStdString() << "\n";
        QString appID = QString("app%1").arg(getApp()->getAppID() + 1);
        ss << "app = " <<  appID.toStdString() << "\n";
        ss << "ret = " << onProjectSave << "()\n";
        ss << "del filename\ndel autoSave\n";
        onProjectSave = ss.str();
        std::string err;
        std::string output;
        if (!Natron::interpretPythonScript(onProjectSave, &err, &output)) {
            getApp()->appendToScriptEditor("Failed to run onProjectSave callback: " + err);
        } else {
            PyObject* mainModule = getMainModule();
            assert(mainModule);
            PyObject* ret = PyObject_GetAttrString(mainModule, "ret");
            assert(ret);
            if (ret) {
                filePath = QString(PY3String_asString(ret).c_str());
                bool ok = Natron::interpretPythonScript("del ret\n", &err, 0);
                assert(ok);
                (void)ok;
            }
            if (!output.empty()) {
                getApp()->appendToScriptEditor(output);
            }
        }
    }

    ///Use a temporary file to save, so if Natron crashes it doesn't corrupt the user save.
    QString tmpFilename = StandardPaths::writableLocation(StandardPaths::eStandardLocationTemp);
    tmpFilename.append( QDir::separator() );
    tmpFilename.append( QString::number( time.toMSecsSinceEpoch() ) );

    std::ofstream ofile;
    try {
        ofile.exceptions(std::ifstream::failbit | std::ifstream::badbit);
        ofile.open(tmpFilename.toStdString().c_str(),std::ofstream::out);
    } catch (const std::ofstream::failure & e) {
        throw std::runtime_error( std::string("Exception occured when opening file ") + tmpFilename.toStdString() + ": " + e.what() );
    }

    if ( !ofile.good() ) {
        qDebug() << "Failed to open file " << tmpFilename.toStdString().c_str();
        throw std::runtime_error( "Failed to open file " + tmpFilename.toStdString() );
    }

    ///Fix file paths before saving.
    QString oldProjectPath;
    {
        QMutexLocker l(&_imp->projectLock);
        oldProjectPath = _imp->projectPath;
    }
    
    if (!autoSave) {
        _imp->autoSetProjectDirectory(path);
        _imp->saveDate->setValue(timeStr.toStdString(), 0);
        _imp->lastAuthorName->setValue(generateGUIUserName(), 0);
        _imp->natronVersion->setValue(generateUserFriendlyNatronVersionName(),0);
    }
    
    try {
        boost::archive::xml_oarchive oArchive(ofile);
        bool bgProject = appPTR->isBackground();
        oArchive << boost::serialization::make_nvp("Background_project",bgProject);
        ProjectSerialization projectSerializationObj( getApp() );
        save(&projectSerializationObj);
        oArchive << boost::serialization::make_nvp("Project",projectSerializationObj);
        if (!bgProject) {
            getApp()->saveProjectGui(oArchive);
        }
    } catch (...) {
        ofile.close();
        if (!autoSave) {
            ///Reset the old project path in case of failure.
            _imp->autoSetProjectDirectory(oldProjectPath);
        }
        throw;
    }

    ofile.close();

    QFile::remove(filePath);
    int nAttemps = 0;

    while ( nAttemps < 10 && !fileCopy(tmpFilename, filePath) ) {
        ++nAttemps;
    }

    QFile::remove(tmpFilename);
    
    if (!autoSave) {
        _imp->projectName = name;
        Q_EMIT projectNameChanged(name); //< notify the gui so it can update the title
        _imp->projectPath = path;
        _imp->hasProjectBeenSavedByUser = true;
        _imp->ageSinceLastSave = time;
    } else {
        if (!isRenderSave) {
            Q_EMIT projectNameChanged(_imp->projectName + " (*)");
        }
    }
    _imp->lastAutoSave = time;

    return filePath;
} // saveProjectInternal

void
Project::autoSave()
{
    ///don't autosave in background mode...
    if ( appPTR->isBackground() ) {
        return;
    }

    saveProject(_imp->projectPath, _imp->projectName, true);
}

void
Project::triggerAutoSave()
{
    ///Should only be called in the main-thread, that is upon user interaction.
    assert( QThread::currentThread() == qApp->thread() );

    if ( appPTR->isBackground() || !appPTR->isLoaded() ) {
        return;
    }
    {
        QMutexLocker l(&_imp->isLoadingProjectMutex);
        if (_imp->isLoadingProject) {
            return;
        }
    }

    _imp->autoSaveTimer->start( appPTR->getCurrentSettings()->getAutoSaveDelayMS() );
}

void
Project::onAutoSaveTimerTriggered()
{
    assert( !appPTR->isBackground() );

    if (!getApp()) {
        return;
    }
    
    ///check that all schedulers are not working.
    ///If so launch an auto-save, otherwise, restart the timer.
    bool canAutoSave = !hasNodeRendering() && !getApp()->isShowingDialog();

    if (canAutoSave) {
        boost::shared_ptr<QFutureWatcher<void> > watcher(new QFutureWatcher<void>);
        QObject::connect(watcher.get(), SIGNAL(finished()), this, SLOT(onAutoSaveFutureFinished()));
        watcher->setFuture(QtConcurrent::run(this,&Project::autoSave));
        _imp->autoSaveFutures.push_back(watcher);
    } else {
        ///If the auto-save failed because a render is in progress, try every 2 seconds to auto-save.
        ///We don't use the user-provided timeout interval here because it could be an inapropriate value.
        _imp->autoSaveTimer->start(2000);
    }
}
    
void Project::onAutoSaveFutureFinished()
{
    QFutureWatcherBase* future = qobject_cast<QFutureWatcherBase*>(sender());
    assert(future);
    for (std::list<boost::shared_ptr<QFutureWatcher<void> > >::iterator it = _imp->autoSaveFutures.begin(); it != _imp->autoSaveFutures.end(); ++it) {
        if (it->get() == future) {
            _imp->autoSaveFutures.erase(it);
            break;
        }
    }
}

bool
Project::findAndTryLoadAutoSave()
{
    QDir savesDir( autoSavesDir() );
    QStringList entries = savesDir.entryList();

    for (int i = 0; i < entries.size(); ++i) {
        const QString & entry = entries.at(i);
        QString searchStr('.');
        searchStr.append(NATRON_PROJECT_FILE_EXT);
        searchStr.append('.');
        int suffixPos = entry.indexOf(searchStr);
        if (suffixPos != -1 && !entry.contains("RENDER_SAVE")) {
            QString filename = entry.left(suffixPos + searchStr.size() - 1);
            bool exists = false;

            if ( !filename.contains(NATRON_PROJECT_UNTITLED) ) {
#ifdef __NATRON_WIN32__
                ///on windows we must extract the root of the filename (@see saveProjectInternal)
                int rootPos = filename.indexOf("_ROOT_");
                int endRootPos =  filename.indexOf("_N_ROOT_");
                QString rootName;
                if (rootPos != -1) {
                    assert(endRootPos != -1); //< if we found _ROOT_ then _N_ROOT must exist too
                    int startRootNamePos = rootPos + 6;
                    rootName = filename.mid(startRootNamePos,endRootPos - startRootNamePos);
                }
                filename.replace("_ROOT" + rootName + "_N_ROOT_",rootName + ':');
#endif
                filename = filename.replace( "_SEP_",QDir::separator() );
                exists = QFile::exists(filename);
            }

            QString text;

            if (exists) {
                text = tr("A recent auto-save of %1 was found.\n"
                          "Would you like to restore it entirely? "
                          "Clicking No will remove this auto-save.").arg(filename);;
            } else {
                text = tr("An auto-save was restored successfully. It didn't belong to any project\n"
                          "Would you like to restore it ? Clicking No will remove this auto-save forever.");
            }

            appPTR->hideSplashScreen();

            Natron::StandardButtonEnum ret = Natron::questionDialog(tr("Auto-save").toStdString(),
                                                                text.toStdString(),false, Natron::StandardButtons(Natron::eStandardButtonYes | Natron::eStandardButtonNo),
                                                                Natron::eStandardButtonYes);
            if ( (ret == Natron::eStandardButtonNo) || (ret == Natron::eStandardButtonEscape) ) {
                removeAutoSaves();
                reset();

                return false;
            } else {
                {
                    QMutexLocker l(&_imp->isLoadingProjectMutex);
                    assert(!_imp->isLoadingProject);
                    _imp->isLoadingProject = true;
                }
                QString existingFilePath;
                if (exists && !filename.isEmpty()) {
                    existingFilePath = QFileInfo(filename).path(); 
                }
                
                bool loadOK = true;
                try {
                    loadOK = loadProjectInternal(savesDir.path() + QDir::separator(), entry,true,existingFilePath);
                } catch (const std::exception & e) {
                    Natron::errorDialog( QObject::tr("Project loader").toStdString(), QObject::tr("Error while loading auto-saved project").toStdString() + ": " + e.what() );
                    getApp()->createNode(  CreateNodeArgs(PLUGINID_NATRON_VIEWER,
                                                          "",
                                                          -1,-1,
                                                          true,
                                                          INT_MIN,INT_MIN,
                                                          true,
                                                          true,
                                                          QString(),
                                                          CreateNodeArgs::DefaultValuesList(),
                                                          shared_from_this()) );
                } catch (...) {
                    Natron::errorDialog( QObject::tr("Project loader").toStdString(), QObject::tr("Error while loading auto-saved project").toStdString() );
                    getApp()->createNode(  CreateNodeArgs(PLUGINID_NATRON_VIEWER,
                                                          "",
                                                          -1,-1,
                                                          true,
                                                          INT_MIN,INT_MIN,
                                                          true,
                                                          true,
                                                          QString(),
                                                          CreateNodeArgs::DefaultValuesList(),
                                                          shared_from_this()) );
                }

                ///Process all events before flagging that we're no longer loading the project
                ///to avoid multiple renders being called because of reshape events of viewers
                QCoreApplication::processEvents();

                {
                    QMutexLocker l(&_imp->isLoadingProjectMutex);
                    _imp->isLoadingProject = false;
                }

                _imp->autoSetProjectFormat = false;

                if (exists) {
                    _imp->hasProjectBeenSavedByUser = true;
                    QString path = filename.left(filename.lastIndexOf( QDir::separator() ) + 1);
                    filename = filename.remove(path);
                    _imp->projectName = filename;
                    _imp->projectPath = path;
                } else {
                    _imp->hasProjectBeenSavedByUser = false;
                    _imp->projectName = NATRON_PROJECT_UNTITLED;
                    _imp->projectPath.clear();
                }
                _imp->lastAutoSave = QDateTime::currentDateTime();
                _imp->ageSinceLastSave = QDateTime();

                Q_EMIT projectNameChanged(_imp->projectName + " (*)");

                refreshViewersAndPreviews();

                if (!loadOK) {
                    ///Show errors log
                    appPTR->showOfxLog();
                }
                
                return true;
            }
        }
    }
    removeAutoSaves();
    reset();

    return false;
} // findAndTryLoadAutoSave

void
Project::initializeKnobs()
{
    boost::shared_ptr<Page_Knob> page = Natron::createKnob<Page_Knob>(this, "Settings");

    _imp->envVars = Natron::createKnob<Path_Knob>(this, "Project paths");
    _imp->envVars->setName("projectPaths");
    _imp->envVars->setHintToolTip("Specify here project paths. Any path can be used "
                                  "in file paths and can be used between brackets, for example: \n"
                                  "[" NATRON_PROJECT_ENV_VAR_NAME "]MyProject.ntp \n"
                                  "You can add as many project paths as you want and can name them as you want. This way it "
                                  "makes it easy to share your projects and move files around."
                                  " You can chain up paths, like so:\n "
                                  "[" NATRON_PROJECT_ENV_VAR_NAME "] = <PathToProject> \n"
                                  "[Scene1] = [" NATRON_PROJECT_ENV_VAR_NAME "]/Rush/S_01 \n"
                                  "[Shot1] = [Scene1]/Shot001 \n"
                                  "By default if a file-path is NOT absolute (i.e: not starting with '/' "
                                  " on Unix or a drive name on Windows) "
                                  "then it will be expanded using the [" NATRON_PROJECT_ENV_VAR_NAME "] path. "
                                  "Absolute paths are treated as normal."
                                  " The [" NATRON_PROJECT_ENV_VAR_NAME "] path will be set automatically to "
                                  " the location of the project file when saving and loading a project."
                                  " The [" NATRON_OCIO_ENV_VAR_NAME "] path will also be set automatically for better sharing of projects with reader nodes.");
    _imp->envVars->setSecret(false);
    _imp->envVars->setMultiPath(true);
    
    ///Initialize the OCIO Config
    onOCIOConfigPathChanged(appPTR->getOCIOConfigPath(),false);
    
    page->addKnob(_imp->envVars);
    
    _imp->formatKnob = Natron::createKnob<Choice_Knob>(this, "Output Format");
    _imp->formatKnob->setHintToolTip("The project output format is what is used as canvas on the viewers.");
    _imp->formatKnob->setName("outputFormat");

    const std::vector<Format*> & appFormats = appPTR->getFormats();
    std::vector<std::string> entries;
    for (U32 i = 0; i < appFormats.size(); ++i) {
        Format* f = appFormats[i];
        QString formatStr = Natron::generateStringFromFormat(*f);
        if ( (f->width() == 1920) && (f->height() == 1080) ) {
            _imp->formatKnob->setDefaultValue(i,0);
        }
        entries.push_back( formatStr.toStdString() );
        _imp->builtinFormats.push_back(*f);
    }
    _imp->formatKnob->turnOffNewLine();

    _imp->formatKnob->populateChoices(entries);
    _imp->formatKnob->setAnimationEnabled(false);
    page->addKnob(_imp->formatKnob);
    _imp->addFormatKnob = Natron::createKnob<Button_Knob>(this,"New format...");
    _imp->addFormatKnob->setName("newFormat");
    page->addKnob(_imp->addFormatKnob);

    _imp->viewsCount = Natron::createKnob<Int_Knob>(this,"Number of views");
    _imp->viewsCount->setName("noViews");
    _imp->viewsCount->setAnimationEnabled(false);
    _imp->viewsCount->setMinimum(1);
    _imp->viewsCount->setDisplayMinimum(1);
    _imp->viewsCount->setDefaultValue(1,0);
    _imp->viewsCount->disableSlider();
    _imp->viewsCount->setEvaluateOnChange(false);
    _imp->viewsCount->turnOffNewLine();
    page->addKnob(_imp->viewsCount);

    _imp->mainView = Natron::createKnob<Int_Knob>(this, "Main view");
    _imp->mainView->setName("mainView");
    _imp->mainView->disableSlider();
    _imp->mainView->setDefaultValue(0);
    _imp->mainView->setMinimum(0);
    _imp->mainView->setMaximum(0);
    _imp->mainView->setAnimationEnabled(false);
    page->addKnob(_imp->mainView);

    _imp->previewMode = Natron::createKnob<Bool_Knob>(this, "Auto previews");
    _imp->previewMode->setName("autoPreviews");
    _imp->previewMode->setHintToolTip("When checked, preview images on the node graph will be "
                                      "refreshed automatically. You can uncheck this option to improve performances."
                                      "Press P in the node graph to refresh the previews yourself.");
    _imp->previewMode->setAnimationEnabled(false);
    _imp->previewMode->setEvaluateOnChange(false);
    page->addKnob(_imp->previewMode);
    bool autoPreviewEnabled = appPTR->getCurrentSettings()->isAutoPreviewOnForNewProjects();
    _imp->previewMode->setDefaultValue(autoPreviewEnabled,0);

    std::vector<std::string> colorSpaces;
    colorSpaces.push_back("sRGB");
    colorSpaces.push_back("Linear");
    colorSpaces.push_back("Rec.709");
    _imp->colorSpace8u = Natron::createKnob<Choice_Knob>(this, "Colorspace for 8-bit integer images");
    _imp->colorSpace8u->setName("defaultColorSpace8u");
    _imp->colorSpace8u->setHintToolTip("Defines the color-space in which 8-bit images are assumed to be by default.");
    _imp->colorSpace8u->setAnimationEnabled(false);
    _imp->colorSpace8u->populateChoices(colorSpaces);
    _imp->colorSpace8u->setDefaultValue(0);
    page->addKnob(_imp->colorSpace8u);
    
    _imp->colorSpace16u = Natron::createKnob<Choice_Knob>(this, "Colorspace for 16-bit integer images");
    _imp->colorSpace16u->setName("defaultColorSpace16u");
    _imp->colorSpace16u->setHintToolTip("Defines the color-space in which 16-bit integer images are assumed to be by default.");
    _imp->colorSpace16u->setAnimationEnabled(false);
    _imp->colorSpace16u->populateChoices(colorSpaces);
    _imp->colorSpace16u->setDefaultValue(2);
    page->addKnob(_imp->colorSpace16u);
    
    _imp->colorSpace32f = Natron::createKnob<Choice_Knob>(this, "Colorspace for 32-bit floating point images");
    _imp->colorSpace32f->setName("defaultColorSpace32f");
    _imp->colorSpace32f->setHintToolTip("Defines the color-space in which 32-bit floating point images are assumed to be by default.");
    _imp->colorSpace32f->setAnimationEnabled(false);
    _imp->colorSpace32f->populateChoices(colorSpaces);
    _imp->colorSpace32f->setDefaultValue(1);
    page->addKnob(_imp->colorSpace32f);
    
    _imp->frameRange = Natron::createKnob<Int_Knob>(this, "Frame range",2);
    _imp->frameRange->setDefaultValue(1,0);
    _imp->frameRange->setDefaultValue(1,1);
    _imp->frameRange->setEvaluateOnChange(false);
    _imp->frameRange->setName("frameRange");
    _imp->frameRange->setHintToolTip("The frame range of the project as seen by the plug-ins. New viewers are created automatically "
                                     "with this frame-range. By default when a new Reader node is created, its frame range "
                                     "is unioned to this "
                                     "frame-range, unless the Lock frame range parameter is checked.");
    _imp->frameRange->setAnimationEnabled(false);
    _imp->frameRange->turnOffNewLine();
    page->addKnob(_imp->frameRange);
    
    _imp->lockFrameRange = Natron::createKnob<Bool_Knob>(this, "Lock range");
    _imp->lockFrameRange->setName("lockRange");
    _imp->lockFrameRange->setDefaultValue(false);
    _imp->lockFrameRange->setAnimationEnabled(false);
    _imp->lockFrameRange->setHintToolTip("By default when a new Reader node is created, its frame range is unioned to the "
                                         "project frame-range, unless this parameter is checked.");
    _imp->lockFrameRange->setEvaluateOnChange(false);
    page->addKnob(_imp->lockFrameRange);
    
    _imp->frameRate = Natron::createKnob<Double_Knob>(this, "Frame rate");
    _imp->frameRate->setName("frameRate");
    _imp->frameRate->setHintToolTip("The frame rate of the project. This will serve as a default value for all effects that don't produce "
                                    "special frame rates.");
    _imp->frameRate->setAnimationEnabled(false);
    _imp->frameRate->setDefaultValue(24);
    _imp->frameRate->setDisplayMinimum(0.);
    _imp->frameRate->setDisplayMaximum(50.);
    page->addKnob(_imp->frameRate);
    
    boost::shared_ptr<Page_Knob> infoPage = Natron::createKnob<Page_Knob>(this, "Info");
    
    _imp->natronVersion = Natron::createKnob<String_Knob>(this, "Saved with");
    _imp->natronVersion->setName("softwareVersion");
    _imp->natronVersion->setHintToolTip("The version of " NATRON_APPLICATION_NAME " that saved this project for the last time.");
    _imp->natronVersion->setAsLabel();
    _imp->natronVersion->setEvaluateOnChange(false);
    _imp->natronVersion->setAnimationEnabled(false);
    
    _imp->natronVersion->setDefaultValue(generateUserFriendlyNatronVersionName());
    infoPage->addKnob(_imp->natronVersion);
    
    _imp->originalAuthorName = Natron::createKnob<String_Knob>(this, "Original author");
    _imp->originalAuthorName->setName("originalAuthor");
    _imp->originalAuthorName->setHintToolTip("The user name and host name of the original author of the project.");
    _imp->originalAuthorName->setAsLabel();
    _imp->originalAuthorName->setEvaluateOnChange(false);
    _imp->originalAuthorName->setAnimationEnabled(false);
    std::string authorName = generateGUIUserName();
    _imp->originalAuthorName->setDefaultValue(authorName);
    infoPage->addKnob(_imp->originalAuthorName);
    
    _imp->lastAuthorName = Natron::createKnob<String_Knob>(this, "Last author");
    _imp->lastAuthorName->setName("lastAuthor");
    _imp->lastAuthorName->setHintToolTip("The user name and host name of the last author of the project.");
    _imp->lastAuthorName->setAsLabel();
    _imp->lastAuthorName->setEvaluateOnChange(false);
    _imp->lastAuthorName->setAnimationEnabled(false);
    _imp->lastAuthorName->setDefaultValue(authorName);
    infoPage->addKnob(_imp->lastAuthorName);


    _imp->projectCreationDate = Natron::createKnob<String_Knob>(this, "Created on");
    _imp->projectCreationDate->setName("creationDate");
    _imp->projectCreationDate->setHintToolTip("The creation date of the project.");
    _imp->projectCreationDate->setAsLabel();
    _imp->projectCreationDate->setEvaluateOnChange(false);
    _imp->projectCreationDate->setAnimationEnabled(false);
    _imp->projectCreationDate->setDefaultValue(QDateTime::currentDateTime().toString().toStdString());
    infoPage->addKnob(_imp->projectCreationDate);
    
    _imp->saveDate = Natron::createKnob<String_Knob>(this, "Last saved on");
    _imp->saveDate->setName("lastSaveDate");
    _imp->saveDate->setHintToolTip("The date this project was last saved.");
    _imp->saveDate->setAsLabel();
    _imp->saveDate->setEvaluateOnChange(false);
    _imp->saveDate->setAnimationEnabled(false);
    infoPage->addKnob(_imp->saveDate);
    
    boost::shared_ptr<String_Knob> comments = Natron::createKnob<String_Knob>(this, "Comments");
    comments->setName("comments");
    comments->setHintToolTip("This area is a good place to write some informations about the project such as its authors, license "
                             "and anything worth mentionning about it.");
    comments->setAsMultiLine();
    comments->setAnimationEnabled(false);
    infoPage->addKnob(comments);
    
    boost::shared_ptr<Page_Knob> pythonPage = Natron::createKnob<Page_Knob>(this, "Python");
    _imp->onProjectLoadCB = Natron::createKnob<String_Knob>(this, "After project loaded");
    _imp->onProjectLoadCB->setName("afterProjectLoad");
    _imp->onProjectLoadCB->setHintToolTip("Add here the name of a Python-defined function that will be called each time this project "
                                          "is loaded either from an auto-save or by a user action. It will be called immediately after all "
                                          "nodes are re-created. This callback will not be called when creating new projects. "
                                          "The variable \"app\" will be declared prior to calling the function, pointing to the project being loaded.");
    _imp->onProjectLoadCB->setAnimationEnabled(false);
    std::string onProjectLoad = appPTR->getCurrentSettings()->getDefaultOnProjectLoadedCB();
    _imp->onProjectLoadCB->setValue(onProjectLoad, 0);
    pythonPage->addKnob(_imp->onProjectLoadCB);
    
    
    _imp->onProjectSaveCB = Natron::createKnob<String_Knob>(this, "Before project save");
    _imp->onProjectSaveCB->setName("beforeProjectSave");
    _imp->onProjectSaveCB->setHintToolTip("Add here the name of a Python-defined function that will be called each time this project "
                                          "is saved by the user. This will be called prior to actually saving the project and can be used "
                                          "to change the filename of the file.\n"
                                          "The global variable \"filename\" will be declared. This function should then "
                                          "return the filename under which the file should be saved.\n"
                                          "The global boolean variable \"autoSave\" will be declared. If True it means that the callback "
                                          "was triggered from an auto-save, otherwise from a regular user save. "
                                          "The variable \"app\" will be declared prior to calling the function, pointing to the current app instance.");
    _imp->onProjectSaveCB->setAnimationEnabled(false);
    std::string onProjectSave = appPTR->getCurrentSettings()->getDefaultOnProjectSaveCB();
    _imp->onProjectSaveCB->setValue(onProjectSave, 0);
    pythonPage->addKnob(_imp->onProjectSaveCB);
    
    _imp->onProjectCloseCB = Natron::createKnob<String_Knob>(this, "Before project close");
    _imp->onProjectCloseCB->setName("beforeProjectClose");
    _imp->onProjectCloseCB->setHintToolTip("Add here the name of a Python-defined function that will be called each time this project "
                                          "is closed or if the user closes the application while this project is opened. This is called "
                                           "prior to removing anything from the project. "
                                           "The variable \"app\" will be declared prior to calling the function, pointing to the project being closed.");
    _imp->onProjectCloseCB->setAnimationEnabled(false);
    std::string onProjectClose = appPTR->getCurrentSettings()->getDefaultOnProjectCloseCB();
    _imp->onProjectCloseCB->setValue(onProjectClose, 0);
    pythonPage->addKnob(_imp->onProjectCloseCB);
    
    _imp->onNodeCreated = Natron::createKnob<String_Knob>(this, "After node created");
    _imp->onNodeCreated->setName("afterNodeCreated");
    _imp->onNodeCreated->setHintToolTip("Add here the name of a Python-defined function that will be called each time a node "
                                           "is created. The boolean variable userEdited will be set to True if the node was created "
                                        "by the user or False otherwise (such as when loading a project, or pasting a node).\n"
                                        "The global variable \"thisNode\" will be declared beforhand, referencing the node that has "
                                        "created. "
                                        "The variable \"app\" will be declared prior to calling the function, pointing to the current app instance.");
    _imp->onNodeCreated->setAnimationEnabled(false);
    std::string onNodeCreated = appPTR->getCurrentSettings()->getDefaultOnNodeCreatedCB();
    _imp->onNodeCreated->setValue(onNodeCreated, 0);
    pythonPage->addKnob(_imp->onNodeCreated);
    
    _imp->onNodeDeleted = Natron::createKnob<String_Knob>(this, "Before node removal");
    _imp->onNodeDeleted->setName("beforeNodeRemoval");
    _imp->onNodeDeleted->setHintToolTip("Add here the name of a Python-defined function that will be called each time a node "
                                        "is about to be deleted. \n"
                                        "The global variable \"thisNode\" will be declared, referencing the node that is to be "
                                        "deleted. \n"
                                        "Note that this function will not be called when the project is closing. "
                                        "The variable \"app\" will be declared prior to calling the function, pointing to the current app instance.");
    _imp->onNodeDeleted->setAnimationEnabled(false);
    std::string onNodeDelete = appPTR->getCurrentSettings()->getDefaultOnNodeDeleteCB();
    _imp->onNodeDeleted->setValue(onNodeDelete, 0);
    pythonPage->addKnob(_imp->onNodeDeleted);
    

    
    comments->setAsMultiLine();
    comments->setAnimationEnabled(false);
    infoPage->addKnob(comments);
    
    Q_EMIT knobsInitialized();
} // initializeKnobs

void
Project::evaluate(KnobI* knob,
                  bool isSignificant,
                  Natron::ValueChangedReasonEnum /*reason*/)
{
    assert(QThread::currentThread() == qApp->thread());
<<<<<<< HEAD
    if (isSignificant && knob != _imp->formatKnob.get()) {
=======
   /* if (isSignificant && knob != _imp->formatKnob.get()) {
        getCurrentNodes();
>>>>>>> be633169
        
        NodeList nodes = getNodes();
        
        for (NodeList::iterator it = nodes.begin(); it != nodes.end() ; ++it) {
            assert(*it);
            (*it)->incrementKnobsAge();

            
            ViewerInstance* n = dynamic_cast<ViewerInstance*>( (*it)->getLiveInstance() );
            if (n) {
                n->renderCurrentFrame(true);
            }
        }
    }*/
}

// don't return a reference to a mutex-protected object!
void
Project::getProjectDefaultFormat(Format *f) const
{
    assert(f);
    QMutexLocker l(&_imp->formatMutex);
    int index = _imp->formatKnob->getValue();
    _imp->findFormat(index, f);
}


    
void
Project::ensureAllProcessingThreadsFinished()
{
    quitAnyProcessingForAllNodes();
    QThreadPool::globalInstance()->waitForDone();
}

int
Project::currentFrame() const
{
    return _imp->timeline->currentFrame();
}


int
Project::tryAddProjectFormat(const Format & f)
{
    assert( !_imp->formatMutex.tryLock() );
    if ( ( f.left() >= f.right() ) || ( f.bottom() >= f.top() ) ) {
        return -1;
    }

    std::list<Format>::iterator foundFormat = std::find(_imp->builtinFormats.begin(), _imp->builtinFormats.end(), f);
    if ( foundFormat != _imp->builtinFormats.end() ) {
        return std::distance(_imp->builtinFormats.begin(),foundFormat);
    } else {
        foundFormat = std::find(_imp->additionalFormats.begin(), _imp->additionalFormats.end(), f);
        if ( foundFormat != _imp->additionalFormats.end() ) {
            return std::distance(_imp->additionalFormats.begin(),foundFormat) + _imp->builtinFormats.size();
        }
    }

    std::vector<std::string> entries;
    for (std::list<Format>::iterator it = _imp->builtinFormats.begin(); it != _imp->builtinFormats.end(); ++it) {
        const Format & f = *it;
        QString formatStr = generateStringFromFormat(f);
        entries.push_back( formatStr.toStdString() );
    }
    for (std::list<Format>::iterator it = _imp->additionalFormats.begin(); it != _imp->additionalFormats.end(); ++it) {
        const Format & f = *it;
        QString formatStr = generateStringFromFormat(f);
        entries.push_back( formatStr.toStdString() );
    }
    QString formatStr = generateStringFromFormat(f);
    entries.push_back( formatStr.toStdString() );
    _imp->additionalFormats.push_back(f);
    _imp->formatKnob->populateChoices(entries);

    return ( _imp->builtinFormats.size() + _imp->additionalFormats.size() ) - 1;
}

void
Project::setProjectDefaultFormat(const Format & f)
{
    assert( !_imp->formatMutex.tryLock() );
    int index = tryAddProjectFormat(f);
    _imp->formatKnob->setValue(index,0);
    ///if locked it will trigger a deadlock because some parameters
    ///might respond to this signal by checking the content of the project format.
}

int
Project::getProjectViewsCount() const
{
    return _imp->viewsCount->getValue();
}

int
Project::getProjectMainView() const
{
    return _imp->mainView->getValue();
}

QString
Project::getProjectName() const
{
    QMutexLocker l(&_imp->projectLock);

    return _imp->projectName;
}

QString
Project::getLastAutoSaveFilePath() const
{
    QMutexLocker l(&_imp->projectLock);

    return _imp->lastAutoSaveFilePath;
}

bool
Project::hasEverAutoSaved() const
{
    return !getLastAutoSaveFilePath().isEmpty();
}

QString
Project::getProjectPath() const
{
    QMutexLocker l(&_imp->projectLock);

    return _imp->projectPath;
}

bool
Project::hasProjectBeenSavedByUser() const
{
    QMutexLocker l(&_imp->projectLock);

    return _imp->hasProjectBeenSavedByUser;
}

#if 0 // dead code
QDateTime
Project::getProjectAgeSinceLastSave() const
{
    QMutexLocker l(&_imp->projectLock);

    return _imp->ageSinceLastSave;
}

QDateTime
Project::getProjectAgeSinceLastAutosave() const
{
    QMutexLocker l(&_imp->projectLock);

    return _imp->lastAutoSave;
}

#endif

bool
Project::isAutoPreviewEnabled() const
{
    return _imp->previewMode->getValue();
}

void
Project::toggleAutoPreview()
{
    _imp->previewMode->setValue(!_imp->previewMode->getValue(),0);
}

boost::shared_ptr<TimeLine> Project::getTimeLine() const
{
    return _imp->timeline;
}

void
Project::getAdditionalFormats(std::list<Format> *formats) const
{
    assert(formats);
    QMutexLocker l(&_imp->formatMutex);
    *formats = _imp->additionalFormats;
}


bool
Project::isSaveUpToDate() const
{
    QMutexLocker l(&_imp->projectLock);

    return _imp->ageSinceLastSave == _imp->lastAutoSave;
}

void
Project::save(ProjectSerialization* serializationObject) const
{
    serializationObject->initialize(this);
}

bool
Project::load(const ProjectSerialization & obj,const QString& name,const QString& path,bool isAutoSave,const QString& realFilePath)
{
    bool ret = _imp->restoreFromSerialization(obj,name,path,isAutoSave,realFilePath);
    Format f;
    getProjectDefaultFormat(&f);
    Q_EMIT formatChanged(f);
    return ret;
}

void
Project::beginKnobsValuesChanged(Natron::ValueChangedReasonEnum /*reason*/)
{
}

void
Project::endKnobsValuesChanged(Natron::ValueChangedReasonEnum /*reason*/)
{
}

///this function is only called on the main thread
void
Project::onKnobValueChanged(KnobI* knob,
                            Natron::ValueChangedReasonEnum reason,
                            SequenceTime /*time*/,
                            bool /*originatedFromMainThread*/)
{
    if ( knob == _imp->viewsCount.get() ) {
        int viewsCount = _imp->viewsCount->getValue();
        getApp()->setupViewersForViews(viewsCount);

        int mainView = _imp->mainView->getValue();
        if (mainView >= viewsCount) {
            ///reset view to 0
            _imp->mainView->setValue(0, 0);
        }
        _imp->mainView->setMaximum(viewsCount - 1);
    } else if ( knob == _imp->formatKnob.get() ) {
        int index = _imp->formatKnob->getValue();
        Format frmt;
        bool found = _imp->findFormat(index, &frmt);
        if (found) {
            if (reason == Natron::eValueChangedReasonUserEdited) {
                ///Increase all nodes age in the project so all cache is invalidated: some effects images might rely on the project format
                NodeList nodes = getNodes();
                for (NodeList::iterator it = nodes.begin(); it != nodes.end();++it) {
                    (*it)->incrementKnobsAge();
                }
            }
            Q_EMIT formatChanged(frmt);
        }
    } else if ( knob == _imp->addFormatKnob.get() ) {
        Q_EMIT mustCreateFormat();
    } else if ( knob == _imp->previewMode.get() ) {
        Q_EMIT autoPreviewChanged( _imp->previewMode->getValue() );
    }  else if ( knob == _imp->frameRate.get() ) {
        NodeList nodes = getNodes();
        std::list <Natron::Node*> markedNodes;
        for (NodeList::iterator it = nodes.begin();
             it != nodes.end();++it)  {
            if ((*it)->isOutputNode()) {
                (*it)->restoreClipPreferencesRecursive(markedNodes);
            }
                
        }

    } else if (knob == _imp->frameRange.get()) {
        int first = _imp->frameRange->getValue(0);
        int last = _imp->frameRange->getValue(1);
        Q_EMIT frameRangeChanged(first, last);
    }
}

bool
Project::isLoadingProject() const
{
    QMutexLocker l(&_imp->isLoadingProjectMutex);

    return _imp->isLoadingProject;
}
    
bool
Project::isLoadingProjectInternal() const
{
    QMutexLocker l(&_imp->isLoadingProjectMutex);
    
    return _imp->isLoadingProjectInternal;
}

bool
Project::isGraphWorthLess() const
{
    /*
       bool worthLess = true;
       for (U32 i = 0; i < _imp->currentNodes.size(); ++i) {
        if (!_imp->currentNodes[i]->isOutputNode() && _imp->currentNodes[i]->isActivated()) {
            worthLess = false;
            break;
        }
       }
       return worthLess;
     */

    ///If it has never auto-saved, then the user didn't do anything, hence the project is worthless.
    return (!hasEverAutoSaved() && !hasProjectBeenSavedByUser()) || !hasNodes();
}

void
Project::removeAutoSaves()
{
    /*removing all autosave files*/
    QDir savesDir( autoSavesDir() );
    QStringList entries = savesDir.entryList();

    for (int i = 0; i < entries.size(); ++i) {
        const QString & entry = entries.at(i);
        
        ///Do not remove the RENDER_SAVE used by the background processes to render because otherwise they may fail to start rendering.
        /// @see AppInstance::startWritersRendering
        if (entry.contains("RENDER_SAVE")) {
            continue;
        }
        
        QString searchStr('.');
        searchStr.append(NATRON_PROJECT_FILE_EXT);
        searchStr.append('.');
        int suffixPos = entry.indexOf(searchStr);
        if (suffixPos != -1) {
            QFile::remove(savesDir.path() + QDir::separator() + entry);
        }
    }
}

QString
Project::autoSavesDir()
{
    return Natron::StandardPaths::writableLocation(Natron::StandardPaths::eStandardLocationData) + QDir::separator() + "Autosaves";
}
    
void
Project::resetProject()
{
    reset();
    if (!appPTR->isBackground()) {
        createViewer();
    }
}

void
Project::reset()
{
    assert(QThread::currentThread() == qApp->thread());
    
    _imp->projectClosing = true;
    std::string onProjectClose = getOnProjectCloseCB();
    if (!onProjectClose.empty()) {
        std::string err;
        if (!Natron::interpretPythonScript(onProjectClose + "()\n", &err, 0)) {
            Natron::errorDialog(tr("Callback failure").toStdString(), tr("Error when running the onProjectClose callback: ").toStdString()
                                + err);
        }
        
    }
    
    {
        QMutexLocker l(&_imp->projectLock);
        _imp->autoSetProjectFormat = appPTR->getCurrentSettings()->isAutoProjectFormatEnabled();
        _imp->hasProjectBeenSavedByUser = false;
        _imp->projectCreationTime = QDateTime::currentDateTime();
        _imp->projectName = NATRON_PROJECT_UNTITLED;
        _imp->projectPath.clear();
        _imp->autoSaveTimer->stop();
        _imp->additionalFormats.clear();
    }
    _imp->timeline->removeAllKeyframesIndicators();
    const std::vector<boost::shared_ptr<KnobI> > & knobs = getKnobs();

    beginChanges();
    for (U32 i = 0; i < knobs.size(); ++i) {
        for (int j = 0; j < knobs[i]->getDimension(); ++j) {
            knobs[i]->resetToDefaultValue(j);
        }
    }


    onOCIOConfigPathChanged(appPTR->getOCIOConfigPath(),true);
    
    endChanges();
    
    Q_EMIT projectNameChanged(NATRON_PROJECT_UNTITLED);
    clearNodes(true);
    _imp->projectClosing = false;
}

bool
Project::isAutoSetProjectFormatEnabled() const
{
    QMutexLocker l(&_imp->formatMutex);
    return _imp->autoSetProjectFormat;
}
    
void
Project::setAutoSetProjectFormatEnabled(bool enabled)
{
    QMutexLocker l(&_imp->formatMutex);
    _imp->autoSetProjectFormat = enabled;
}
    
void
Project::setOrAddProjectFormat(const Format & frmt,
                               bool skipAdd)
{
    if ( frmt.isNull() ) {
        return;
    }

    Format dispW;
    {
        QMutexLocker l(&_imp->formatMutex);

        if (_imp->autoSetProjectFormat) {
            _imp->autoSetProjectFormat = false;
            dispW = frmt;

            Format* df = appPTR->findExistingFormat(dispW.width(), dispW.height(), dispW.getPixelAspectRatio());
            if (df) {
                dispW.setName(df->getName());
                setProjectDefaultFormat(dispW);
            } else {
                setProjectDefaultFormat(dispW);
            }
        } else if (!skipAdd) {
            dispW = frmt;
            tryAddProjectFormat(dispW);
        }
    }
<<<<<<< HEAD
    if (formatSet) {
        Q_EMIT formatChanged(dispW);
    }
=======
>>>>>>> be633169
}


bool
Project::tryLock() const
{
    return _imp->projectLock.tryLock();
}

void
Project::unlock() const
{
    assert( !_imp->projectLock.tryLock() );
    _imp->projectLock.unlock();
}

qint64
Project::getProjectCreationTime() const
{
    QMutexLocker l(&_imp->projectLock);

    return _imp->projectCreationTime.toMSecsSinceEpoch();
}

Natron::ViewerColorSpaceEnum
Project::getDefaultColorSpaceForBitDepth(Natron::ImageBitDepthEnum bitdepth) const
{
    switch (bitdepth) {
    case Natron::eImageBitDepthByte:

        return (Natron::ViewerColorSpaceEnum)_imp->colorSpace8u->getValue();
    case Natron::eImageBitDepthShort:

        return (Natron::ViewerColorSpaceEnum)_imp->colorSpace16u->getValue();
    case Natron::eImageBitDepthFloat:

        return (Natron::ViewerColorSpaceEnum)_imp->colorSpace32f->getValue();
    case Natron::eImageBitDepthNone:
        assert(false);
        break;
    }

    return eViewerColorSpaceLinear;
}

// Functions to escape / unescape characters from XML strings
// Note that the unescape function matches the escape function,
// and cannot decode any HTML entity (such as Unicode chars).
// A far more complete decoding function can be found at:
// https://bitbucket.org/cggaertner/cstuff/src/master/entities.c
std::string
Project::escapeXML(const std::string &istr)
{
    std::string str( istr );
    for (size_t i = 0; i < str.size(); ++i) {
        switch (str[i]) {
            case '<':
                str.replace(i, 1, "&lt;");
                i += 3;
                break;

            case '>':
                str.replace(i, 1, "&gt;");
                i += 3;
                break;
            case '&':
                str.replace(i, 1, "&amp;");
                i += 4;
                break;
            case '"':
                str.replace(i, 1, "&quot;");
                i += 5;
                break;
            case '\'':
                str.replace(i, 1, "&apos;");
                i += 5;
                break;

                // control chars we allow:
            case '\n':
            case '\r':
            case '\t':
                break;

            default: {
                unsigned char c = (unsigned char)(str[i]);
                if ((0x01 <= c && c <= 0x1f) || (0x7F <= c && c <= 0x9F)) {
                    char escaped[7];
                    // these characters must be escaped in XML 1.1
                    snprintf(escaped, sizeof(escaped), "&#x%02X;", (unsigned int)c);
                    str.replace(i, 1, escaped);
                    i += 5;

                }
            }   break;
        }
    }
    return str;
}

std::string
Project::unescapeXML(const std::string &istr)
{
    size_t i;
    std::string str = istr;
    i = str.find_first_of("&");
    while (i != std::string::npos) {
        if (str[i] == '&') {
            if (!str.compare(i + 1, 3, "lt;")) {
                str.replace(i, 4, 1, '<');
            } else if (!str.compare(i + 1, 3, "gt;")) {
                str.replace(i, 4, 1, '>');
            } else if (!str.compare(i + 1, 4, "amp;")) {
                str.replace(i, 5, 1, '&');
            } else if (!str.compare(i + 1, 5, "apos;")) {
                str.replace(i, 6, 1, '\'');
            } else if (!str.compare(i + 1, 5, "quot;")) {
                str.replace(i, 6, 1, '"');
            } else if (!str.compare(i + 1, 1, "#")) {
                size_t end = str.find_first_of(";", i + 2);
                if (end == std::string::npos) {
                    // malformed XML
                    return str;
                }
                char *tail = NULL;
                int errno_save = errno;
                bool hex = str[i+2] == 'x' || str[i+2] == 'X';
                char *head = &str[i+ (hex ? 3 : 2)];

                errno = 0;
                unsigned long cp = std::strtoul(head, &tail, hex ? 16 : 10);

                bool fail = errno || (tail - &str[0])!= (long)end || cp > 0xff; // only handle 0x01-0xff
                errno = errno_save;
                if (fail) {
                    return str;
                }
                // replace from '&' to ';' (thus the +1)
                str.replace(i, tail - head + 1, 1, (char)cp);
            }
        }
        i = str.find_first_of("&", i + 1);
    }
    return str;
}

void
Project::makeEnvMap(const std::string& encoded,std::map<std::string,std::string>& variables)
{
    std::string startNameTag(NATRON_ENV_VAR_NAME_START_TAG);
    std::string endNameTag(NATRON_ENV_VAR_NAME_END_TAG);
    std::string startValueTag(NATRON_ENV_VAR_VALUE_START_TAG);
    std::string endValueTag(NATRON_ENV_VAR_VALUE_END_TAG);
    
    size_t i = encoded.find(startNameTag);
    while (i != std::string::npos) {
        i += startNameTag.size();
        assert(i < encoded.size());
        size_t endNamePos = encoded.find(endNameTag,i);
        assert(endNamePos != std::string::npos && endNamePos < encoded.size());
        
        std::string name,value;
        while (i < endNamePos) {
            name.push_back(encoded[i]);
            ++i;
        }
        
        i = encoded.find(startValueTag,i);
        i += startValueTag.size();
        assert(i != std::string::npos && i < encoded.size());
        
        size_t endValuePos = encoded.find(endValueTag,i);
        assert(endValuePos != std::string::npos && endValuePos < encoded.size());
        
        while (i < endValuePos) {
            value.push_back(encoded.at(i));
            ++i;
        }
        
        // In order to use XML tags, the text inside the tags has to be unescaped.
        variables.insert(std::make_pair(unescapeXML(name), unescapeXML(value)));
        
        i = encoded.find(startNameTag,i);
    }
}

void
Project::getEnvironmentVariables(std::map<std::string,std::string>& env) const
{
    std::string raw = _imp->envVars->getValue();
    makeEnvMap(raw, env);
}
    
void
Project::expandVariable(const std::map<std::string,std::string>& env,std::string& str)
{
    ///Loop while we can still expand variables, up to NATRON_PROJECT_ENV_VAR_MAX_RECURSION recursions
    for (int i = 0; i < NATRON_PROJECT_ENV_VAR_MAX_RECURSION; ++i) {
        for (std::map<std::string,std::string>::const_iterator it = env.begin(); it != env.end(); ++it) {
            if (expandVariable(it->first,it->second, str)) {
                break;
            }
        }
    }
}
    
bool
Project::expandVariable(const std::string& varName,const std::string& varValue,std::string& str)
{
    if (str.size() > (varName.size() + 2) && ///can contain the environment variable name
        str[0] == '[' && /// env var name is bracketed
        str.substr(1,varName.size()) == varName && /// starts with the environment variable name
        str[varName.size() + 1] == ']') { /// env var name is bracketed
        
        str.erase(str.begin() + varName.size() + 1);
        str.erase(str.begin());
        str.replace(0,varName.size(),varValue);
        return true;
    }
    return false;

}
   
void
Project::findReplaceVariable(const std::map<std::string,std::string>& env,std::string& str)
{
    std::string longestName;
    std::string longestVar;
    for (std::map<std::string,std::string>::const_iterator it = env.begin(); it!=env.end(); ++it) {
        if (str.size() >= it->second.size() &&
            it->second.size() > longestVar.size() &&
            str.substr(0,it->second.size()) == it->second) {
            longestName = it->first;
            longestVar = it->second;
        }
    }
    if (!longestName.empty() && !longestVar.empty()) {
        std::string replaceStr;
        replaceStr += '[';
        replaceStr += longestName;
        replaceStr += ']';
        str.replace(0, longestVar.size(),replaceStr);
    }
    
}
    
void
Project::makeRelativeToVariable(const std::string& varName,const std::string& varValue,std::string& str)
{
    
    bool hasTrailingSep = !varValue.empty() && (varValue[varValue.size() - 1] == '/' || varValue[varValue.size() - 1] == '\\');
    if (str.size() > varValue.size() && str.substr(0,varValue.size()) == varValue) {
        if (hasTrailingSep) {
            str = '[' + varName + ']' + str.substr(varValue.size(),str.size());
        } else {
            str = '[' + varName + "]/" + str.substr(varValue.size() + 1,str.size());
        }
    } else {
        QDir dir(varValue.c_str());
        QString relative = dir.relativeFilePath(str.c_str());
        if (hasTrailingSep) {
            str = '[' + varName + ']' + relative.toStdString();
        } else {
            str = '[' + varName + "]/" + relative.toStdString();
        }
    }

    
    
}
    
bool
Project::fixFilePath(const std::string& projectPathName,const std::string& newProjectPath,
                    std::string& filePath)
{
    if (filePath.size() < (projectPathName.size() + 2) //< filepath doesn't have enough space to  contain the variable
        || filePath[0] != '['
        || filePath[projectPathName.size() + 1] != ']'
        || filePath.substr(1,projectPathName.size()) != projectPathName) {
        return false;
    }
    
    canonicalizePath(filePath);
    
    if (newProjectPath.empty()) {
        return true; //keep it absolute if the variables points to nothing
    } else {
        QDir dir(newProjectPath.c_str());
        if (!dir.exists()) {
            return false;
        }
        
        filePath = dir.relativeFilePath(filePath.c_str()).toStdString();
        if (newProjectPath[newProjectPath.size() - 1] == '/') {
            filePath = '[' + projectPathName + ']' + filePath;
        } else {
            filePath = '[' + projectPathName + "]/" + filePath;
        }
        return true;
    }
}
    
<<<<<<< HEAD
=======
void
Project::fixRelativeFilePaths(const std::string& projectPathName,const std::string& newProjectPath,bool blockEval)
{
    std::vector<boost::shared_ptr<Natron::Node> > nodes;
    {
        QMutexLocker l(&_imp->nodesLock);
        nodes = _imp->currentNodes;
    }
    
    for (U32 i = 0; i < nodes.size(); ++i) {
        if (nodes[i]->isActivated()) {
            if (blockEval) {
                nodes[i]->getLiveInstance()->beginChanges();
            }
            const std::vector<boost::shared_ptr<KnobI> >& knobs = nodes[i]->getKnobs();
            for (U32 j = 0; j < knobs.size(); ++j) {
                
                Knob<std::string>* isString = dynamic_cast< Knob<std::string>* >(knobs[j].get());
                String_Knob* isStringKnob = dynamic_cast<String_Knob*>(isString);
                if (!isString || isStringKnob || knobs[j] == _imp->envVars) {
                    continue;
                }
                
                std::string filepath = isString->getValue();
                
                if (!filepath.empty()) {
                    if (fixFilePath(projectPathName, newProjectPath, filepath)) {
                        isString->setValue(filepath, 0);
                    }
                }
            }
            if (blockEval) {
                nodes[i]->getLiveInstance()->endChanges();
            }
            
        }
    }
 
}
    
void
Project::fixPathName(const std::string& oldName,const std::string& newName)
{
    std::vector<boost::shared_ptr<Natron::Node> > nodes;
    {
        QMutexLocker l(&_imp->nodesLock);
        nodes = _imp->currentNodes;
    }
    
    for (U32 i = 0; i < nodes.size(); ++i) {
        if (nodes[i]->isActivated()) {
            const std::vector<boost::shared_ptr<KnobI> >& knobs = nodes[i]->getKnobs();
            for (U32 j = 0; j < knobs.size(); ++j) {
                
                Knob<std::string>* isString = dynamic_cast< Knob<std::string>* >(knobs[j].get());
                String_Knob* isStringKnob = dynamic_cast<String_Knob*>(isString);
                if (!isString || isStringKnob || knobs[j] == _imp->envVars) {
                    continue;
                }
                
                std::string filepath = isString->getValue();
                
                if (filepath.size() >= (oldName.size() + 2) &&
                    filepath[0] == '[' &&
                    filepath[oldName.size() + 1] == ']' &&
                    filepath.substr(1,oldName.size()) == oldName) {
                    
                    filepath.replace(1, oldName.size(), newName);
                    isString->setValue(filepath, 0);
                }
            }
            
        }
    }
>>>>>>> be633169

    
bool
Project::isRelative(const std::string& str)
{
#ifdef __NATRON_WIN32__
    return (str.empty() || (!str.empty() && (str[0] != '/')
                            && (!(str.size() >= 2 && str[1] == ':'))));
#else  //Unix
    return (str.empty() || (str[0] != '/'));
#endif
}
    
    
    
void
Project::canonicalizePath(std::string& str)
{
    std::map<std::string,std::string> envvar;
    getEnvironmentVariables(envvar);
    
    expandVariable(envvar, str);
    
    if ( !str.empty() ) {
        
        ///Now check if the string is relative
        
        if (isRelative(str)) {
            ///If it doesn't start with an env var but is relative, prepend the project env var
            std::map<std::string,std::string>::iterator foundProject = envvar.find(NATRON_PROJECT_ENV_VAR_NAME);
            if (foundProject != envvar.end()) {
                if (foundProject->second.empty()) {
                    return;
                }
                const char& c = foundProject->second[foundProject->second.size() - 1];
                bool addTrailingSlash = c != '/' && c != '\\';
                std::string copy = foundProject->second;
                if (addTrailingSlash) {
                    copy += '/';
                }
                copy += str;
                str = copy;
            }
        }
        
        ///Canonicalize
        QFileInfo info(str.c_str());
        QString canonical =  info.canonicalFilePath();
        if ( canonical.isEmpty() && !str.empty() ) {
            return;
        } else {
            str = canonical.toStdString();
        }
        
    }

}
    
    
void
Project::simplifyPath(std::string& str)
{
    std::map<std::string,std::string> envvar;
    getEnvironmentVariables(envvar);
    
    Natron::Project::findReplaceVariable(envvar,str);
}
    
    
void
Project::makeRelativeToProject(std::string& str)
{
    std::map<std::string,std::string> envvar;
    getEnvironmentVariables(envvar);

    std::map<std::string,std::string>::iterator found = envvar.find(NATRON_PROJECT_ENV_VAR_NAME);
    if (found != envvar.end() && !found->second.empty()) {
        makeRelativeToVariable(found->first, found->second, str);
    }
}

    
void
Project::onOCIOConfigPathChanged(const std::string& path,bool block)
{
    if (block) {
        beginChanges();
    }
    try {
        std::string env = _imp->envVars->getValue();
        std::map<std::string, std::string> envMap;
        makeEnvMap(env, envMap);

        ///If there was already a OCIO variable, update it, otherwise create it

        std::map<std::string, std::string>::iterator foundOCIO = envMap.find(NATRON_OCIO_ENV_VAR_NAME);
        if (foundOCIO != envMap.end()) {
            foundOCIO->second = path;
        } else {
            envMap.insert(std::make_pair(NATRON_OCIO_ENV_VAR_NAME, path));
        }

        std::string newEnv;
        for (std::map<std::string, std::string>::iterator it = envMap.begin(); it!=envMap.end();++it) {
            // In order to use XML tags, the text inside the tags has to be escaped.
            newEnv += NATRON_ENV_VAR_NAME_START_TAG;
            newEnv += Project::escapeXML(it->first);
            newEnv += NATRON_ENV_VAR_NAME_END_TAG;
            newEnv += NATRON_ENV_VAR_VALUE_START_TAG;
            newEnv += Project::escapeXML(it->second);
            newEnv += NATRON_ENV_VAR_VALUE_END_TAG;
        }
        if (env != newEnv) {
            if (appPTR->getCurrentSettings()->isAutoFixRelativeFilePathEnabled()) {
                fixRelativeFilePaths(NATRON_OCIO_ENV_VAR_NAME, path,block);
            }
            _imp->envVars->setValue(newEnv, 0);
        }
    } catch (std::logic_error) {
        // ignore
    }
    if (block) {
        endChanges();
    }
}

double
Project::getProjectFrameRate() const
{
    return _imp->frameRate->getValue();
}
    
boost::shared_ptr<Path_Knob>
Project::getEnvVarKnob() const
{
    return _imp->envVars;
}
    
    
    
std::string
Project::getOnProjectLoadCB() const
{
    return _imp->onProjectLoadCB->getValue();
}
    
std::string
Project::getOnProjectSaveCB() const
{
    return _imp->onProjectSaveCB->getValue();
}
    
std::string
Project::getOnProjectCloseCB() const
{
    return _imp->onProjectCloseCB->getValue();
}

std::string
Project::getOnNodeCreatedCB() const
{
    return _imp->onNodeCreated->getValue();
}
    
std::string
Project::getOnNodeDeleteCB() const
{
    return _imp->onNodeDeleted->getValue();
}
    
bool
Project::isProjectClosing() const
{
    assert(QThread::currentThread() == qApp->thread());
    return _imp->projectClosing;
}
    
bool
Project::isFrameRangeLocked() const
{
    return _imp->lockFrameRange->getValue();
}
    
void
Project::getFrameRange(int* first,int* last) const
{
    *first = _imp->frameRange->getValue(0);
    *last = _imp->frameRange->getValue(1);
}
    
void
Project::unionFrameRangeWith(int first,int last)
{
    
    int curFirst,curLast;
    curFirst = _imp->frameRange->getValue(0);
    curLast = _imp->frameRange->getValue(1);
    curFirst = std::min(first, curFirst);
    curLast = std::max(last, curLast);
    beginChanges();
    _imp->frameRange->setValue(curFirst, 0);
    _imp->frameRange->setValue(curLast, 1);
    endChanges();

}
    
void
Project::recomputeFrameRangeFromReaders()
{
    int first = 1,last = 1;
<<<<<<< HEAD
    recomputeFrameRangeForAllReaders(&first, &last);
    blockEvaluation();
=======
    std::vector<boost::shared_ptr<Natron::Node> > nodes = getCurrentNodes();
    for (std::vector<boost::shared_ptr<Natron::Node> > ::iterator it = nodes.begin(); it != nodes.end(); ++it) {
        if ((*it)->isActivated() && (*it)->getLiveInstance()->isReader()) {
            int thisFirst,thislast;
            (*it)->getLiveInstance()->getFrameRange_public((*it)->getHashValue(), &thisFirst, &thislast);
            if (thisFirst != INT_MIN) {
                first = std::min(first, thisFirst);
            }
            if (thislast != INT_MAX) {
                last = std::max(last, thislast);
            }
        }
    }
    beginChanges();
>>>>>>> be633169
    _imp->frameRange->setValue(first, 0);
    _imp->frameRange->setValue(last, 1);
    endChanges();
}
    
void
Project::createViewer()
{
    getApp()->createNode( CreateNodeArgs(PLUGINID_NATRON_VIEWER,
                                         "",
                                         -1,-1,
                                         true,
                                         INT_MIN,INT_MIN,
                                         true,
                                         true,
                                         QString(),
                                         CreateNodeArgs::DefaultValuesList(),
                                         shared_from_this()) );
}
    
} //namespace Natron

<|MERGE_RESOLUTION|>--- conflicted
+++ resolved
@@ -1038,18 +1038,15 @@
 } // initializeKnobs
 
 void
-Project::evaluate(KnobI* knob,
-                  bool isSignificant,
+Project::evaluate(KnobI* /*knob*/,
+                  bool /*isSignificant*/,
                   Natron::ValueChangedReasonEnum /*reason*/)
 {
     assert(QThread::currentThread() == qApp->thread());
-<<<<<<< HEAD
-    if (isSignificant && knob != _imp->formatKnob.get()) {
-=======
+
    /* if (isSignificant && knob != _imp->formatKnob.get()) {
         getCurrentNodes();
->>>>>>> be633169
-        
+    
         NodeList nodes = getNodes();
         
         for (NodeList::iterator it = nodes.begin(); it != nodes.end() ; ++it) {
@@ -1483,12 +1480,6 @@
             tryAddProjectFormat(dispW);
         }
     }
-<<<<<<< HEAD
-    if (formatSet) {
-        Q_EMIT formatChanged(dispW);
-    }
-=======
->>>>>>> be633169
 }
 
 
@@ -1791,85 +1782,6 @@
     }
 }
     
-<<<<<<< HEAD
-=======
-void
-Project::fixRelativeFilePaths(const std::string& projectPathName,const std::string& newProjectPath,bool blockEval)
-{
-    std::vector<boost::shared_ptr<Natron::Node> > nodes;
-    {
-        QMutexLocker l(&_imp->nodesLock);
-        nodes = _imp->currentNodes;
-    }
-    
-    for (U32 i = 0; i < nodes.size(); ++i) {
-        if (nodes[i]->isActivated()) {
-            if (blockEval) {
-                nodes[i]->getLiveInstance()->beginChanges();
-            }
-            const std::vector<boost::shared_ptr<KnobI> >& knobs = nodes[i]->getKnobs();
-            for (U32 j = 0; j < knobs.size(); ++j) {
-                
-                Knob<std::string>* isString = dynamic_cast< Knob<std::string>* >(knobs[j].get());
-                String_Knob* isStringKnob = dynamic_cast<String_Knob*>(isString);
-                if (!isString || isStringKnob || knobs[j] == _imp->envVars) {
-                    continue;
-                }
-                
-                std::string filepath = isString->getValue();
-                
-                if (!filepath.empty()) {
-                    if (fixFilePath(projectPathName, newProjectPath, filepath)) {
-                        isString->setValue(filepath, 0);
-                    }
-                }
-            }
-            if (blockEval) {
-                nodes[i]->getLiveInstance()->endChanges();
-            }
-            
-        }
-    }
- 
-}
-    
-void
-Project::fixPathName(const std::string& oldName,const std::string& newName)
-{
-    std::vector<boost::shared_ptr<Natron::Node> > nodes;
-    {
-        QMutexLocker l(&_imp->nodesLock);
-        nodes = _imp->currentNodes;
-    }
-    
-    for (U32 i = 0; i < nodes.size(); ++i) {
-        if (nodes[i]->isActivated()) {
-            const std::vector<boost::shared_ptr<KnobI> >& knobs = nodes[i]->getKnobs();
-            for (U32 j = 0; j < knobs.size(); ++j) {
-                
-                Knob<std::string>* isString = dynamic_cast< Knob<std::string>* >(knobs[j].get());
-                String_Knob* isStringKnob = dynamic_cast<String_Knob*>(isString);
-                if (!isString || isStringKnob || knobs[j] == _imp->envVars) {
-                    continue;
-                }
-                
-                std::string filepath = isString->getValue();
-                
-                if (filepath.size() >= (oldName.size() + 2) &&
-                    filepath[0] == '[' &&
-                    filepath[oldName.size() + 1] == ']' &&
-                    filepath.substr(1,oldName.size()) == oldName) {
-                    
-                    filepath.replace(1, oldName.size(), newName);
-                    isString->setValue(filepath, 0);
-                }
-            }
-            
-        }
-    }
->>>>>>> be633169
-
-    
 bool
 Project::isRelative(const std::string& str)
 {
@@ -2078,25 +1990,9 @@
 Project::recomputeFrameRangeFromReaders()
 {
     int first = 1,last = 1;
-<<<<<<< HEAD
     recomputeFrameRangeForAllReaders(&first, &last);
-    blockEvaluation();
-=======
-    std::vector<boost::shared_ptr<Natron::Node> > nodes = getCurrentNodes();
-    for (std::vector<boost::shared_ptr<Natron::Node> > ::iterator it = nodes.begin(); it != nodes.end(); ++it) {
-        if ((*it)->isActivated() && (*it)->getLiveInstance()->isReader()) {
-            int thisFirst,thislast;
-            (*it)->getLiveInstance()->getFrameRange_public((*it)->getHashValue(), &thisFirst, &thislast);
-            if (thisFirst != INT_MIN) {
-                first = std::min(first, thisFirst);
-            }
-            if (thislast != INT_MAX) {
-                last = std::max(last, thislast);
-            }
-        }
-    }
+    
     beginChanges();
->>>>>>> be633169
     _imp->frameRange->setValue(first, 0);
     _imp->frameRange->setValue(last, 1);
     endChanges();
