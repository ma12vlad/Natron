//  Natron
/* This Source Code Form is subject to the terms of the Mozilla Public
* License, v. 2.0. If a copy of the MPL was not distributed with this
* file, You can obtain one at http://mozilla.org/MPL/2.0/. */
/*
*Created by Alexandre GAUTHIER-FOICHAT on 6/1/2012.
*contact: immarespond at gmail dot com
*
*/

#include "Project.h"

#include <QtConcurrentRun>

#include "Engine/AppManager.h"
#include "Engine/AppInstance.h"
#include "Engine/ProjectPrivate.h"
#include "Engine/VideoEngine.h"
#include "Engine/EffectInstance.h"
#include "Engine/Node.h"
#include "Engine/ViewerInstance.h"
#include "Engine/ProjectSerialization.h"
#include "Engine/Settings.h"
#include "Engine/KnobFile.h"


using std::cout; using std::endl;
using std::make_pair;


namespace Natron{
    

Project::Project(AppInstance* appInstance)
    : KnobHolder(appInstance)
    , _imp(new ProjectPrivate(this))
{
    QObject::connect(_imp->timeline.get(),SIGNAL(frameChanged(SequenceTime,int)),this,SLOT(onTimeChanged(SequenceTime,int)));
}

Project::~Project() {
    clearNodes();
    removeAutoSaves();
}

bool Project::loadProject(const QString& path,const QString& name){
    {
        QMutexLocker l(&_imp->isLoadingProjectMutex);
        assert(!_imp->isLoadingProject);
        _imp->isLoadingProject = true;
    }

    reset();
    
    try {
        loadProjectInternal(path,name);
    } catch (const std::exception& e) {
<<<<<<< HEAD
        Natron::errorDialog("Project loader", std::string("Error while loading project") + ": " + e.what());
        if(!appPTR->isBackground())
            getApp()->createNode("Viewer");
=======
>>>>>>> 550cf257
        {
            QMutexLocker l(&_imp->isLoadingProjectMutex);
            _imp->isLoadingProject = false;
        }
        Natron::errorDialog("Project loader", std::string("Error while loading project") + ": " + e.what());
        if(!getApp()->isBackground()) {
            getApp()->createNode("Viewer");
        }
        return false;
    } catch (...) {
<<<<<<< HEAD
        Natron::errorDialog("Project loader", std::string("Unkown error while loading project"));
        if(!appPTR->isBackground())
            getApp()->createNode("Viewer");
=======
>>>>>>> 550cf257
        {
            QMutexLocker l(&_imp->isLoadingProjectMutex);
            _imp->isLoadingProject = false;
        }
        Natron::errorDialog("Project loader", std::string("Unkown error while loading project"));
        if(!getApp()->isBackground()) {
            getApp()->createNode("Viewer");
        }
        return false;
    }
    {
        QMutexLocker l(&_imp->isLoadingProjectMutex);
        _imp->isLoadingProject = false;
    }
    return true;
}

void Project::loadProjectInternal(const QString& path,const QString& name) {



    QString filePath = path+name;
    if(!QFile::exists(filePath)){
        throw std::invalid_argument(QString(filePath + " : no such file.").toStdString());
    }
    std::ifstream ifile;
    try{
        ifile.exceptions(std::ifstream::failbit | std::ifstream::badbit);
        ifile.open(filePath.toStdString().c_str(),std::ifstream::in);
    }catch(const std::ifstream::failure& e){
        throw std::runtime_error(std::string(std::string("Exception opening ")+ e.what() + filePath.toStdString()));
    }
    try{
        boost::archive::xml_iarchive iArchive(ifile);
        bool bgProject;
        iArchive >> boost::serialization::make_nvp("Background_project",bgProject);
        ProjectSerialization projectSerializationObj;
        iArchive >> boost::serialization::make_nvp("Project",projectSerializationObj);
        load(projectSerializationObj);
        if(!bgProject){
            getApp()->loadProjectGui(iArchive);
        }
    }catch(const boost::archive::archive_exception& e){
        throw std::runtime_error(std::string("Serialization error: ") + std::string(e.what()));
    }
    ifile.close();

    QDateTime time = QDateTime::currentDateTime();
    _imp->autoSetProjectFormat = false;
    _imp->hasProjectBeenSavedByUser = true;
    _imp->projectName = name;
    _imp->projectPath = path;
    _imp->ageSinceLastSave = time;
    _imp->lastAutoSave = time;
    emit projectNameChanged(name);

    /*Refresh all previews*/
    for (U32 i = 0; i < _imp->currentNodes.size(); ++i) {
        if (_imp->currentNodes[i]->isPreviewEnabled()) {
            _imp->currentNodes[i]->computePreviewImage(_imp->timeline->currentFrame());
        }
    }

    /*Refresh all viewers as it was*/
    if(!appPTR->isBackground()){
        emit formatChanged(getProjectDefaultFormat());
        const std::vector<Node*>& nodes = getCurrentNodes();
        for (U32 i = 0; i < nodes.size(); ++i) {
            assert(nodes[i]);
            if (nodes[i]->pluginID() == "Viewer") {
                ViewerInstance* n = dynamic_cast<ViewerInstance*>(nodes[i]->getLiveInstance());
                assert(n);
                n->getVideoEngine()->render(1, true,true,false,true,false,true);
            }
        }
    }

}

void Project::saveProject(const QString& path,const QString& name,bool autoSave){
    {
        QMutexLocker l(&_imp->isLoadingProjectMutex);
        if(_imp->isLoadingProject){
            qDebug() << "Attempting to save wihle project is loading. This is probably a bug.";
            return;
        }
    }

    try {
        if (!autoSave) {
            if  (!isSaveUpToDate() || !QFile::exists(path+name)) {

                saveProjectInternal(path,name);
            }
        } else {
            if (!isGraphWorthLess()) {

                removeAutoSaves();
                saveProjectInternal(path,name,true);
            }
        }
    } catch (const std::exception& e) {
        if(!autoSave) {
            Natron::errorDialog("Save", e.what());
        } else {
            qDebug() << "Save failure: " << e.what();
        }
    }
}

void Project::saveProjectInternal(const QString& path,const QString& name,bool autoSave) {

    QDateTime time = QDateTime::currentDateTime();
    QString timeStr = time.toString();
    Hash64 timeHash;
    for(int i = 0 ; i < timeStr.size();++i) {
        timeHash.append<unsigned short>(timeStr.at(i).unicode());
    }
    timeHash.computeHash();
    QString timeHashStr = QString::number(timeHash.value());

    QString actualFileName = name;
    if(autoSave){
        QString pathCpy = path;

#ifdef __NATRON_WIN32__
        ///on windows, we must also modifiy the root name otherwise it would fail to save with a filename containing for example C:/
        QFileInfoList roots = QDir::drives();
        QString root;
        for (int i = 0; i < roots.size(); ++i) {
            QString rootPath = roots[i].absolutePath();
            rootPath = rootPath.remove(QChar('\\'));
            rootPath = rootPath.remove(QChar('/'));
            if (pathCpy.startsWith(rootPath)) {
                root = rootPath;
                QString rootToPrepend("_ROOT_");
                rootToPrepend.append(root.at(0)); //< append the root character, e.g the 'C' of C:
                rootToPrepend.append("_N_ROOT_");
                pathCpy.replace(rootPath, rootToPrepend);
                break;
            }
        }

#endif
        pathCpy = pathCpy.replace("/", "_SEP_");
        pathCpy = pathCpy.replace("\\", "_SEP_");
        actualFileName.prepend(pathCpy);
        actualFileName.append("."+timeHashStr);
    }
    QString filePath;
    if (autoSave) {
        filePath = Project::autoSavesDir() + QDir::separator() + actualFileName;
        _imp->lastAutoSaveFilePath = filePath;
    } else {
        filePath = path+actualFileName;
    }
    std::ofstream ofile(filePath.toStdString().c_str(),std::ofstream::out);
    if (!ofile.good()) {
        qDebug() << "Failed to open file " << filePath.toStdString().c_str();
        throw std::runtime_error("Failed to open file " + filePath.toStdString());
    }
    boost::archive::xml_oarchive oArchive(ofile);
    bool bgProject = appPTR->isBackground();
    oArchive << boost::serialization::make_nvp("Background_project",bgProject);
    ProjectSerialization projectSerializationObj;
    save(&projectSerializationObj);
    oArchive << boost::serialization::make_nvp("Project",projectSerializationObj);
    if(!bgProject){
        getApp()->saveProjectGui(oArchive);
    }

    _imp->projectName = name;
    if (!autoSave) {
        emit projectNameChanged(name); //< notify the gui so it can update the title
    } else {
        emit projectNameChanged(name + " (*)");
    }
    _imp->projectPath = path;
    if(!autoSave){
        _imp->hasProjectBeenSavedByUser = true;
        _imp->ageSinceLastSave = time;
    }
    _imp->lastAutoSave = time;

}

void Project::autoSave(){

    ///don't autosave in background mode...
    if (appPTR->isBackground()) {
        return;
    }

    saveProject(_imp->projectPath, _imp->projectName, true);
}

void Project::triggerAutoSave() {

    if (appPTR->isBackground()) {
        return;
    }
    QtConcurrent::run(this,&Project::autoSave);
}

bool Project::findAndTryLoadAutoSave() {
    QDir savesDir(autoSavesDir());
    QStringList entries = savesDir.entryList();
    for (int i = 0; i < entries.size();++i) {
        const QString& entry = entries.at(i);
        QString searchStr('.');
        searchStr.append(NATRON_PROJECT_FILE_EXT);
        searchStr.append('.');
        int suffixPos = entry.indexOf(searchStr);
        if (suffixPos != -1) {

            QString filename = entry.left(suffixPos+searchStr.size()-1);
            bool exists = false;

            if(!filename.contains(NATRON_PROJECT_UNTITLED)){
#ifdef __NATRON_WIN32__
                ///on windows we must extract the root of the filename (@see saveProjectInternal)
                int rootPos = filename.indexOf("_ROOT_");
                int endRootPos =  filename.indexOf("_N_ROOT_");
                QString rootName;
                if (rootPos != -1) {
                    assert(endRootPos != -1);//< if we found _ROOT_ then _N_ROOT must exist too
                    int startRootNamePos = rootPos + 6;
                    rootName = filename.mid(startRootNamePos,endRootPos - startRootNamePos);
                }
                filename.replace("_ROOT" + rootName + "_N_ROOT_",rootName + ':');
#endif
                filename = filename.replace("_SEP_",QDir::separator());
                exists = QFile::exists(filename);
            }

            QString text;

            if (exists) {
                text = QString(tr("A recent auto-save of %1 was found.\n"
                                  "Would you like to restore it entirely? "
                                  "Clicking No will remove this auto-save.")).arg(filename);;
            } else {
                text = tr("An auto-save was restored successfully. It didn't belong to any project\n"
                          "Would you like to restore it ? Clicking No will remove this auto-save forever.");
            }

            appPTR->hideSplashScreen();

            Natron::StandardButton ret = Natron::questionDialog(tr("Auto-save").toStdString(),
                                                                text.toStdString(),Natron::StandardButtons(Natron::Yes | Natron::No),
                                                                Natron::Yes);
            if (ret == Natron::No || ret == Natron::Escape) {
                removeAutoSaves();
                reset();
                return false;
            } else {
                {
                    QMutexLocker l(&_imp->isLoadingProjectMutex);
                    assert(!_imp->isLoadingProject);
                    _imp->isLoadingProject = true;
                }
                try {
                    loadProjectInternal(savesDir.path()+QDir::separator(), entry);
                } catch (const std::exception& e) {
                    Natron::errorDialog("Project loader", std::string("Error while loading auto-saved project") + ": " + e.what());
                    getApp()->createNode("Viewer");
                } catch (...) {
                    Natron::errorDialog("Project loader", std::string("Error while loading auto-saved project"));
                    getApp()->createNode("Viewer");
                }
                {
                    QMutexLocker l(&_imp->isLoadingProjectMutex);
                    _imp->isLoadingProject = false;
                }

                _imp->autoSetProjectFormat = false;

                if (exists) {
                    _imp->hasProjectBeenSavedByUser = true;
                    QString path = filename.left(filename.lastIndexOf(QDir::separator())+1);
                    filename = filename.remove(path);
                    _imp->projectName = filename;
                    _imp->projectPath = path;

                } else {
                    _imp->hasProjectBeenSavedByUser = false;
                    _imp->projectName = NATRON_PROJECT_UNTITLED;
                    _imp->projectPath.clear();
                }
                _imp->lastAutoSave = QDateTime::currentDateTime();
                _imp->ageSinceLastSave = QDateTime();

                emit projectNameChanged(_imp->projectName + " (*)");

                return true;
            }
        }
    }
    removeAutoSaves();
    reset();
    return false;
}



void Project::initializeKnobs(){
    
    _imp->formatKnob = Natron::createKnob<Choice_Knob>(this, "Output Format");
    const std::vector<Format*>& appFormats = appPTR->getFormats();
    std::vector<std::string> entries;
    for (U32 i = 0; i < appFormats.size(); ++i) {
        Format* f = appFormats[i];
        QString formatStr = Natron::generateStringFromFormat(*f);
        if(f->width() == 1920 && f->height() == 1080){
            _imp->formatKnob->setValue(i);
        }
        entries.push_back(formatStr.toStdString());
        _imp->availableFormats.push_back(*f);
    }

    _imp->formatKnob->populate(entries);
    _imp->formatKnob->turnOffAnimation();
    _imp->addFormatKnob = Natron::createKnob<Button_Knob>(this,"New format...");


    _imp->viewsCount = Natron::createKnob<Int_Knob>(this,"Number of views");
    _imp->viewsCount->turnOffAnimation();
    _imp->viewsCount->setMinimum(1);
    _imp->viewsCount->setValue(1);
    _imp->viewsCount->disableSlider();
    
    _imp->previewMode = Natron::createKnob<Bool_Knob>(this, "Auto previews");
    _imp->previewMode->setHintToolTip("When true, preview images on the node graph will be"
                                      "refreshed automatically. You can uncheck this option to improve performances."
                                      "Press P in the node graph to refresh the previews yourself.");
    _imp->previewMode->turnOffAnimation();
    bool autoPreviewEnabled = appPTR->getCurrentSettings()->isAutoPreviewOnForNewProjects();
    _imp->previewMode->setValue<bool>(autoPreviewEnabled);
    
    emit knobsInitialized();
    
}


void Project::evaluate(Knob* /*knob*/,bool isSignificant){
    if(isSignificant){
        getApp()->checkViewersConnection();
    }
}


const Format& Project::getProjectDefaultFormat() const{
    QMutexLocker l(&_imp->formatMutex);
    int index = _imp->formatKnob->getActiveEntry();
    return _imp->availableFormats[index];
}

///only called on the main thread
void Project::initNodeCountersAndSetName(Node* n) {
    assert(n);
    std::map<std::string,int>::iterator it = _imp->nodeCounters.find(n->pluginID());
    if(it != _imp->nodeCounters.end()){
        it->second++;
        n->setName(QString(QString(n->pluginLabel().c_str())+ "_" + QString::number(it->second)).toStdString());
    }else{
        _imp->nodeCounters.insert(make_pair(n->pluginID(), 1));
        n->setName(QString(QString(n->pluginLabel().c_str())+ "_" + QString::number(1)).toStdString());
    }
    _imp->currentNodes.push_back(n);
}

void Project::clearNodes(){
    QMutexLocker l(&_imp->projectLock);

    for (U32 i = 0; i < _imp->currentNodes.size(); ++i) {
        _imp->currentNodes[i]->quitAnyProcessing();
    }
    
    
    for (U32 i = 0; i < _imp->currentNodes.size(); ++i) {
        delete _imp->currentNodes[i];
    }
    _imp->currentNodes.clear();
    
    emit nodesCleared();
}

void Project::setFrameRange(int first, int last){
    QMutexLocker l(&_imp->timelineMutex);
    _imp->timeline->setFrameRange(first,last);
}


int Project::currentFrame() const {
    QMutexLocker l(&_imp->timelineMutex);
    return _imp->timeline->currentFrame();
}

int Project::firstFrame() const {
    QMutexLocker l(&_imp->timelineMutex);
    return _imp->timeline->firstFrame();
}

int Project::lastFrame() const {
    QMutexLocker l(&_imp->timelineMutex);
    return _imp->timeline->lastFrame();
}

int Project::leftBound() const  {
    QMutexLocker l(&_imp->timelineMutex);
    return _imp->timeline->leftBound();
}

int Project::rightBound() const  {
    QMutexLocker l(&_imp->timelineMutex);
    return _imp->timeline->rightBound();
}

int Project::tryAddProjectFormat(const Format& f){
    assert(!_imp->formatMutex.tryLock());
    if(f.left() >= f.right() || f.bottom() >= f.top()){
        return -1;
    }
    for (U32 i = 0; i < _imp->availableFormats.size(); ++i) {
        if(f == _imp->availableFormats[i]){
            return i;
        }
    }
    std::vector<Format> currentFormats = _imp->availableFormats;
    _imp->availableFormats.clear();
    std::vector<std::string> entries;
    for (U32 i = 0; i < currentFormats.size(); ++i) {
        const Format& f = currentFormats[i];
        QString formatStr = generateStringFromFormat(f);
        entries.push_back(formatStr.toStdString());
        _imp->availableFormats.push_back(f);
    }
    QString formatStr = generateStringFromFormat(f);
    entries.push_back(formatStr.toStdString());
    _imp->availableFormats.push_back(f);
    _imp->formatKnob->populate(entries);
    return _imp->availableFormats.size() - 1;
}

void Project::setProjectDefaultFormat(const Format& f) {
    assert(!_imp->formatMutex.tryLock());
    int index = tryAddProjectFormat(f);
    {
        _imp->formatKnob->setValue(index);
    }
    emit formatChanged(f);
    getApp()->triggerAutoSave();
}



int Project::getProjectViewsCount() const {
    QMutexLocker l(&_imp->viewsCountMutex);
    return _imp->viewsCount->getValue<int>();
}

const std::vector<Node*> Project::getCurrentNodes() const {
    QMutexLocker l(&_imp->projectLock);
    return _imp->currentNodes;
}

const QString& Project::getProjectName() const {
    QMutexLocker l(&_imp->projectLock);
    return _imp->projectName;
}


const QString& Project::getLastAutoSaveFilePath() const {
    QMutexLocker l(&_imp->projectLock);
    return _imp->lastAutoSaveFilePath;
}

const QString& Project::getProjectPath() const {
    QMutexLocker l(&_imp->projectLock);
    return _imp->projectPath;
}


bool Project::hasProjectBeenSavedByUser() const {
    QMutexLocker l(&_imp->projectLock);
    return _imp->hasProjectBeenSavedByUser;
}

const QDateTime& Project::projectAgeSinceLastSave() const {
    QMutexLocker l(&_imp->projectLock);
    return _imp->ageSinceLastSave;
}


const QDateTime& Project::projectAgeSinceLastAutosave() const {
    QMutexLocker l(&_imp->projectLock);
    return _imp->lastAutoSave;
}

bool Project::isAutoPreviewEnabled() const {
    QMutexLocker l(&_imp->previewModeMutex);
    return _imp->previewMode->getValue<bool>();
}

void Project::toggleAutoPreview() {
    QMutexLocker l(&_imp->previewModeMutex);
    _imp->previewMode->setValue<bool>(!_imp->previewMode->getValue<bool>());
}

boost::shared_ptr<TimeLine> Project::getTimeLine() const  {return _imp->timeline;}


const std::vector<Format>& Project::getProjectFormats() const {
    QMutexLocker l(&_imp->formatMutex);
    return _imp->availableFormats;
}

void Project::incrementKnobsAge() {
    ///this is called by a setValue() on a knob which
    QMutexLocker l(&_imp->knobsAgeMutex);
    if(_imp->_knobsAge < 99999)
        ++_imp->_knobsAge;
    else
        _imp->_knobsAge = 0;
}

int Project::getKnobsAge() const {
    QMutexLocker l(&_imp->knobsAgeMutex);
    return _imp->_knobsAge;
}

void Project::setLastTimelineSeekCaller(Natron::OutputEffectInstance* output) {
    QMutexLocker l(&_imp->projectLock);
    _imp->lastTimelineSeekCaller = output;
}

bool Project::isSaveUpToDate() const{
    QMutexLocker l(&_imp->projectLock);
    return _imp->ageSinceLastSave == _imp->lastAutoSave;
}

///this function is only called in the main thread
void Project::onTimeChanged(SequenceTime time,int reason) {
    std::vector<ViewerInstance*> viewers;
    
    beginProjectWideValueChanges(Natron::TIME_CHANGED,this);
    
    refreshAfterTimeChange(time); //refresh project knobs
    for (U32 i = 0; i < _imp->currentNodes.size(); ++i) {
        //refresh all knobs
        if(!_imp->currentNodes[i]->isActivated()){
            continue;
        }
        if(_imp->currentNodes[i]->pluginID() == "Viewer"){
            viewers.push_back(dynamic_cast<ViewerInstance*>(_imp->currentNodes[i]->getLiveInstance()));
        }
        _imp->currentNodes[i]->getLiveInstance()->refreshAfterTimeChange(time);

    }
    
    endProjectWideValueChanges(this);

    
    for(U32 i = 0; i < viewers.size();++i){
        if(viewers[i] != _imp->lastTimelineSeekCaller || reason == USER_SEEK){
            viewers[i]->getVideoEngine()->render(1, false,false,false,true,false);
        }
    }
    _imp->lastTimelineSeekCaller = 0;

}
void Project::save(ProjectSerialization* serializationObject) const {
    serializationObject->initialize(this);
}
    
void Project::load(const ProjectSerialization& obj){
    _imp->nodeCounters.clear();
    _imp->restoreFromSerialization(obj);
    emit formatChanged(getProjectDefaultFormat());
}
    
void Project::beginProjectWideValueChanges(Natron::ValueChangedReason reason,KnobHolder* caller){
    QMutexLocker l(&_imp->beginEndMutex);
    
    ///increase the begin calls count
    ++_imp->beginEndBracketsCount;
    
    ///If begin was already called on this caller, increase the calls count for this caller, otherwise
    ///insert a new entry in the holdersWhoseBeginWasCalled map with a call count of 1 and the reason.
    ProjectPrivate::KnobsValueChangedMap::iterator found = _imp->holdersWhoseBeginWasCalled.find(caller);

    if(found == _imp->holdersWhoseBeginWasCalled.end()){
        
        //getApp()->unlockProject();
        caller->beginKnobsValuesChanged(reason);
        //getApp()->lockProject();
        
        ///insert the caller in the map
        _imp->holdersWhoseBeginWasCalled.insert(std::make_pair(caller,std::make_pair(1,reason)));
    }else{
        
        ///increase the begin calls count of 1
        ++found->second.first;
    }


}

void Project::stackEvaluateRequest(Natron::ValueChangedReason reason,KnobHolder* caller,Knob* k,bool isSignificant){
    QMutexLocker l(&_imp->beginEndMutex);

    ///This function may be called outside of a begin/end bracket call, in which case we call them ourselves.
    
    bool wasBeginCalled = true;

    ///if begin was not called for this caller, call it ourselves
    ProjectPrivate::KnobsValueChangedMap::iterator found = _imp->holdersWhoseBeginWasCalled.find(caller);
    if(found == _imp->holdersWhoseBeginWasCalled.end() || _imp->beginEndBracketsCount == 0){
        
        beginProjectWideValueChanges(reason,caller);
        
        ///flag that we called begin
        wasBeginCalled = false;
    } else {
        ///THIS IS WRONG AND COMMENTED OUT : THIS LEADS TO INFINITE RECURSION.
        ///if we found a call made to begin already for this caller, adjust the reason to the reason of the
        /// outermost begin call
        //   reason = found->second.second;
    }

    ///if the evaluation is significant , set the flag isSignificantChange to true
    if(!_imp->isSignificantChange && isSignificant){
        _imp->isSignificantChange = true;
    }
    
    ///increase the count of evaluation requests
    ++_imp->evaluationsCount;
    
    ///remember the last caller, this is the one on which we will call evaluate
    _imp->lastKnobChanged = k;

    ///if the reason of the outermost begin call is OTHER_REASON then we don't call
    ///the onKnobValueChanged. This way the plugin can avoid infinite recursions by doing so:
    /// beginValueChange(OTHER_REASON)
    /// ...
    /// endValueChange()
    if(reason != Natron::OTHER_REASON) {
        caller->onKnobValueChanged(k,reason);
    }
    
    ////if begin was not call prior to calling this function, call the end bracket oruselves
    if(!wasBeginCalled){
        endProjectWideValueChanges(caller);
    }

}

void Project::endProjectWideValueChanges(KnobHolder* caller){
    QMutexLocker l(&_imp->beginEndMutex);

    
    ///decrease the beginEndBracket count
    --_imp->beginEndBracketsCount;
    
    ///Get the count of begin calls made to this caller.
    ///It must absolutely be present in holdersWhoseBeginWasCalled because we either added it by
    ///calling stackEvaluateRequest or beginProjectWideValueChanges
    ///This means that calling endProjectWideValueChanges twice in a row will crash in the assertion below.
    ProjectPrivate::KnobsValueChangedMap::iterator found = _imp->holdersWhoseBeginWasCalled.find(caller);
    assert(found != _imp->holdersWhoseBeginWasCalled.end());
    
    Natron::ValueChangedReason outerMostReason = found->second.second;
    
    ///If we're closing the last bracket, call the caller portion of endKnobsValuesChanged
    if(found->second.first == 1){
        
        ///remove the caller from the holdersWhoseBeginWasCalled map
        _imp->holdersWhoseBeginWasCalled.erase(found);
        
        caller->endKnobsValuesChanged(outerMostReason);

        
    }else{
        ///we're not on the last begin/end bracket for this caller, just decrease the begin calls count
        --found->second.first;
    }
    
    ///if we're not in the last begin/end bracket (globally to all callers) then return
    if(_imp->beginEndBracketsCount != 0){
        return;
    }
    
    ///If we reach here that means that we're closing the last global bracket.
    ///If the bracket was empty of evaluation we don't have to do anything.
    if(_imp->evaluationsCount != 0){
        
        ///reset the evaluation count to 0
        _imp->evaluationsCount = 0;
        
        ///if the outermost bracket reason was USER_EDITED, trigger an auto-save.
        if(outerMostReason == Natron::USER_EDITED && _imp->lastKnobChanged->typeName() != Button_Knob::typeNameStatic()){
            getApp()->triggerAutoSave();
        }
        
        ///if the outermost bracket reason was not OTHER_REASON or TIME_CHANGED, then call evaluate
        ///on the last caller with
        ///the significant param recorded in the stackEvaluateRequest function.
        if(outerMostReason != Natron::OTHER_REASON && outerMostReason != Natron::TIME_CHANGED){
            
            caller->evaluate(_imp->lastKnobChanged,_imp->isSignificantChange);
            
        }
    }
    
    ////reset back the isSignificantChange flag to false, otherwise next insignificant evaluations
    ////would be evaluated.
    _imp->isSignificantChange = false;
    
    ///the stack must be empty, i.e: crash if the user didn't correctly end the brackets
    assert(_imp->holdersWhoseBeginWasCalled.empty());
    
}

void Project::beginKnobsValuesChanged(Natron::ValueChangedReason /*reason*/){}

void Project::endKnobsValuesChanged(Natron::ValueChangedReason /*reason*/) {}


    
///this function is only called on the main thread
void Project::onKnobValueChanged(Knob* knob,Natron::ValueChangedReason /*reason*/) {
    if (knob == _imp->viewsCount.get()) {
        int viewsCount = _imp->viewsCount->getValue<int>();
        getApp()->setupViewersForViews(viewsCount);
    } else if(knob == _imp->formatKnob.get()) {
        int index = _imp->formatKnob->getActiveEntry();
        if(index < (int)_imp->availableFormats.size()){
            const Format& f = _imp->availableFormats[index];
            for(U32 i = 0 ; i < _imp->currentNodes.size() ; ++i){
                if (_imp->currentNodes[i]->pluginID() == "Viewer") {
                    emit formatChanged(f);
                }

            }
        }
    } else if(knob == _imp->addFormatKnob.get()) {
        emit mustCreateFormat();
    } else if(knob == _imp->previewMode.get()) {
        emit autoPreviewChanged(_imp->previewMode->getValue<bool>());
    } 
    
}


bool Project::isLoadingProject() const {
    QMutexLocker l(&_imp->isLoadingProjectMutex);
    return _imp->isLoadingProject;
}

bool Project::isGraphWorthLess() const{
    bool worthLess = true;
    for (U32 i = 0; i < _imp->currentNodes.size(); ++i) {
        if (!_imp->currentNodes[i]->isOutputNode()) {
            worthLess = false;
            break;
        }
    }
    return worthLess;
}

void Project::removeAutoSaves() const {
    /*removing all autosave files*/
    QDir savesDir(autoSavesDir());
    QStringList entries = savesDir.entryList();
    for(int i = 0; i < entries.size();++i) {
        const QString& entry = entries.at(i);
        QString searchStr('.');
        searchStr.append(NATRON_PROJECT_FILE_EXT);
        searchStr.append('.');
        int suffixPos = entry.indexOf(searchStr);
        if (suffixPos != -1) {
            QFile::remove(savesDir.path()+QDir::separator()+entry);
        }
    }
}

QString Project::autoSavesDir() {
#if QT_VERSION < 0x050000
    return QDesktopServices::storageLocation(QDesktopServices::DataLocation) + QDir::separator() + "Autosaves";
#else
    return QStandardPaths::writableLocation(QStandardPaths::DataLocation) + QDir::separator() + "Autosaves";
#endif
}

void Project::reset(){
    _imp->autoSetProjectFormat = true;
    _imp->hasProjectBeenSavedByUser = false;
    _imp->projectName = NATRON_PROJECT_UNTITLED;
    _imp->projectPath.clear();
    emit projectNameChanged(_imp->projectName);
    clearNodes();
}

void Project::setOrAddProjectFormat(const Format& frmt,bool skipAdd) {

    QMutexLocker l(&_imp->formatMutex);
    if(_imp->autoSetProjectFormat){
        Format dispW;
        _imp->autoSetProjectFormat = false;
        dispW = frmt;

        Format* df = appPTR->findExistingFormat(dispW.width(), dispW.height(),dispW.getPixelAspect());
        if (df) {
            dispW.setName(df->getName());
            setProjectDefaultFormat(dispW);
        } else {
            setProjectDefaultFormat(dispW);
        }

    } else if(!skipAdd) {
        Format dispW;
        dispW = frmt;
        tryAddProjectFormat(dispW);

    }
}

///do not need to lock this function as all calls are thread-safe already
bool Project::connectNodes(int inputNumber,const std::string& parentName,Node* output){
    const std::vector<Node*> nodes = getCurrentNodes();
    for (U32 i = 0; i < nodes.size(); ++i) {
        assert(nodes[i]);
        if (nodes[i]->getName() == parentName) {
            return connectNodes(inputNumber,nodes[i], output);
        }
    }
    return false;
}

bool Project::connectNodes(int inputNumber,Node* input,Node* output,bool force) {

    Node* existingInput = output->input(inputNumber);
    if (force && existingInput) {
        bool ok = disconnectNodes(existingInput, output);
        assert(ok);
        if (!input->isInputNode()) {
            ok = connectNodes(input->getPreferredInputForConnection(), existingInput, input);
            assert(ok);
        }
    }

    QMutexLocker l(&_imp->projectLock);

    if(!output->connectInput(input, inputNumber)){
        return false;
    }
    if(!input){
        return true;
    }
    input->connectOutput(output);
    return true;
}
bool Project::disconnectNodes(Node* input,Node* output,bool autoReconnect) {
    QMutexLocker l(&_imp->projectLock);

    Node* inputToReconnectTo = 0;
    int indexOfInput = output->inputIndex(input);
    if (indexOfInput == -1) {
        return false;
    }

    int inputsCount = input->maximumInputs();
    if (inputsCount == 1) {
        inputToReconnectTo = input->input(0);
    }

    if(input->disconnectOutput(output) < 0){
        return false;
    }
    if(output->disconnectInput(input) < 0){
        return false;
    }

    if (autoReconnect && inputToReconnectTo) {
        bool ok = connectNodes(indexOfInput, inputToReconnectTo, output);
        assert(ok);
    }

    return true;
}

bool Project::tryLock() const {
    return _imp->projectLock.tryLock();
}

void Project::unlock() const {
    assert(!_imp->projectLock.tryLock());
    _imp->projectLock.unlock();
}

bool Project::autoConnectNodes(Node* selected,Node* created) {
    ///We follow this rule:
    //        1) selected is output
    //          a) created is output --> fail
    //          b) created is input --> connect input
    //          c) created is regular --> connect input
    //        2) selected is input
    //          a) created is output --> connect output
    //          b) created is input --> fail
    //          c) created is regular --> connect output
    //        3) selected is regular
    //          a) created is output--> connect output
    //          b) created is input --> connect input
    //          c) created is regular --> connect output

    ///if true if will connect 'created' as input of 'selected',
    ///otherwise as output.
    bool connectAsInput = false;

    ///cannot connect 2 input nodes together: case 2-b)
    if (selected->isInputNode() && created->isInputNode()) {
        return false;
    }
    ///cannot connect 2 output nodes together: case 1-a)
    if (selected->isOutputNode() && created->isOutputNode()) {
        return false;
    }

    ///1)
    if (selected->isOutputNode()) {

        ///assert we're not in 1-a)
        assert(!created->isOutputNode());

        ///for either cases 1-b) or 1-c) we just connect the created node as input of the selected node.
        connectAsInput = true;
    }
    ///2) and 3) are similar exceptfor case b)
    else {

        ///case 2 or 3- a): connect the created node as output of the selected node.
        if (created->isOutputNode()) {
            connectAsInput = false;
        }
        ///case b)
        else if (created->isInputNode()) {
            if (selected->isInputNode()) {
                ///assert we're not in 2-b)
                assert(!created->isInputNode());
            } else {
                ///case 3-b): connect the created node as input of the selected node
                connectAsInput = true;
            }
        }
        ///case c) connect created as output of the selected node
        else {
            connectAsInput = false;
        }
    }

    bool ret = false;
    if (connectAsInput) {
        ///if the selected node is and inspector, we want to connect the created node on the active input
        InspectorNode* inspector = dynamic_cast<InspectorNode*>(selected);
        if (inspector) {
            int activeInputIndex = inspector->activeInput();
            bool ok = connectNodes(activeInputIndex, created, selected,true);
            assert(ok);
            ret = true;
        } else {
            ///connect it to the first input
            int selectedInput = selected->getPreferredInputForConnection();
            if (selectedInput != -1) {
                bool ok = connectNodes(selectedInput, created, selected,true);
                assert(ok);
                ret = true;
            } else {
                ret = false;
            }
        }
    } else {

        if (!created->isOutputNode()) {
            ///we find all the nodes that were previously connected to the selected node,
            ///and connect them to the created node instead.
            std::map<Node*,int> outputsConnectedToSelectedNode;
            selected->getOutputsConnectedToThisNode(&outputsConnectedToSelectedNode);
            for (std::map<Node*,int>::iterator it = outputsConnectedToSelectedNode.begin(); it!=outputsConnectedToSelectedNode.end(); ++it) {
                bool ok = disconnectNodes(selected, it->first);
                assert(ok);

                ok = connectNodes(it->second, created, it->first);
                assert(ok);
            }

        }
        ///finally we connect the created node to the selected node
        int createdInput = created->getPreferredInputForConnection();
        if (createdInput != -1) {
            bool ok = connectNodes(createdInput, selected, created);
            assert(ok);
            ret = true;
        } else {
            ret = false;
        }
    }

    ///update the render trees
    std::list<ViewerInstance*> viewers;
    created->hasViewersConnected(&viewers);
    for(std::list<ViewerInstance*>::iterator it = viewers.begin();it!=viewers.end();++it){
        (*it)->updateTreeAndRender();
    }
    return ret;

}

} //namespace Natron<|MERGE_RESOLUTION|>--- conflicted
+++ resolved
@@ -55,34 +55,22 @@
     try {
         loadProjectInternal(path,name);
     } catch (const std::exception& e) {
-<<<<<<< HEAD
-        Natron::errorDialog("Project loader", std::string("Error while loading project") + ": " + e.what());
-        if(!appPTR->isBackground())
-            getApp()->createNode("Viewer");
-=======
->>>>>>> 550cf257
         {
             QMutexLocker l(&_imp->isLoadingProjectMutex);
             _imp->isLoadingProject = false;
         }
         Natron::errorDialog("Project loader", std::string("Error while loading project") + ": " + e.what());
-        if(!getApp()->isBackground()) {
+        if(!appPTR->isBackground()) {
             getApp()->createNode("Viewer");
         }
         return false;
     } catch (...) {
-<<<<<<< HEAD
-        Natron::errorDialog("Project loader", std::string("Unkown error while loading project"));
-        if(!appPTR->isBackground())
-            getApp()->createNode("Viewer");
-=======
->>>>>>> 550cf257
         {
             QMutexLocker l(&_imp->isLoadingProjectMutex);
             _imp->isLoadingProject = false;
         }
         Natron::errorDialog("Project loader", std::string("Unkown error while loading project"));
-        if(!getApp()->isBackground()) {
+        if(!appPTR->isBackground()) {
             getApp()->createNode("Viewer");
         }
         return false;
