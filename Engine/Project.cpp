--- conflicted
+++ resolved
@@ -1350,117 +1350,6 @@
     _imp->projectLock.unlock();
 }
 
-<<<<<<< HEAD
-=======
-bool
-Project::autoConnectNodes(boost::shared_ptr<Node> selected,
-                          boost::shared_ptr<Node> created)
-{
-    ///We follow this rule:
-    //        1) selected is output
-    //          a) created is output --> fail
-    //          b) created is input --> connect input
-    //          c) created is regular --> connect input
-    //        2) selected is input
-    //          a) created is output --> connect output
-    //          b) created is input --> fail
-    //          c) created is regular --> connect output
-    //        3) selected is regular
-    //          a) created is output--> connect output
-    //          b) created is input --> connect input
-    //          c) created is regular --> connect output
-
-    ///if true if will connect 'created' as input of 'selected',
-    ///otherwise as output.
-    bool connectAsInput = false;
-
-    ///cannot connect 2 input nodes together: case 2-b)
-    if ( (selected->getMaxInputCount() == 0) && (created->getMaxInputCount() == 0) ) {
-        return false;
-    }
-    ///cannot connect 2 output nodes together: case 1-a)
-    if ( selected->isOutputNode() && created->isOutputNode() ) {
-        return false;
-    }
-
-    ///1)
-    if ( selected->isOutputNode() ) {
-        ///assert we're not in 1-a)
-        assert( !created->isOutputNode() );
-
-        ///for either cases 1-b) or 1-c) we just connect the created node as input of the selected node.
-        connectAsInput = true;
-    }
-    ///2) and 3) are similar exceptfor case b)
-    else {
-        ///case 2 or 3- a): connect the created node as output of the selected node.
-        if ( created->isOutputNode() ) {
-            connectAsInput = false;
-        }
-        ///case b)
-        else if (created->getMaxInputCount() == 0) {
-            assert(selected->getMaxInputCount() != 0);
-            ///case 3-b): connect the created node as input of the selected node
-            connectAsInput = true;
-        }
-        ///case c) connect created as output of the selected node
-        else {
-            connectAsInput = false;
-        }
-    }
-    
-    bool ret = false;
-    if (connectAsInput) {
-        
-        ///connect it to the first input
-        int selectedInput = selected->getPreferredInputForConnection();
-        if (selectedInput != -1) {
-            bool ok = connectNodes(selectedInput, created, selected.get(),true);
-            assert(ok);
-            ret = true;
-        } else {
-            ret = false;
-        }
-        
-    } else {
-        if ( !created->isOutputNode() ) {
-            ///we find all the nodes that were previously connected to the selected node,
-            ///and connect them to the created node instead.
-            std::map<Node*,int> outputsConnectedToSelectedNode;
-            selected->getOutputsConnectedToThisNode(&outputsConnectedToSelectedNode);
-            for (std::map<Node*,int>::iterator it = outputsConnectedToSelectedNode.begin();
-                 it != outputsConnectedToSelectedNode.end(); ++it) {
-                if (it->first->getParentMultiInstanceName().empty()) {
-                    bool ok = disconnectNodes(selected.get(), it->first);
-                    assert(ok);
-                    
-                    ignore_result(connectNodes(it->second, created, it->first));
-                    //assert(ok); Might not be ok if the disconnectNodes() action above was queued
-                }
-            }
-        }
-        ///finally we connect the created node to the selected node
-        int createdInput = created->getPreferredInputForConnection();
-        if (createdInput != -1) {
-            bool ok = connectNodes(createdInput, selected, created.get());
-            assert(ok);
-            ret = true;
-        } else {
-            ret = false;
-        }
-    }
-
-    ///update the render trees
-    std::list<ViewerInstance* > viewers;
-    created->hasViewersConnected(&viewers);
-    for (std::list<ViewerInstance* >::iterator it = viewers.begin(); it != viewers.end(); ++it) {
-        (*it)->renderCurrentFrame(true);
-    }
-
-    return ret;
-} // autoConnectNodes
-
->>>>>>> 57fb482e
 qint64
 Project::getProjectCreationTime() const
 {
