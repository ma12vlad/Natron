/* ***** BEGIN LICENSE BLOCK *****
 * This file is part of Natron <http://www.natron.fr/>,
 * Copyright (C) 2015 INRIA and Alexandre Gauthier-Foichat
 *
 * Natron is free software: you can redistribute it and/or modify
 * it under the terms of the GNU General Public License as published by
 * the Free Software Foundation; either version 2 of the License, or
 * (at your option) any later version.
 *
 * Natron is distributed in the hope that it will be useful,
 * but WITHOUT ANY WARRANTY; without even the implied warranty of
 * MERCHANTABILITY or FITNESS FOR A PARTICULAR PURPOSE.  See the
 * GNU General Public License for more details.
 *
 * You should have received a copy of the GNU General Public License
 * along with Natron.  If not, see <http://www.gnu.org/licenses/gpl-2.0.html>
 * ***** END LICENSE BLOCK ***** */

#ifndef TRACKERCONTEXTPRIVATE_H
#define TRACKERCONTEXTPRIVATE_H

// ***** BEGIN PYTHON BLOCK *****
// from <https://docs.python.org/3/c-api/intro.html#include-files>:
// "Since Python may define some pre-processor definitions which affect the standard headers on some systems, you must include Python.h before any standard headers are included."
#include <Python.h>
// ***** END PYTHON BLOCK *****

#include "Engine/TrackerContext.h"

#include <list>

#include "Global/Macros.h"

GCC_DIAG_OFF(unused-function)
GCC_DIAG_OFF(unused-parameter)
#include <libmv/autotrack/autotrack.h>
GCC_DIAG_ON(unused-function)
GCC_DIAG_ON(unused-parameter)

#include <openMVG/robust_estimation/robust_estimator_Prosac.hpp>

#include "Engine/RectD.h"
#include "Engine/EngineFwd.h"


#define kTrackBaseName "track"
#define TRACKER_MAX_TRACKS_FOR_PARTIAL_VIEWER_UPDATE 8

/// Parameters definitions

//////// Global to all tracks
#define kTrackerParamTrackRed "trackRed"
#define kTrackerParamTrackRedLabel "Track Red"
#define kTrackerParamTrackRedHint "Enable tracking on the red channel"

#define kTrackerParamTrackGreen "trackGreen"
#define kTrackerParamTrackGreenLabel "Track Green"
#define kTrackerParamTrackGreenHint "Enable tracking on the green channel"

#define kTrackerParamTrackBlue "trackBlue"
#define kTrackerParamTrackBlueLabel "Track Blue"
#define kTrackerParamTrackBlueHint "Enable tracking on the blue channel"

#define kTrackerParamMaxError "maxError"
#define kTrackerParamMaxErrorLabel "Max. Error"
#define kTrackerParamMaxErrorHint "This is the minimum necessary error between the final tracked " \
    "position of the patch on the destination image and the reference patch needed to declare tracking success." \
    "The error is 1 minus the normalized cross-correlation score."

#define kTrackerParamMaximumIteration "maxIterations"
#define kTrackerParamMaximumIterationLabel "Maximum iterations"
#define kTrackerParamMaximumIterationHint "Maximum number of iterations the algorithm will run for the inner minimization " \
    "before it gives up."

#define kTrackerParamBruteForcePreTrack "bruteForcePretTrack"
#define kTrackerParamBruteForcePreTrackLabel "Use brute-force pre-track"
#define kTrackerParamBruteForcePreTrackHint "Use a brute-force translation-only pre-track before refinement"

#define kTrackerParamNormalizeIntensities "normalizeIntensities"
#define kTrackerParamNormalizeIntensitiesLabel "Normalize Intensities"
#define kTrackerParamNormalizeIntensitiesHint "Normalize the image patches by their mean before doing the sum of squared" \
    " error calculation. Slower."

#define kTrackerParamPreBlurSigma "preBlurSigma"
#define kTrackerParamPreBlurSigmaLabel "Pre-blur sigma"
#define kTrackerParamPreBlurSigmaHint "The size in pixels of the blur kernel used to both smooth the image and take the image derivative."

#define kTrackerParamExportDataSeparator "exportDataSection"
#define kTrackerParamExportDataSeparatorLabel "Export"

#define kTrackerParamExportLink "exportLink"
#define kTrackerParamExportLinkLabel "Link"
#define kTrackerParamExportLinkHint "When checked, the node created will be linked to the parameters from this tab. When unchecked, the node created will copy the animation of all the parameters in this tab but will not be updated if any modification is made to this tab's parameters."

#define kTrackerParamExportUseCurrentFrame "exportUseCurrentFrame"
#define kTrackerParamExportUseCurrentFrameLabel "Use Current Frame"
#define kTrackerParamExportUseCurrentFrameHint "When checked, the exported Transform or CornerPin node will be identity at the current timeline's time. When unchecked, it will be identity at the frame indicated by the Reference Frame parameter."

#define kTrackerParamExportButton "export"
#define kTrackerParamExportButtonLabel "Export"
#define kTrackerParamExportButtonHint "Creates a node referencing the tracked data. The node type depends on the node selected by the Transfor Type parameter."

#define kCornerPinInvertParamName "invert"

#define kTrackerParamTransformType "transformType"
#define kTrackerParamTransformTypeLabel "Transform Type"
#define kTrackerParamTransformTypeHint "The type of transform used to produce the results."

#define kTrackerParamTransformTypeTransform "Transform"
#define kTrackerParamTransformTypeTransformHelp "The tracks motion will be used to compute the translation, scale and rotation parameter " \
    "of a Transform node. At least 1 track is required to compute the translation and 2 for scale and rotation. The more tracks you use, " \
    "the more stable and precise the resulting transform will be."

#define kTrackerParamTransformTypeCornerPin "CornerPin"
#define kTrackerParamTransformTypeCornerPinHelp "The tracks motion will be used to compute a CornerPin. " \
    "A CornerPin is useful if you are tracking an image portion that has a perspective distortion, such as a rectangular window moving in the scene. " \
    "At least 4 tracks are required to compute the homography transforming the \"From\" points to the \"To\" points. " \
    "The more points you add, the more stable and precise the resulting CornerPin will be."

#define kTrackerParamMotionType "motionType"
#define kTrackerParamMotionTypeLabel "Motion Type"
#define kTrackerParamMotionTypeHint "The type of motion in output of this node."

#define kTrackerParamMotionTypeNone "None"
#define kTrackerParamMotionTypeNoneHelp "No transformation applied in output to the image: this node is a pass-through. Set it to this mode when tracking to correclty see the input image on the viewer"

#define kTrackerParamMotionTypeStabilize "Stabilize"
#define kTrackerParamMotionTypeStabilizeHelp "Transforms the image so that the tracked points do not move"

#define kTrackerParamMotionTypeMatchMove "Match-Move"
#define kTrackerParamMotionTypeMatchMoveHelp "Transforms a different image so that it moves to match the tracked points"

#define kTrackerParamMotionTypeRemoveJitter "Remove Jitter"
#define kTrackerParamMotionTypeRemoveJitterHelp "Transforms the image so that the tracked points move smoothly with high frequencies removed"

#define kTrackerParamMotionTypeAddJitter "Add Jitter"
#define kTrackerParamMotionTypeAddJitterHelp "Transforms the image by the high frequencies of the animation of the tracks to increase the shake or apply it on another image"

#define kTrackerParamReferenceFrame "referenceFrame"
#define kTrackerParamReferenceFrameLabel "Reference frame"
#define kTrackerParamReferenceFrameHint "When exporting tracks to a CornerPin or Transform, this will be the frame number at which the transform will be an identity."

#define kTrackerParamSetReferenceFrame "setReferenceButton"
#define kTrackerParamSetReferenceFrameLabel "Set To Current Frame"
#define kTrackerParamSetReferenceFrameHint "Set the reference frame to the timeline's current frame"

#define kTrackerParamJitterPeriod "jitterPeriod"
#define kTrackerParamJitterPeriodLabel "Jitter Period"
#define kTrackerParamJitterPeriodHint "Number of frames to average together to remove high frequencies for the add/remove jitter transform type"

#define kTrackerParamSmooth "smooth"
#define kTrackerParamSmoothLabel "Smooth"
#define kTrackerParamSmoothHint "Smooth the translation/rotation/scale by averaging this number of frames together"

#define kTrackerParamSmoothCornerPin "smoothCornerPin"
#define kTrackerParamSmoothCornerPinLabel "Smooth"
#define kTrackerParamSmoothCornerPinHint "Smooth the Corner Pin by averaging this number of frames together"


#define kTransformParamTranslate "translate"
#define kTransformParamRotate "rotate"
#define kTransformParamScale "scale"
#define kTransformParamUniform "uniform"
#define kTransformParamSkewX "skewX"
#define kTransformParamSkewY "skewY"
#define kTransformParamSkewOrder "skewOrder"
#define kTransformParamCenter "center"
#define kTransformParamInvert "invert"
#define kTransformParamFilter "filter"
#define kTransformParamClamp "clamp"
#define kTransformParamBlackOutside "black_outside"
#define kTransformParamMotionBlur "motionBlur"
#define kTransformParamShutter "shutter"
#define kTransformParamShutterOffset "shutterOffset"
#define kTransformParamCustomShutterOffset "shutterCustomOffset"

#define kCornerPinParamFrom "from"
#define kCornerPinParamTo "to"

#define kCornerPinParamFrom1 "from1"
#define kCornerPinParamFrom2 "from2"
#define kCornerPinParamFrom3 "from3"
#define kCornerPinParamFrom4 "from4"

#define kCornerPinParamTo1 "to1"
#define kCornerPinParamTo2 "to2"
#define kCornerPinParamTo3 "to3"
#define kCornerPinParamTo4 "to4"

#define kCornerPinParamEnable1 "enable1"
#define kCornerPinParamEnable2 "enable2"
#define kCornerPinParamEnable3 "enable3"
#define kCornerPinParamEnable4 "enable4"

#define kCornerPinParamOverlayPoints "overlayPoints"

#define kCornerPinParamMatrix "transform"


NATRON_NAMESPACE_ENTER;


enum TrackerMotionTypeEnum
{
    eTrackerMotionTypeNone,
    eTrackerMotionTypeStabilize,
    eTrackerMotionTypeMatchMove,
    eTrackerMotionTypeRemoveJitter,
    eTrackerMotionTypeAddJitter
};

enum TrackerTransformNodeEnum
{
    eTrackerTransformNodeTransform,
    eTrackerTransformNodeCornerPin
};

enum libmv_MarkerChannelEnum
{
    LIBMV_MARKER_CHANNEL_R = (1 << 0),
    LIBMV_MARKER_CHANNEL_G = (1 << 1),
    LIBMV_MARKER_CHANNEL_B = (1 << 2),
};

struct TrackMarkerAndOptions
{
    TrackMarkerPtr natronMarker;
    mv::Marker mvMarker;
    mv::TrackRegionOptions mvOptions;
};


class TrackArgsLibMV
{
    int _start, _end;
    bool _isForward;
    boost::shared_ptr<TimeLine> _timeline;
    ViewerInstance* _viewer;
    boost::shared_ptr<mv::AutoTrack> _libmvAutotrack;
    boost::shared_ptr<TrackerFrameAccessor> _fa;
    std::vector<boost::shared_ptr<TrackMarkerAndOptions> > _tracks;

    //Store the format size because LibMV internally has a top-down Y axis
    double _formatWidth, _formatHeight;
    mutable QMutex _autoTrackMutex;

public:

    TrackArgsLibMV()
        : _start(0)
        , _end(0)
        , _isForward(false)
        , _timeline()
        , _viewer(0)
        , _libmvAutotrack()
        , _fa()
        , _tracks()
        , _formatWidth(0)
        , _formatHeight(0)
    {
    }

    TrackArgsLibMV(int start,
                   int end,
                   bool isForward,
                   const boost::shared_ptr<TimeLine>& timeline,
                   ViewerInstance* viewer,
                   const boost::shared_ptr<mv::AutoTrack>& autoTrack,
                   const boost::shared_ptr<TrackerFrameAccessor>& fa,
                   const std::vector<boost::shared_ptr<TrackMarkerAndOptions> >& tracks,
                   double formatWidth,
                   double formatHeight)
        : _start(start)
        , _end(end)
        , _isForward(isForward)
        , _timeline(timeline)
        , _viewer(viewer)
        , _libmvAutotrack(autoTrack)
        , _fa(fa)
        , _tracks(tracks)
        , _formatWidth(formatWidth)
        , _formatHeight(formatHeight)
    {
    }

    TrackArgsLibMV(const TrackArgsLibMV& other)
    {
        *this = other;
    }

    void operator=(const TrackArgsLibMV& other)
    {
        _start = other._start;
        _end = other._end;
        _isForward = other._isForward;
        _timeline = other._timeline;
        _viewer = other._viewer;
        _libmvAutotrack = other._libmvAutotrack;
        _fa = other._fa;
        _tracks = other._tracks;
        _formatWidth = other._formatWidth;
        _formatHeight = other._formatHeight;
    }

    double getFormatHeight() const
    {
        return _formatHeight;
    }

    double getFormatWidth() const
    {
        return _formatWidth;
    }

    QMutex* getAutoTrackMutex() const
    {
        return &_autoTrackMutex;
    }

    int getStart() const
    {
        return _start;
    }

    int getEnd() const
    {
        return _end;
    }

    bool getForward() const
    {
        return _isForward;
    }

    boost::shared_ptr<TimeLine> getTimeLine() const
    {
        return _timeline;
    }

    ViewerInstance* getViewer() const
    {
        return _viewer;
    }

    int getNumTracks() const
    {
        return (int)_tracks.size();
    }

    const std::vector<boost::shared_ptr<TrackMarkerAndOptions> >& getTracks() const
    {
        return _tracks;
    }

    boost::shared_ptr<mv::AutoTrack> getLibMVAutoTrack() const
    {
        return _libmvAutotrack;
    }

    void getEnabledChannels(bool* r, bool* g, bool* b) const;

    void getRedrawAreasNeeded(int time, std::list<RectD>* canonicalRects) const;
};


struct TrackerContextPrivate
{
    TrackerContext* _publicInterface;
    boost::weak_ptr<Node> node;
    std::list<boost::weak_ptr<KnobI> > perTrackKnobs;
    boost::weak_ptr<KnobBool> enableTrackRed, enableTrackGreen, enableTrackBlue;
    boost::weak_ptr<KnobDouble> maxError;
    boost::weak_ptr<KnobInt> maxIterations;
    boost::weak_ptr<KnobBool> bruteForcePreTrack, useNormalizedIntensities;
    boost::weak_ptr<KnobDouble> preBlurSigma;
    boost::weak_ptr<KnobBool> activateTrack;
    boost::weak_ptr<KnobSeparator> exportDataSep;
    boost::weak_ptr<KnobBool> exportLink;
    boost::weak_ptr<KnobButton> exportButton;
    NodeWPtr transformNode, cornerPinNode;
    boost::weak_ptr<KnobPage> transformPageKnob;
    boost::weak_ptr<KnobSeparator> transformGenerationSeparator;
    boost::weak_ptr<KnobChoice> transformType, motionType;
    boost::weak_ptr<KnobInt> referenceFrame;
    boost::weak_ptr<KnobButton> setCurrentFrameButton;
    boost::weak_ptr<KnobInt> jitterPeriod;
    boost::weak_ptr<KnobInt> smoothTransform;
    boost::weak_ptr<KnobInt> smoothCornerPin;
    boost::weak_ptr<KnobSeparator> transformControlsSeparator;
    boost::weak_ptr<KnobDouble> translate;
    boost::weak_ptr<KnobDouble> rotate;
    boost::weak_ptr<KnobDouble> scale;
    boost::weak_ptr<KnobBool> scaleUniform;
    boost::weak_ptr<KnobDouble> skewX;
    boost::weak_ptr<KnobDouble> skewY;
    boost::weak_ptr<KnobChoice> skewOrder;
    boost::weak_ptr<KnobDouble> center;
    boost::weak_ptr<KnobBool> invertTransform;
    boost::weak_ptr<KnobChoice> filter;
    boost::weak_ptr<KnobBool> clamp;
    boost::weak_ptr<KnobBool> blackOutside;
    boost::weak_ptr<KnobDouble> motionBlur;
    boost::weak_ptr<KnobDouble> shutter;
    boost::weak_ptr<KnobChoice> shutterOffset;
    boost::weak_ptr<KnobDouble> customShutterOffset;
    boost::weak_ptr<KnobGroup> fromGroup, toGroup;
    boost::weak_ptr<KnobDouble> fromPoints[4], toPoints[4];
    boost::weak_ptr<KnobBool> enableToPoint[4];
    boost::weak_ptr<KnobDouble> cornerPinMatrix;
    boost::weak_ptr<KnobChoice> cornerPinOverlayPoints;
    mutable QMutex trackerContextMutex;
    std::vector<TrackMarkerPtr > markers;
    std::list<TrackMarkerPtr > selectedMarkers, markersToSlave, markersToUnslave;
    int beginSelectionCounter;
    int selectionRecursion;

    TrackScheduler<TrackArgsLibMV> scheduler;


    TrackerContextPrivate(TrackerContext* publicInterface, const boost::shared_ptr<Node> &node);


    /// Make all calls to getValue() that are global to the tracker context in here
    void beginLibMVOptionsForTrack(mv::TrackRegionOptions* options) const;

    /// Make all calls to getValue() that are local to the track in here
    void endLibMVOptionsForTrack(const TrackMarker& marker,
                                 mv::TrackRegionOptions* options) const;

    void addToSelectionList(const TrackMarkerPtr& marker)
    {
        if ( std::find(selectedMarkers.begin(), selectedMarkers.end(), marker) != selectedMarkers.end() ) {
            return;
        }
        selectedMarkers.push_back(marker);
        markersToSlave.push_back(marker);
    }

    void removeFromSelectionList(const TrackMarkerPtr& marker)
    {
        std::list<TrackMarkerPtr >::iterator found = std::find(selectedMarkers.begin(), selectedMarkers.end(), marker);

        if ( found == selectedMarkers.end() ) {
            return;
        }
        selectedMarkers.erase(found);
        markersToUnslave.push_back(marker);
    }

    void incrementSelectionCounter()
    {
        ++beginSelectionCounter;
    }

    void decrementSelectionCounter()
    {
        if (beginSelectionCounter > 0) {
            --beginSelectionCounter;
        }
    }

    void linkMarkerKnobsToGuiKnobs(const std::list<TrackMarkerPtr >& markers,
                                   bool multipleTrackSelected,
                                   bool slave);
<<<<<<< HEAD
    
    void createCornerPinFromSelection(bool linked);
    
    void createTransformFromSelection(bool linked);
    
=======

    void createCornerPinFromSelection(const std::list<TrackMarkerPtr > & selection,
                                      bool linked);

    void createTransformFromSelection(const std::list<TrackMarkerPtr > & selection,
                                      bool linked);

>>>>>>> a0f07b38
    void refreshVisibilityFromTransformType();
    void refreshVisibilityFromTransformTypeInternal(TrackerTransformNodeEnum transformType);


    static void natronTrackerToLibMVTracker(bool useRefFrameForSearchWindow,
                                            bool trackChannels[3],
                                            const TrackMarker &marker,
                                            int trackIndex,
                                            int time,
                                            bool forward,
                                            double formatHeight,
                                            mv::Marker * mvMarker);
    static void setKnobKeyframesFromMarker(const mv::Marker& mvMarker,
                                           int formatHeight,
                                           const libmv::TrackRegionResult* result,
                                           const TrackMarkerPtr& natronMarker);
    static bool trackStepLibMV(int trackIndex, const TrackArgsLibMV& args, int time);
};

NATRON_NAMESPACE_EXIT;

#endif // TRACKERCONTEXTPRIVATE_H<|MERGE_RESOLUTION|>--- conflicted
+++ resolved
@@ -462,21 +462,10 @@
     void linkMarkerKnobsToGuiKnobs(const std::list<TrackMarkerPtr >& markers,
                                    bool multipleTrackSelected,
                                    bool slave);
-<<<<<<< HEAD
-    
-    void createCornerPinFromSelection(bool linked);
     
     void createTransformFromSelection(bool linked);
     
-=======
-
-    void createCornerPinFromSelection(const std::list<TrackMarkerPtr > & selection,
-                                      bool linked);
-
-    void createTransformFromSelection(const std::list<TrackMarkerPtr > & selection,
-                                      bool linked);
-
->>>>>>> a0f07b38
+
     void refreshVisibilityFromTransformType();
     void refreshVisibilityFromTransformTypeInternal(TrackerTransformNodeEnum transformType);
 
