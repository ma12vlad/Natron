/* ***** BEGIN LICENSE BLOCK *****
 * This file is part of Natron <http://www.natron.fr/>,
 * Copyright (C) 2015 INRIA and Alexandre Gauthier-Foichat
 *
 * Natron is free software: you can redistribute it and/or modify
 * it under the terms of the GNU General Public License as published by
 * the Free Software Foundation; either version 2 of the License, or
 * (at your option) any later version.
 *
 * Natron is distributed in the hope that it will be useful,
 * but WITHOUT ANY WARRANTY; without even the implied warranty of
 * MERCHANTABILITY or FITNESS FOR A PARTICULAR PURPOSE.  See the
 * GNU General Public License for more details.
 *
 * You should have received a copy of the GNU General Public License
 * along with Natron.  If not, see <http://www.gnu.org/licenses/gpl-2.0.html>
 * ***** END LICENSE BLOCK ***** */

#ifndef TRACKERCONTEXTPRIVATE_H
#define TRACKERCONTEXTPRIVATE_H

// ***** BEGIN PYTHON BLOCK *****
// from <https://docs.python.org/3/c-api/intro.html#include-files>:
// "Since Python may define some pre-processor definitions which affect the standard headers on some systems, you must include Python.h before any standard headers are included."
#include <Python.h>
// ***** END PYTHON BLOCK *****

#include "Engine/TrackerContext.h"

#include <list>

#include "Global/Macros.h"

GCC_DIAG_OFF(unused-function)
GCC_DIAG_OFF(unused-parameter)
#include <libmv/autotrack/autotrack.h>
#include <libmv/logging/logging.h>
GCC_DIAG_ON(unused-function)
GCC_DIAG_ON(unused-parameter)

#include <openMVG/robust_estimation/robust_estimator_Prosac.hpp>

#include <QFuture>
#include <QFutureWatcher>
#include <QtConcurrentMap>

#include <boost/bind.hpp>

#include "Engine/RectD.h"
#include "Engine/EngineFwd.h"
#include "Engine/TrackMarker.h"


#define kTrackBaseName "track"
#define TRACKER_MAX_TRACKS_FOR_PARTIAL_VIEWER_UPDATE 8

/// Parameters definitions

//////// Global to all tracks
#define kTrackerParamTrackRed "trackRed"
#define kTrackerParamTrackRedLabel "Track Red"
#define kTrackerParamTrackRedHint "Enable tracking on the red channel"

#define kTrackerParamTrackGreen "trackGreen"
#define kTrackerParamTrackGreenLabel "Track Green"
#define kTrackerParamTrackGreenHint "Enable tracking on the green channel"

#define kTrackerParamTrackBlue "trackBlue"
#define kTrackerParamTrackBlueLabel "Track Blue"
#define kTrackerParamTrackBlueHint "Enable tracking on the blue channel"

#define kTrackerParamMaxError "maxError"
#define kTrackerParamMaxErrorLabel "Max. Error"
#define kTrackerParamMaxErrorHint "This is the minimum necessary error between the final tracked " \
    "position of the patch on the destination image and the reference patch needed to declare tracking success." \
    "The error is 1 minus the normalized cross-correlation score."

#define kTrackerParamMaximumIteration "maxIterations"
#define kTrackerParamMaximumIterationLabel "Maximum iterations"
#define kTrackerParamMaximumIterationHint "Maximum number of iterations the algorithm will run for the inner minimization " \
    "before it gives up."

#define kTrackerParamBruteForcePreTrack "bruteForcePretTrack"
#define kTrackerParamBruteForcePreTrackLabel "Use brute-force pre-track"
#define kTrackerParamBruteForcePreTrackHint "Use a brute-force translation-only pre-track before refinement"

#define kTrackerParamNormalizeIntensities "normalizeIntensities"
#define kTrackerParamNormalizeIntensitiesLabel "Normalize Intensities"
#define kTrackerParamNormalizeIntensitiesHint "Normalize the image patches by their mean before doing the sum of squared" \
    " error calculation. Slower."

#define kTrackerParamPreBlurSigma "preBlurSigma"
#define kTrackerParamPreBlurSigmaLabel "Pre-blur sigma"
#define kTrackerParamPreBlurSigmaHint "The size in pixels of the blur kernel used to both smooth the image and take the image derivative."

#define kTrackerParamPerTrackParamsSeparator "perTrackParams"
#define kTrackerParamPerTrackParamsSeparatorLabel "Per-Track Parameters"

#define kTrackerParamExportDataSeparator "exportDataSection"
#define kTrackerParamExportDataSeparatorLabel "Export"

#define kTrackerParamExportLink "exportLink"
#define kTrackerParamExportLinkLabel "Link"
#define kTrackerParamExportLinkHint "When checked, the node created will be linked to the parameters from this tab. When unchecked, the node created will copy the animation of all the parameters in this tab but will not be updated if any modification is made to this tab's parameters."

#define kTrackerParamExportUseCurrentFrame "exportUseCurrentFrame"
#define kTrackerParamExportUseCurrentFrameLabel "Use Current Frame"
#define kTrackerParamExportUseCurrentFrameHint "When checked, the exported Transform or CornerPin node will be identity at the current timeline's time. When unchecked, it will be identity at the frame indicated by the Reference Frame parameter."

#define kTrackerParamExportButton "export"
#define kTrackerParamExportButtonLabel "Export"
#define kTrackerParamExportButtonHint "Creates a node referencing the tracked data. The node type depends on the node selected by the Transform Type parameter. " \
    "The type of transformation applied by the created node depends on the Motion Type parameter. To activate this button you must select set the Motion Type to something other than None"

#define kCornerPinInvertParamName "invert"

#define kTrackerParamTransformType "transformType"
#define kTrackerParamTransformTypeLabel "Transform Type"
#define kTrackerParamTransformTypeHint "The type of transform used to produce the results."

#define kTrackerParamTransformTypeTransform "Transform"
#define kTrackerParamTransformTypeTransformHelp "The tracks motion will be used to compute the translation, scale and rotation parameter " \
    "of a Transform node. At least 1 track is required to compute the translation and 2 for scale and rotation. The more tracks you use, " \
    "the more stable and precise the resulting transform will be."

#define kTrackerParamTransformTypeCornerPin "CornerPin"
#define kTrackerParamTransformTypeCornerPinHelp "The tracks motion will be used to compute a CornerPin. " \
    "A CornerPin is useful if you are tracking an image portion that has a perspective distortion. " \
    "At least 1 track is required to compute the homography transforming the \"From\" points to the \"To\" points, and 4 required to " \
    "track a perspective transformation." \
    "The more points you add, the more stable and precise the resulting CornerPin will be."

#define kTrackerParamMotionType "motionType"
#define kTrackerParamMotionTypeLabel "Motion Type"
#define kTrackerParamMotionTypeHint "The type of motion in output of this node."

#define kTrackerParamMotionTypeNone "None"
#define kTrackerParamMotionTypeNoneHelp "No transformation applied in output to the image: this node is a pass-through. Set it to this mode when tracking to correclty see the input image on the viewer"

#define kTrackerParamMotionTypeStabilize "Stabilize"
#define kTrackerParamMotionTypeStabilizeHelp "Transforms the image so that the tracked points do not move"

#define kTrackerParamMotionTypeMatchMove "Match-Move"
#define kTrackerParamMotionTypeMatchMoveHelp "Transforms a different image so that it moves to match the tracked points"

#define kTrackerParamMotionTypeRemoveJitter "Remove Jitter"
#define kTrackerParamMotionTypeRemoveJitterHelp "Transforms the image so that the tracked points move smoothly with high frequencies removed"

#define kTrackerParamMotionTypeAddJitter "Add Jitter"
#define kTrackerParamMotionTypeAddJitterHelp "Transforms the image by the high frequencies of the animation of the tracks to increase the shake or apply it on another image"

#define kTrackerParamRobustModel "robustModel"
#define kTrackerParamRobustModelLabel "Robust Model"
#define kTrackerParamRobustModelHint "When checked, the solver will assume that the model generated (i.e: the Transform or the CornerPin) is possible given the motion of the video and will eliminate points that do not match the model to compute the resulting parameters. " \
"When unchecked, the solver assumes that all points that are enabled and have a keyframe are valid and fit the model: this may in some situations work better if you are trying to find a model that is just not correct for the given motion of the video."

#define kTrackerParamReferenceFrame "referenceFrame"
#define kTrackerParamReferenceFrameLabel "Reference frame"
#define kTrackerParamReferenceFrameHint "When exporting tracks to a CornerPin or Transform, this will be the frame number at which the transform will be an identity."

#define kTrackerParamSetReferenceFrame "setReferenceButton"
#define kTrackerParamSetReferenceFrameLabel "Set To Current Frame"
#define kTrackerParamSetReferenceFrameHint "Set the reference frame to the timeline's current frame"

#define kTrackerParamJitterPeriod "jitterPeriod"
#define kTrackerParamJitterPeriodLabel "Jitter Period"
#define kTrackerParamJitterPeriodHint "Number of frames to average together to remove high frequencies for the add/remove jitter transform type"

#define kTrackerParamSmooth "smooth"
#define kTrackerParamSmoothLabel "Smooth"
#define kTrackerParamSmoothHint "Smooth the translation/rotation/scale by averaging this number of frames together"

#define kTrackerParamSmoothCornerPin "smoothCornerPin"
#define kTrackerParamSmoothCornerPinLabel "Smooth"
#define kTrackerParamSmoothCornerPinHint "Smooth the Corner Pin by averaging this number of frames together"

#define kTrackerParamAutoGenerateTransform "autoComputeransform"
#define kTrackerParamAutoGenerateTransformLabel "Compute Transform Automatically"
#define kTrackerParamAutoGenerateTransformHint "When checked, whenever changing a parameter controlling the Transform Generation (such as Motion Type, Transform Type, Reference Frame, etc...) or changing the Enabled parameter of a track, the transform parameters will be re-computed automatically. " \
"When unchecked, you must press the Compute button to compute it."

#define kTrackerParamGenerateTransform "computeTransform"
#define kTrackerParamGenerateTransformLabel "Compute"
#define kTrackerParamGenerateTransformHint "Click to compute the parameters of the Transform Controls or CornerPin Controls (depending on the Transform Type) from the data acquired on the tracks during the tracking. This should be done after the tracking is finished and when you feel the results are satisfying. " \
"For each frame, the resulting parameter is computed from the tracks that are enabled at this frame and that have a keyframe on the center point (e.g: are valid)."

#define kTrackerParamTransformOutOfDate "transformOutOfDate"
#define kTrackerParamTransformOutOfDateHint "The Transform parameters are out of date because parameters that control their generation have been changed, please click the Compute button to refresh them"


#define kTransformParamTranslate "translate"
#define kTransformParamRotate "rotate"
#define kTransformParamScale "scale"
#define kTransformParamUniform "uniform"
#define kTransformParamSkewX "skewX"
#define kTransformParamSkewY "skewY"
#define kTransformParamSkewOrder "skewOrder"
#define kTransformParamCenter "center"
#define kTransformParamInvert "invert"
#define kTransformParamFilter "filter"
#define kTransformParamClamp "clamp"
#define kTransformParamBlackOutside "black_outside"
#define kTransformParamMotionBlur "motionBlur"
#define kTransformParamShutter "shutter"
#define kTransformParamShutterOffset "shutterOffset"
#define kTransformParamCustomShutterOffset "shutterCustomOffset"

#define kCornerPinParamFrom "from"
#define kCornerPinParamTo "to"

#define kCornerPinParamFrom1 "from1"
#define kCornerPinParamFrom2 "from2"
#define kCornerPinParamFrom3 "from3"
#define kCornerPinParamFrom4 "from4"

#define kCornerPinParamTo1 "to1"
#define kCornerPinParamTo2 "to2"
#define kCornerPinParamTo3 "to3"
#define kCornerPinParamTo4 "to4"

#define kCornerPinParamEnable1 "enable1"
#define kCornerPinParamEnable2 "enable2"
#define kCornerPinParamEnable3 "enable3"
#define kCornerPinParamEnable4 "enable4"

#define kCornerPinParamOverlayPoints "overlayPoints"

#define kCornerPinParamMatrix "transform"


NATRON_NAMESPACE_ENTER;


enum TrackerMotionTypeEnum
{
    eTrackerMotionTypeNone,
    eTrackerMotionTypeStabilize,
    eTrackerMotionTypeMatchMove,
    eTrackerMotionTypeRemoveJitter,
    eTrackerMotionTypeAddJitter
};

enum TrackerTransformNodeEnum
{
    eTrackerTransformNodeTransform,
    eTrackerTransformNodeCornerPin
};

enum libmv_MarkerChannelEnum
{
    LIBMV_MARKER_CHANNEL_R = (1 << 0),
    LIBMV_MARKER_CHANNEL_G = (1 << 1),
    LIBMV_MARKER_CHANNEL_B = (1 << 2),
};

struct TrackMarkerAndOptions
{
    TrackMarkerPtr natronMarker;
    mv::Marker mvMarker;
    mv::TrackRegionOptions mvOptions;
};


class TrackArgsLibMV
{
    int _start, _end;
    int _step;
    boost::shared_ptr<TimeLine> _timeline;
    ViewerInstance* _viewer;
    boost::shared_ptr<mv::AutoTrack> _libmvAutotrack;
    boost::shared_ptr<TrackerFrameAccessor> _fa;
    std::vector<boost::shared_ptr<TrackMarkerAndOptions> > _tracks;

    //Store the format size because LibMV internally has a top-down Y axis
    double _formatWidth, _formatHeight;
    mutable QMutex _autoTrackMutex;

public:

    TrackArgsLibMV()
        : _start(0)
        , _end(0)
        , _step(1)
        , _timeline()
        , _viewer(0)
        , _libmvAutotrack()
        , _fa()
        , _tracks()
        , _formatWidth(0)
        , _formatHeight(0)
    {
    }

    TrackArgsLibMV(int start,
                   int end,
                   int step,
                   const boost::shared_ptr<TimeLine>& timeline,
                   ViewerInstance* viewer,
                   const boost::shared_ptr<mv::AutoTrack>& autoTrack,
                   const boost::shared_ptr<TrackerFrameAccessor>& fa,
                   const std::vector<boost::shared_ptr<TrackMarkerAndOptions> >& tracks,
                   double formatWidth,
                   double formatHeight)
        : _start(start)
        , _end(end)
        , _step(step)
        , _timeline(timeline)
        , _viewer(viewer)
        , _libmvAutotrack(autoTrack)
        , _fa(fa)
        , _tracks(tracks)
        , _formatWidth(formatWidth)
        , _formatHeight(formatHeight)
    {
    }

    TrackArgsLibMV(const TrackArgsLibMV& other)
    {
        *this = other;
    }

    void operator=(const TrackArgsLibMV& other)
    {
        _start = other._start;
        _end = other._end;
        _step = other._step;
        _timeline = other._timeline;
        _viewer = other._viewer;
        _libmvAutotrack = other._libmvAutotrack;
        _fa = other._fa;
        _tracks = other._tracks;
        _formatWidth = other._formatWidth;
        _formatHeight = other._formatHeight;
    }

    double getFormatHeight() const
    {
        return _formatHeight;
    }

    double getFormatWidth() const
    {
        return _formatWidth;
    }

    QMutex* getAutoTrackMutex() const
    {
        return &_autoTrackMutex;
    }

    int getStart() const
    {
        return _start;
    }

    int getEnd() const
    {
        return _end;
    }

    int getStep() const
    {
        return _step;
    }

    boost::shared_ptr<TimeLine> getTimeLine() const
    {
        return _timeline;
    }

    ViewerInstance* getViewer() const
    {
        return _viewer;
    }

    int getNumTracks() const
    {
        return (int)_tracks.size();
    }

    const std::vector<boost::shared_ptr<TrackMarkerAndOptions> >& getTracks() const
    {
        return _tracks;
    }

    boost::shared_ptr<mv::AutoTrack> getLibMVAutoTrack() const
    {
        return _libmvAutotrack;
    }

    void getEnabledChannels(bool* r, bool* g, bool* b) const;

    void getRedrawAreasNeeded(int time, std::list<RectD>* canonicalRects) const;
};


class TrackerContextPrivate
    : public QObject
{
    Q_OBJECT

public:


    TrackerContext * _publicInterface;
    boost::weak_ptr<Node> node;
    std::list<boost::weak_ptr<KnobI> > perTrackKnobs;
    boost::weak_ptr<KnobBool> enableTrackRed, enableTrackGreen, enableTrackBlue;
    boost::weak_ptr<KnobDouble> maxError;
    boost::weak_ptr<KnobInt> maxIterations;
    boost::weak_ptr<KnobBool> bruteForcePreTrack, useNormalizedIntensities;
    boost::weak_ptr<KnobDouble> preBlurSigma;
    boost::weak_ptr<KnobSeparator> perTrackParamsSeparator;
    boost::weak_ptr<KnobBool> activateTrack;
    boost::weak_ptr<KnobChoice> motionModel;
    boost::weak_ptr<KnobSeparator> exportDataSep;
    boost::weak_ptr<KnobBool> exportLink;
    boost::weak_ptr<KnobButton> exportButton;
    NodeWPtr transformNode, cornerPinNode;
    boost::weak_ptr<KnobPage> transformPageKnob;
    boost::weak_ptr<KnobSeparator> transformGenerationSeparator;
    boost::weak_ptr<KnobChoice> transformType, motionType;
    boost::weak_ptr<KnobBool> robustModel;
    boost::weak_ptr<KnobInt> referenceFrame;
    boost::weak_ptr<KnobButton> setCurrentFrameButton;
    boost::weak_ptr<KnobInt> jitterPeriod;
    boost::weak_ptr<KnobInt> smoothTransform;
    boost::weak_ptr<KnobInt> smoothCornerPin;
    boost::weak_ptr<KnobBool> autoGenerateTransform;
    boost::weak_ptr<KnobButton> generateTransformButton;
    boost::weak_ptr<KnobString> transformOutOfDateLabel;
    
    boost::weak_ptr<KnobSeparator> transformControlsSeparator;
    boost::weak_ptr<KnobDouble> translate;
    boost::weak_ptr<KnobDouble> rotate;
    boost::weak_ptr<KnobDouble> scale;
    boost::weak_ptr<KnobBool> scaleUniform;
    boost::weak_ptr<KnobDouble> skewX;
    boost::weak_ptr<KnobDouble> skewY;
    boost::weak_ptr<KnobChoice> skewOrder;
    boost::weak_ptr<KnobDouble> center;
    boost::weak_ptr<KnobBool> invertTransform;
    boost::weak_ptr<KnobChoice> filter;
    boost::weak_ptr<KnobBool> clamp;
    boost::weak_ptr<KnobBool> blackOutside;
    boost::weak_ptr<KnobDouble> motionBlur;
    boost::weak_ptr<KnobDouble> shutter;
    boost::weak_ptr<KnobChoice> shutterOffset;
    boost::weak_ptr<KnobDouble> customShutterOffset;
    boost::weak_ptr<KnobGroup> fromGroup, toGroup;
    boost::weak_ptr<KnobDouble> fromPoints[4], toPoints[4];
    boost::weak_ptr<KnobBool> enableToPoint[4];
    boost::weak_ptr<KnobDouble> cornerPinMatrix;
    boost::weak_ptr<KnobChoice> cornerPinOverlayPoints;
    mutable QMutex trackerContextMutex;
    std::vector<TrackMarkerPtr > markers;
    std::list<TrackMarkerPtr > selectedMarkers, markersToSlave, markersToUnslave;
    int beginSelectionCounter;
    int selectionRecursion;

    TrackScheduler<TrackArgsLibMV> scheduler;


    struct TransformData
    {
        Point translation;
        double rotation;
        double scale;
        bool hasRotationAndScale;
        double time;
        bool valid;
    };

    struct CornerPinData
    {
        Transform::Matrix3x3 h;
        int nbEnabledPoints;
        double time;
        bool valid;
    };

    typedef boost::shared_ptr<QFutureWatcher<CornerPinData> > CornerPinSolverWatcher;
    typedef boost::shared_ptr<QFutureWatcher<TransformData> > TransformSolverWatcher;

    struct SolveRequest
    {
        CornerPinSolverWatcher cpWatcher;
        TransformSolverWatcher tWatcher;
        double refTime;
        std::set<double> keyframes;
        int jitterPeriod;
        bool jitterAdd;
        bool robustModel;
        std::vector<TrackMarkerPtr> allMarkers;
    };

    SolveRequest lastSolveRequest;


    TrackerContextPrivate(TrackerContext* publicInterface, const boost::shared_ptr<Node> &node);

    virtual ~TrackerContextPrivate()
    {
    }

    /// Make all calls to getValue() that are global to the tracker context in here
    void beginLibMVOptionsForTrack(mv::TrackRegionOptions* options) const;

    /// Make all calls to getValue() that are local to the track in here
    void endLibMVOptionsForTrack(const TrackMarker& marker,
                                 mv::TrackRegionOptions* options) const;

    void addToSelectionList(const TrackMarkerPtr& marker)
    {
        if ( std::find(selectedMarkers.begin(), selectedMarkers.end(), marker) != selectedMarkers.end() ) {
            return;
        }
        selectedMarkers.push_back(marker);
        markersToSlave.push_back(marker);
    }

    void removeFromSelectionList(const TrackMarkerPtr& marker)
    {
        std::list<TrackMarkerPtr >::iterator found = std::find(selectedMarkers.begin(), selectedMarkers.end(), marker);

        if ( found == selectedMarkers.end() ) {
            return;
        }
        selectedMarkers.erase(found);
        markersToUnslave.push_back(marker);
    }

    void incrementSelectionCounter()
    {
        ++beginSelectionCounter;
    }

    void decrementSelectionCounter()
    {
        if (beginSelectionCounter > 0) {
            --beginSelectionCounter;
        }
    }

    void linkMarkerKnobsToGuiKnobs(const std::list<TrackMarkerPtr >& markers,
                                   bool multipleTrackSelected,
                                   bool slave);

    void createTransformFromSelection(bool linked);


    void refreshVisibilityFromTransformType();
    void refreshVisibilityFromTransformTypeInternal(TrackerTransformNodeEnum transformType);

    RectD getInputRoDAtTime(double time) const;


    static void natronTrackerToLibMVTracker(bool isReferenceMarker,
                                            bool trackChannels[3],
                                            const TrackMarker &marker,
                                            int trackIndex,
                                            int time,
                                            int frameStep,
                                            double formatHeight,
                                            mv::Marker * mvMarker);
    static void setKnobKeyframesFromMarker(const mv::Marker& mvMarker,
                                           int formatHeight,
                                           const libmv::TrackRegionResult* result,
                                           const TrackMarkerPtr& natronMarker);
    static bool trackStepLibMV(int trackIndex, const TrackArgsLibMV& args, int time);


    /**
     * @brief Computes the translation that best fit the set of correspondences x1 and x2.
     * Requires at least 1 point. x1 and x2 must have the same size.
     * This function throws an exception with an error message upon failure.
     **/
    static void computeTranslationFromNPoints(const bool dataSetIsManual,
                                              const bool robustModel,
                                              const std::vector<Point>& x1,
                                              const std::vector<Point>& x2,
                                              int w1, int h1, int w2, int h2,
                                              Point* translation);

    /**
     * @brief Computes the translation, rotation and scale that best fit the set of correspondences x1 and x2.
     * Requires at least 2 point. x1 and x2 must have the same size.
     * This function throws an exception with an error message upon failure.
     **/
    static void computeSimilarityFromNPoints(const bool dataSetIsManual,
                                             const bool robustModel,
                                             const std::vector<Point>& x1,
                                             const std::vector<Point>& x2,
                                             int w1, int h1, int w2, int h2,
                                             Point* translation,
                                             double* rotate,
                                             double* scale);
    /**
     * @brief Computes the homography that best fit the set of correspondences x1 and x2.
     * Requires at least 4 point. x1 and x2 must have the same size.
     * This function throws an exception with an error message upon failure.
     **/
    static void computeHomographyFromNPoints(const bool dataSetIsManual,
                                             const bool robustModel,
                                             const std::vector<Point>& x1,
                                             const std::vector<Point>& x2,
                                             int w1, int h1, int w2, int h2,
                                             Transform::Matrix3x3* homog);

    /**
     * @brief Computes the fundamental matrix that best fit the set of correspondences x1 and x2.
     * Requires at least 7 point. x1 and x2 must have the same size.
     * This function throws an exception with an error message upon failure.
     **/
    static void computeFundamentalFromNPoints(const bool dataSetIsManual,
                                              const bool robustModel,
                                              const std::vector<Point>& x1,
                                              const std::vector<Point>& x2,
                                              int w1, int h1, int w2, int h2,
                                              Transform::Matrix3x3* fundamental);

    /**
     * @brief Extracts the values of the center point of the given markers at x1Time and x2Time.
     * @param jitterPeriod If jitterPeriod > 1 this is the amount of frames that will be averaged together to add
     * jitter or remove jitter.
     * @param jitterAdd If jitterPeriod > 1 this parameter is disregarded. Otherwise, if jitterAdd is false, then
     * the values of the center points are smoothed with high frequencies removed (using average over jitterPeriod)
     * If jitterAdd is true, then we compute the smoothed points (using average over jitterPeriod), and substract it
     * from the original points to get the high frequencies. We then add those high frequencies back to the original
     * points to increase shaking/motion
     **/
    static void extractSortedPointsFromMarkers(double x1Time, double x2Time,
                                               const std::vector<TrackMarkerPtr>& markers,
                                               int jitterPeriod,
                                               bool jitterAdd,
                                               std::vector<Point>* x1,
                                               std::vector<Point>* x2);


    TransformData computeTransformParamsFromTracksAtTime(double refTime,
                                                         double time,
                                                         int jitterPeriod,
                                                         bool jitterAdd,
                                                         bool robustModel,
                                                         const std::vector<TrackMarkerPtr>& allMarkers);

    CornerPinData computeCornerPinParamsFromTracksAtTime(double refTime,
                                                         double time,
                                                         int jitterPeriod,
                                                         bool jitterAdd,
                                                         bool robustModel,
                                                         const std::vector<TrackMarkerPtr>& allMarkers);


    void resetTransformParamsAnimation();

    void computeTransformParamsFromTracks();

    void computeTransformParamsFromTracksEnd(double refTime,
                                             const QList<TransformData>& results);

    void computeCornerParamsFromTracks();

    void computeCornerParamsFromTracksEnd(double refTime,
                                          const QList<CornerPinData>& results);

    void setSolverParamsEnabled(bool enabled);

    void endSolve();
<<<<<<< HEAD
    
    bool isTransformAutoGenerationEnabled() const;
    
    void setTransformOutOfDate(bool outdated);
    
=======

>>>>>>> 28f764e8
public Q_SLOTS:

    void onCornerPinSolverWatcherFinished();
    void onTransformSolverWatcherFinished();

    void onCornerPinSolverWatcherProgress(int progress);
    void onTransformSolverWatcherProgress(int progress);
};

NATRON_NAMESPACE_EXIT;

#endif // TRACKERCONTEXTPRIVATE_H<|MERGE_RESOLUTION|>--- conflicted
+++ resolved
@@ -667,15 +667,11 @@
     void setSolverParamsEnabled(bool enabled);
 
     void endSolve();
-<<<<<<< HEAD
     
     bool isTransformAutoGenerationEnabled() const;
     
     void setTransformOutOfDate(bool outdated);
-    
-=======
-
->>>>>>> 28f764e8
+
 public Q_SLOTS:
 
     void onCornerPinSolverWatcherFinished();
