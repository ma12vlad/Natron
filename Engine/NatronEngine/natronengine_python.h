--- conflicted
+++ resolved
@@ -124,39 +124,21 @@
 extern SbkConverter** SbkNatronEngineTypeConverters;
 
 // Converter indices
-<<<<<<< HEAD
-#define SBK_STD_STRING_IDX                                           0
-#define SBK_STD_SIZE_T_IDX                                           1
-#define SBK_NATRONENGINE_STD_VECTOR_RECTI_IDX                        2 // std::vector<RectI >
-#define SBK_NATRONENGINE_STD_PAIR_QSTRING_QSTRING_IDX                3 // std::pair<QString, QString >
-#define SBK_NATRONENGINE_STD_LIST_STD_PAIR_QSTRING_QSTRING_IDX       4 // const std::list<std::pair<QString, QString > > &
-#define SBK_NATRONENGINE_STD_LIST_TRACKPTR_IDX                       5 // std::list<Track * > *
-#define SBK_NATRONENGINE_STD_LIST_ITEMBASEPTR_IDX                    6 // std::list<ItemBase * >
-#define SBK_NATRONENGINE_STD_LIST_PARAMPTR_IDX                       7 // std::list<Param * >
-#define SBK_NATRONENGINE_STD_LIST_EFFECTPTR_IDX                      8 // std::list<Effect * >
-#define SBK_NATRONENGINE_STD_LIST_QSTRING_IDX                        9 // std::list<QString >
-#define SBK_NATRONENGINE_STD_LIST_INT_IDX                            10 // const std::list<int > &
-#define SBK_NATRONENGINE_STD_MAP_IMAGELAYER_EFFECTPTR_IDX            11 // std::map<ImageLayer, Effect * >
-#define SBK_NATRONENGINE_QLIST_QVARIANT_IDX                          12 // QList<QVariant >
-#define SBK_NATRONENGINE_QLIST_QSTRING_IDX                           13 // QList<QString >
-#define SBK_NATRONENGINE_QMAP_QSTRING_QVARIANT_IDX                   14 // QMap<QString, QVariant >
-#define SBK_NatronEngine_CONVERTERS_IDX_COUNT                        15
-=======
 #define SBK_STD_SIZE_T_IDX                                           0
 #define SBK_NATRONENGINE_STD_VECTOR_RECTI_IDX                        1 // std::vector<RectI >
 #define SBK_NATRONENGINE_STD_PAIR_QSTRING_QSTRING_IDX                2 // std::pair<QString, QString >
 #define SBK_NATRONENGINE_STD_LIST_STD_PAIR_QSTRING_QSTRING_IDX       3 // const std::list<std::pair<QString, QString > > &
-#define SBK_NATRONENGINE_STD_LIST_ITEMBASEPTR_IDX                    4 // std::list<ItemBase * >
-#define SBK_NATRONENGINE_STD_LIST_PARAMPTR_IDX                       5 // std::list<Param * >
-#define SBK_NATRONENGINE_STD_LIST_EFFECTPTR_IDX                      6 // std::list<Effect * >
-#define SBK_NATRONENGINE_STD_LIST_QSTRING_IDX                        7 // std::list<QString >
-#define SBK_NATRONENGINE_STD_LIST_INT_IDX                            8 // const std::list<int > &
-#define SBK_NATRONENGINE_STD_MAP_IMAGELAYER_EFFECTPTR_IDX            9 // std::map<ImageLayer, Effect * >
-#define SBK_NATRONENGINE_QLIST_QVARIANT_IDX                          10 // QList<QVariant >
-#define SBK_NATRONENGINE_QLIST_QSTRING_IDX                           11 // QList<QString >
-#define SBK_NATRONENGINE_QMAP_QSTRING_QVARIANT_IDX                   12 // QMap<QString, QVariant >
-#define SBK_NatronEngine_CONVERTERS_IDX_COUNT                        13
->>>>>>> 94cbc81f
+#define SBK_NATRONENGINE_STD_LIST_TRACKPTR_IDX                       4 // std::list<Track * > *
+#define SBK_NATRONENGINE_STD_LIST_ITEMBASEPTR_IDX                    5 // std::list<ItemBase * >
+#define SBK_NATRONENGINE_STD_LIST_PARAMPTR_IDX                       6 // std::list<Param * >
+#define SBK_NATRONENGINE_STD_LIST_EFFECTPTR_IDX                      7 // std::list<Effect * >
+#define SBK_NATRONENGINE_STD_LIST_QSTRING_IDX                        8 // std::list<QString >
+#define SBK_NATRONENGINE_STD_LIST_INT_IDX                            9 // const std::list<int > &
+#define SBK_NATRONENGINE_STD_MAP_IMAGELAYER_EFFECTPTR_IDX            10 // std::map<ImageLayer, Effect * >
+#define SBK_NATRONENGINE_QLIST_QVARIANT_IDX                          11 // QList<QVariant >
+#define SBK_NATRONENGINE_QLIST_QSTRING_IDX                           12 // QList<QString >
+#define SBK_NATRONENGINE_QMAP_QSTRING_QVARIANT_IDX                   13 // QMap<QString, QVariant >
+#define SBK_NatronEngine_CONVERTERS_IDX_COUNT                        14
 
 // Macros for type check
 
