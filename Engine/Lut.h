//  Powiter
//
/* This Source Code Form is subject to the terms of the Mozilla Public
 * License, v. 2.0. If a copy of the MPL was not distributed with this
 * file, You can obtain one at http://mozilla.org/MPL/2.0/. */
/*
*Created by Alexandre GAUTHIER-FOICHAT on 6/1/2012. 
*contact: immarespond at gmail dot com
*
*/

<<<<<<< HEAD
#ifndef POWITER_ENGINE_LUT_H_
#define POWITER_ENGINE_LUT_H_
=======
 

 



>>>>>>> 27eb3ba8

/*
 *
 * High-speed conversion between 8 bit and floating point image data.
 *
 * Copyright 2002 Bill Spitzak and Digital Domain, Inc.
 *
 * This program is free software; you can redistribute it and/or
 * modify it under the terms of the GNU General Public License
 * as published by the Free Software Foundation; either
 * version 2 of the License, or (at your option) any later version.
 *
 * This program is distributed in the hope that it will be useful,
 * but WITHOUT ANY WARRANTY; without even the implied warranty of
 * MERCHANTABILITY or FITNESS FOR A PARTICULAR PURPOSE.  See the GNU
 * General Public License for more details.
 *
 * You should have received a copy of the GNU Library General Public
 * License along with this library; if not, write to the Free Software
 * Foundation, Inc., 59 Temple Place, Suite 330, Boston, MA 02111-1307
 * USA.
 *
 * For use in closed-source software please contact Digital Domain,
 * 300 Rose Avenue, Venice, CA 90291 310-314-2800
 *
 */


<<<<<<< HEAD
#include <cmath>
#include <QtGui/QRgb>

#include "Global/Macros.h"
#include "Global/GlobalDefines.h"

namespace Powiter {
namespace Color {

/*This class implements : http://mysite.verizon.net/spitzak/conversion/algorithm.html*/

class Lut {
    // the fast lookup tables are mutable, because they are automatically initialized post-construction,
    // and never change afterwards
    mutable U16 to_byte_table[0x10000]; // contains  2^16 = 65536 values
	mutable float from_byte_table[256]; // values between 0-1.f.
	mutable bool init_;
    
public:
    Lut() : init_(false) {}
    virtual ~Lut() {}
    
    virtual bool linear() const = 0;

=======
#ifndef __LUT_CLASS_H__
#define __LUT_CLASS_H__

#include <cmath>
#include <QtCore/QMutex>
#include <QtCore/QThread>
#include <QtGui/QRgb>
#include "Global/GlobalDefines.h"
#include "Global/MemoryInfo.h"


/*This class implements : http://mysite.verizon.net/spitzak/conversion/algorithm.html*/

class Lut{
    U16 to_byte_table[0x10000]; // contains  2^16 = 65536 values
	float from_byte_table[256]; // values between 0-1.f.
	bool init_;
	bool linear_;
    bool _bigEndian;
            
protected:
    
    void fillToTable();
    void fillFromTable();
    
    
public:
    Lut() : init_(false), linear_(false) { _bigEndian = isBigEndian();}
    virtual ~Lut() {}
    
    bool linear() {  return linear_; }
    void linear(bool b){linear_=b;}
  
    static void allocateLuts();

    static void deallocateLuts();
    
    void validate();
    
    //takes in input a float clamped to [0 - 1.f] and  return
    // the value after color-space conversion is in [0 - 255.f]
    virtual float to_byte(float)  = 0;
    
    float toFloat(float v)  { return to_byte(v) / 255.f; }
    float toFloatFast(float v) ;
    
>>>>>>> 27eb3ba8
    /*! Convert an array of linear floating point pixel values to an
     array of destination lut values, with error diffusion to avoid posterizing
     artifacts.
     
     \a W is the number of pixels to convert.  \a delta is the distance
     between the output bytes (useful for interlacing them into a buffer
     for screen display).
     
     The input and output buffers must not overlap in memory.
     */
<<<<<<< HEAD
    void to_byte(uchar* to, const float* from, int W, int delta = 1) const;    
    /*used to pre-multiply by alpha*/
    void to_byte(uchar* to, const float* from, const float* alpha, int W,int delta = -1) const;
    
    void to_short(U16* to, const float* from, int W, int bits = 16, int delta = 1) const;
    void to_short(U16* to, const float* from, const float* alpha, int W, int bits = 16, int delta = 1) const;
    
    void to_float(float* to, const float* from, int W, int delta = 1) const;
    void to_float(float* to, const float* from, const float* alpha, int W, int delta = 1) const;
    
    
    

    
    void from_byte(float* to, const uchar* from, int W, int delta = 1) const;
    void from_byte(float* to, const uchar* from, const uchar* alpha, int W, int delta = 1) const;
    void from_byteQt(float* to, const QRgb* from,Powiter::Channel z,bool premult,int W,int delta = 1) const;
    
    void from_short(float* to, const U16* from, int W, int bits = 16, int delta = 1) const;
    void from_short(float* to, const U16* from, const U16* alpha, int W, int bits = 16, int delta = 1) const;
    
    void from_float(float* to, const float* from, int W, int delta = 1) const;
    void from_float(float* to, const float* from, const float* alpha, int W, int delta = 1) const;

private:

    //takes in input a float clamped to [0 - 1.f] and  return
    // the value after color-space conversion is in [0 - 255.f]
    virtual float to_byte(float) const = 0;

    // takes in input a float clamped to [0 - 255.f] and do the math to convert it
    // to have the opposite effect of to_byte(float), returns it between [0 - 1.f]
    virtual float from_byte(float) const = 0;

    void fillTables() const;

    // post-constructor
    void validate() const {
        if (init_) {
            return;
        }
        if (!linear()) {
            fillTables();
        }
        init_=true;
    }

    //float toFloat(float v) const { return to_byte(v) / 255.f; }
    inline float toFloatFast(float v) const;
    //float fromFloat(float v) const { return from_byte(v * 255.f); }
    inline float fromFloatFast(float v) const;
};

// DEFAULT/GLOBAL LUTS
//
// luts : linear,srgb,rec709,cineon,gamma 1.8,gamma2.2,panalog,redlog,viperlog,alexaV3logC,ploglin,slog,redspace
// default : monitor = srgb,8bit :srgb, 16 bit:srgb, log :cineon,float : linear
enum LutType {
    LUT_DEFAULT_MONITOR = 0,
    LUT_DEFAULT_VIEWER = 1,
    LUT_DEFAULT_INT8 = 2,
    LUT_DEFAULT_INT16 = 3,
    LUT_LOG = 4,
    LUT_DEFAULT_FLOAT = 5,
    LUT_GAMMA1_8 = 6,
    LUT_GAMMA2_2 = 7,
    LUT_PANALOG = 8,
    LUT_REDLOG = 9,
    LUT_VIPERLOG = 10,
    LUT_ALEXAV3LOGC = 11,
    LUT_PLOGLIN = 12,
    LUT_SLOG = 13,
    LUT_TYPES_END = 14
};

void allocateLuts();

void deallocateLuts();

//     // Return a LUT associated to the datatype
const Lut* getLut(LutType);

inline void gamma_correct(float *c, float gamma)
{
	*c = powf((*c), gamma);
}

inline float rec709_to_linearrgb(float c)
{
	if (c < 0.081f)
		return (c < 0.0f) ? 0.0f : c * (1.0f / 4.5f);
	else
		return powf((c + 0.099f) * (1.0f / 1.099f), (1.0f / 0.45f));
}

inline float linearrgb_to_rec709(float c)
{
	if (c < 0.018f)
		return (c < 0.0f) ? 0.0f : c * 4.5f;
	else
		return 1.099f * powf(c, 0.45f) - 0.099f;
}

inline float srgb_to_linearrgb(float c)
{
	if (c < 0.04045f)
		return (c < 0.0f) ? 0.0f : c * (1.0f / 12.92f);
	else
		return powf((c + 0.055f) * (1.0f / 1.055f), 2.4f);
}

inline float linearrgb_to_srgb(float c)
{
	if (c < 0.0031308f)
		return (c < 0.0f) ? 0.0f : c * 12.92f;
	else
		return 1.055f * powf(c, 1.0f / 2.4f) - 0.055f;
}

void linear_from_byte(float* to, const uchar* from, int W, int delta = 1);
void linear_from_byteQt(float* to, const QRgb* from,Powiter::Channel z, int W, int delta = 1);
void linear_from_short(float* to, const U16* from, int W, int bits = 16, int delta = 1);
void linear_from_float(float* to, const float* from, int W, int delta = 1);

/*! Convert an array of floating point pixel values to an array of
 bytes by multiplying by 255 and doing error diffusion to avoid
 banding. This should be used to convert mattes and alpha channels.

 \a W is the number of pixels to convert.  \a delta is the distance
 between the output bytes (useful for interlacing them into a buffer
 for screen display).

 The input and output buffers must not overlap in memory.
 */
void linear_to_byte(uchar* to, const float* from, int W, int delta = 1);
void linear_to_short(U16* to, const float* from, int W, int bits = 16, int delta = 1);
void linear_to_float(float* to, const float* from, int W, int delta = 1);

} // namespace Powiter
} // namespace Color

#endif //POWITER_ENGINE_LUT_H_
=======
    void to_byte(uchar* to, const float* from, int W, int delta = 1) ;    
    /*used to pre-multiply by alpha*/
    void to_byte(uchar* to, const float* from, const float* alpha, int W,int delta = -1);
    
    void to_short(U16* to, const float* from, int W, int bits = 16, int delta = 1);
    void to_short(U16* to, const float* from, const float* alpha, int W, int bits = 16, int delta = 1);
    
    void to_float(float* to, const float* from, int W, int delta = 1);
    void to_float(float* to, const float* from, const float* alpha, int W, int delta = 1);
    
    
    
    // takes in input a float clamped to [0 - 255.f] and do the math to convert it
    // to have the opposite effect of to_byte(float), returns it between [0 - 1.f]
    virtual float from_byte(float)  = 0;

    float fromFloat(float v)  { return from_byte(v * 255.f); }
    float fromFloatFast(float v) ;
    
    void from_byte(float* to, const uchar* from, int W, int delta = 1) ;
    void from_byte(float* to, const uchar* from, const uchar* alpha, int W, int delta = 1) ;
    void from_byteQt(float* to, const QRgb* from,Powiter::Channel z,bool premult,int W,int delta = 1) ;
    
    void from_short(float* to, const U16* from, int W, int bits = 16, int delta = 1) ;
    void from_short(float* to, const U16* from, const U16* alpha, int W, int bits = 16, int delta = 1) ;
    
    void from_float(float* to, const float* from, int W, int delta = 1) ;
    void from_float(float* to, const float* from, const float* alpha, int W, int delta = 1) ;
    
    
    static void U24_to_rgb(float *r,float *g,float *b,const uchar* ptr){
        *r = *ptr;
        *g = *(ptr+1);
        *b = *(ptr+2);
    }
    
	/*used to fill the to_byte lut*/
    float index_to_float(const U16 i);

    static U16 highFloatPart(const float *f){return *((unsigned short*)f + 1);}

    static U16 lowFloatPart(const float *f){return *((unsigned short*)f);}
    

    static float clamp(float v, float min = 0.f, float max= 1.f){
        if(v > max) v = max;
        if(v < min) v = min;
        return v;
    }
    static bool isEqual_float(float A, float B, int maxUlps)
    {
        // Make sure maxUlps is non-negative and small enough that the
        // default NAN won't compare as equal to anything.
        //maxUlps > 0 && maxUlps < 4 * 1024 * 1024);
        int aInt = *(int*)&A;
        // Make aInt lexicographically ordered as a twos-complement int
        if (aInt < 0)
            aInt = 0x80000000 - aInt;
        // Make bInt lexicographically ordered as a twos-complement int
        int bInt = *(int*)&B;
        if (bInt < 0)
            bInt = 0x80000000 - bInt;
        int intDiff = abs(aInt - bInt);
        if (intDiff <= maxUlps)
            return true;
        return false;
    }
    static Lut* Linear();
    
//
    // luts : linear,srgb,rec709,cineon,gamma 1.8,gamma2.2,panalog,redlog,viperlog,alexaV3logC,ploglin,slog,redspace
    // default : monitor = srgb,8bit :srgb, 16 bit:srgb, log :cineon,float : linear
    enum DataType { MONITOR = 0, VIEWER=1, INT8=2, INT16=3, LOG=4, FLOAT=5, GAMMA1_8=6, GAMMA2_2=7,
         PANALOG=8, REDLOG=9, VIPERLOG=10, ALEXAV3LOGC=11, PLOGLIN=12, SLOG=13, TYPES_END=14 };
//     // Return a LUT associated to the datatype
    static Lut* getLut(DataType);
    

    
private:

    static std::map<DataType,Lut*> _luts;

//     //! Modify above table
//     static void setLut(DataType, Lut*);
};

class Linear
{
public:

	static float from_byte(float f) { return f * (1.0f / 255.0f); }

    static void from_byte(float* to, const uchar* from, int W, int delta = 1);
    static void from_byteQt(float* to, const QRgb* from,Powiter::Channel z, int W, int delta = 1);
    static void from_short(float* to, const U16* from, int W, int bits = 16, int delta = 1);
    static void from_float(float* to, const float* from, int W, int delta = 1);
    
	static float to_byte(float f) { return f * 255.0f; }
    
    /*! Convert an array of floating point pixel values to an array of
     bytes by multiplying by 255 and doing error diffusion to avoid
     banding. This should be used to convert mattes and alpha channels.
     
     \a W is the number of pixels to convert.  \a delta is the distance
     between the output bytes (useful for interlacing them into a buffer
     for screen display).
     
     The input and output buffers must not overlap in memory.
     */
    static void to_byte(uchar* to, const float* from, int W, int delta = 1);
    static void to_short(U16* to, const float* from, int W, int bits = 16, int delta = 1);
    static void to_float(float* to, const float* from, int W, int delta = 1);
    
	static float fromFloat(float v) { return v; }
    static float fromFloatFast(float v) { return v; }
	static float toFloat(float v) { return v; }
    static float toFloatFast(float v) { return v; }
    
};


class sRGB:public Lut{
public:

    sRGB():Lut(){}
    static  float toSRGB(float v){
        if (v<=0.0031308f){
            return (12.92f*v);
        }else{
            return (((1.055f)*powf(v,1.f/2.4f))-0.055f);
        }
    }
    float to_byte(float v){
        //to SRGB
        if (v<=0.0031308f){
            return (12.92f*v)*255.f;
        }else{
            return (((1.055f)*powf(v,1.f/2.4f))-0.055f)*255.f;
        }
    }


    float from_byte(float v){
        // to linear
        v/=255.f;
        if(v<=0.04045f){
            return (v/12.92f);
        }else{
            return (powf((v+0.055f)/(1.055f),2.4f));
        }
    }
};
class Rec709:public Lut{
public:

    Rec709() : Lut(){}
    static float toREC709(float v){
        return v < 0.018f ? v*4.500f : (1.099f*powf(v,0.45f) - 0.099f);
    }
    float to_byte(float v){
        //to Rec709 :
        return v < 0.018f ? v*4.500f*255.f : (1.099f*powf(v,0.45f) - 0.099f)*255.f;
    }
    float from_byte(float v){
        //to linear
        return v <= 0.081f ? (v/4.5f)*255.f : powf((v+0.099f)/1.099f,1.f/0.45f)*255.f;
    }
};

class LinearLut:public Lut{
public:
    float to_byte(float v){
        return v*255.f;
    }
    float from_byte(float v){
        return v/255.f;
    }
};

#endif //__LUT_CLASS_H__
>>>>>>> 27eb3ba8
<|MERGE_RESOLUTION|>--- conflicted
+++ resolved
@@ -9,17 +9,9 @@
 *
 */
 
-<<<<<<< HEAD
 #ifndef POWITER_ENGINE_LUT_H_
 #define POWITER_ENGINE_LUT_H_
-=======
- 
-
- 
-
-
-
->>>>>>> 27eb3ba8
+
 
 /*
  *
@@ -47,8 +39,6 @@
  *
  */
 
-
-<<<<<<< HEAD
 #include <cmath>
 #include <QtGui/QRgb>
 
@@ -73,54 +63,6 @@
     
     virtual bool linear() const = 0;
 
-=======
-#ifndef __LUT_CLASS_H__
-#define __LUT_CLASS_H__
-
-#include <cmath>
-#include <QtCore/QMutex>
-#include <QtCore/QThread>
-#include <QtGui/QRgb>
-#include "Global/GlobalDefines.h"
-#include "Global/MemoryInfo.h"
-
-
-/*This class implements : http://mysite.verizon.net/spitzak/conversion/algorithm.html*/
-
-class Lut{
-    U16 to_byte_table[0x10000]; // contains  2^16 = 65536 values
-	float from_byte_table[256]; // values between 0-1.f.
-	bool init_;
-	bool linear_;
-    bool _bigEndian;
-            
-protected:
-    
-    void fillToTable();
-    void fillFromTable();
-    
-    
-public:
-    Lut() : init_(false), linear_(false) { _bigEndian = isBigEndian();}
-    virtual ~Lut() {}
-    
-    bool linear() {  return linear_; }
-    void linear(bool b){linear_=b;}
-  
-    static void allocateLuts();
-
-    static void deallocateLuts();
-    
-    void validate();
-    
-    //takes in input a float clamped to [0 - 1.f] and  return
-    // the value after color-space conversion is in [0 - 255.f]
-    virtual float to_byte(float)  = 0;
-    
-    float toFloat(float v)  { return to_byte(v) / 255.f; }
-    float toFloatFast(float v) ;
-    
->>>>>>> 27eb3ba8
     /*! Convert an array of linear floating point pixel values to an
      array of destination lut values, with error diffusion to avoid posterizing
      artifacts.
@@ -131,7 +73,6 @@
      
      The input and output buffers must not overlap in memory.
      */
-<<<<<<< HEAD
     void to_byte(uchar* to, const float* from, int W, int delta = 1) const;    
     /*used to pre-multiply by alpha*/
     void to_byte(uchar* to, const float* from, const float* alpha, int W,int delta = -1) const;
@@ -273,187 +214,4 @@
 } // namespace Powiter
 } // namespace Color
 
-#endif //POWITER_ENGINE_LUT_H_
-=======
-    void to_byte(uchar* to, const float* from, int W, int delta = 1) ;    
-    /*used to pre-multiply by alpha*/
-    void to_byte(uchar* to, const float* from, const float* alpha, int W,int delta = -1);
-    
-    void to_short(U16* to, const float* from, int W, int bits = 16, int delta = 1);
-    void to_short(U16* to, const float* from, const float* alpha, int W, int bits = 16, int delta = 1);
-    
-    void to_float(float* to, const float* from, int W, int delta = 1);
-    void to_float(float* to, const float* from, const float* alpha, int W, int delta = 1);
-    
-    
-    
-    // takes in input a float clamped to [0 - 255.f] and do the math to convert it
-    // to have the opposite effect of to_byte(float), returns it between [0 - 1.f]
-    virtual float from_byte(float)  = 0;
-
-    float fromFloat(float v)  { return from_byte(v * 255.f); }
-    float fromFloatFast(float v) ;
-    
-    void from_byte(float* to, const uchar* from, int W, int delta = 1) ;
-    void from_byte(float* to, const uchar* from, const uchar* alpha, int W, int delta = 1) ;
-    void from_byteQt(float* to, const QRgb* from,Powiter::Channel z,bool premult,int W,int delta = 1) ;
-    
-    void from_short(float* to, const U16* from, int W, int bits = 16, int delta = 1) ;
-    void from_short(float* to, const U16* from, const U16* alpha, int W, int bits = 16, int delta = 1) ;
-    
-    void from_float(float* to, const float* from, int W, int delta = 1) ;
-    void from_float(float* to, const float* from, const float* alpha, int W, int delta = 1) ;
-    
-    
-    static void U24_to_rgb(float *r,float *g,float *b,const uchar* ptr){
-        *r = *ptr;
-        *g = *(ptr+1);
-        *b = *(ptr+2);
-    }
-    
-	/*used to fill the to_byte lut*/
-    float index_to_float(const U16 i);
-
-    static U16 highFloatPart(const float *f){return *((unsigned short*)f + 1);}
-
-    static U16 lowFloatPart(const float *f){return *((unsigned short*)f);}
-    
-
-    static float clamp(float v, float min = 0.f, float max= 1.f){
-        if(v > max) v = max;
-        if(v < min) v = min;
-        return v;
-    }
-    static bool isEqual_float(float A, float B, int maxUlps)
-    {
-        // Make sure maxUlps is non-negative and small enough that the
-        // default NAN won't compare as equal to anything.
-        //maxUlps > 0 && maxUlps < 4 * 1024 * 1024);
-        int aInt = *(int*)&A;
-        // Make aInt lexicographically ordered as a twos-complement int
-        if (aInt < 0)
-            aInt = 0x80000000 - aInt;
-        // Make bInt lexicographically ordered as a twos-complement int
-        int bInt = *(int*)&B;
-        if (bInt < 0)
-            bInt = 0x80000000 - bInt;
-        int intDiff = abs(aInt - bInt);
-        if (intDiff <= maxUlps)
-            return true;
-        return false;
-    }
-    static Lut* Linear();
-    
-//
-    // luts : linear,srgb,rec709,cineon,gamma 1.8,gamma2.2,panalog,redlog,viperlog,alexaV3logC,ploglin,slog,redspace
-    // default : monitor = srgb,8bit :srgb, 16 bit:srgb, log :cineon,float : linear
-    enum DataType { MONITOR = 0, VIEWER=1, INT8=2, INT16=3, LOG=4, FLOAT=5, GAMMA1_8=6, GAMMA2_2=7,
-         PANALOG=8, REDLOG=9, VIPERLOG=10, ALEXAV3LOGC=11, PLOGLIN=12, SLOG=13, TYPES_END=14 };
-//     // Return a LUT associated to the datatype
-    static Lut* getLut(DataType);
-    
-
-    
-private:
-
-    static std::map<DataType,Lut*> _luts;
-
-//     //! Modify above table
-//     static void setLut(DataType, Lut*);
-};
-
-class Linear
-{
-public:
-
-	static float from_byte(float f) { return f * (1.0f / 255.0f); }
-
-    static void from_byte(float* to, const uchar* from, int W, int delta = 1);
-    static void from_byteQt(float* to, const QRgb* from,Powiter::Channel z, int W, int delta = 1);
-    static void from_short(float* to, const U16* from, int W, int bits = 16, int delta = 1);
-    static void from_float(float* to, const float* from, int W, int delta = 1);
-    
-	static float to_byte(float f) { return f * 255.0f; }
-    
-    /*! Convert an array of floating point pixel values to an array of
-     bytes by multiplying by 255 and doing error diffusion to avoid
-     banding. This should be used to convert mattes and alpha channels.
-     
-     \a W is the number of pixels to convert.  \a delta is the distance
-     between the output bytes (useful for interlacing them into a buffer
-     for screen display).
-     
-     The input and output buffers must not overlap in memory.
-     */
-    static void to_byte(uchar* to, const float* from, int W, int delta = 1);
-    static void to_short(U16* to, const float* from, int W, int bits = 16, int delta = 1);
-    static void to_float(float* to, const float* from, int W, int delta = 1);
-    
-	static float fromFloat(float v) { return v; }
-    static float fromFloatFast(float v) { return v; }
-	static float toFloat(float v) { return v; }
-    static float toFloatFast(float v) { return v; }
-    
-};
-
-
-class sRGB:public Lut{
-public:
-
-    sRGB():Lut(){}
-    static  float toSRGB(float v){
-        if (v<=0.0031308f){
-            return (12.92f*v);
-        }else{
-            return (((1.055f)*powf(v,1.f/2.4f))-0.055f);
-        }
-    }
-    float to_byte(float v){
-        //to SRGB
-        if (v<=0.0031308f){
-            return (12.92f*v)*255.f;
-        }else{
-            return (((1.055f)*powf(v,1.f/2.4f))-0.055f)*255.f;
-        }
-    }
-
-
-    float from_byte(float v){
-        // to linear
-        v/=255.f;
-        if(v<=0.04045f){
-            return (v/12.92f);
-        }else{
-            return (powf((v+0.055f)/(1.055f),2.4f));
-        }
-    }
-};
-class Rec709:public Lut{
-public:
-
-    Rec709() : Lut(){}
-    static float toREC709(float v){
-        return v < 0.018f ? v*4.500f : (1.099f*powf(v,0.45f) - 0.099f);
-    }
-    float to_byte(float v){
-        //to Rec709 :
-        return v < 0.018f ? v*4.500f*255.f : (1.099f*powf(v,0.45f) - 0.099f)*255.f;
-    }
-    float from_byte(float v){
-        //to linear
-        return v <= 0.081f ? (v/4.5f)*255.f : powf((v+0.099f)/1.099f,1.f/0.45f)*255.f;
-    }
-};
-
-class LinearLut:public Lut{
-public:
-    float to_byte(float v){
-        return v*255.f;
-    }
-    float from_byte(float v){
-        return v/255.f;
-    }
-};
-
-#endif //__LUT_CLASS_H__
->>>>>>> 27eb3ba8
+#endif //POWITER_ENGINE_LUT_H_